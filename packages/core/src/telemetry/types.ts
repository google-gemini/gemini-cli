/**
 * @license
 * Copyright 2025 Google LLC
 * SPDX-License-Identifier: Apache-2.0
 */

import { GenerateContentResponseUsageMetadata } from '@google/genai';
import { Config } from '../config/config.js';
import { CompletedToolCall } from '../core/coreToolScheduler.js';
import { DiscoveredMCPTool } from '../tools/mcp-tool.js';
import { FileDiff } from '../tools/tools.js';
import { AuthType } from '../core/contentGenerator.js';
import {
  getDecisionFromOutcome,
  ToolCallDecision,
} from './tool-call-decision.js';
import { getProgrammingLanguage } from './telemetry-utils.js';
export { ToolCallDecision };

export interface BaseTelemetryEvent {
  'event.name': string;
  /** Current timestamp in ISO 8601 format */
  'event.timestamp': string;
}

type CommonFields = keyof BaseTelemetryEvent;

export class StartSessionEvent implements BaseTelemetryEvent {
  'event.name': 'cli_config';
  'event.timestamp': string;
  model: string;
  embedding_model: string;
  sandbox_enabled: boolean;
  core_tools_enabled: string;
  approval_mode: string;
  api_key_enabled: boolean;
  vertex_ai_enabled: boolean;
  debug_enabled: boolean;
  mcp_servers: string;
  telemetry_enabled: boolean;
  telemetry_log_user_prompts_enabled: boolean;
  file_filtering_respect_git_ignore: boolean;

  constructor(config: Config) {
    const generatorConfig = config.getContentGeneratorConfig();
    const mcpServers = config.getMcpServers();

    let useGemini = false;
    let useVertex = false;
    if (generatorConfig && generatorConfig.authType) {
      useGemini = generatorConfig.authType === AuthType.USE_GEMINI;
      useVertex = generatorConfig.authType === AuthType.USE_VERTEX_AI;
    }

    this['event.name'] = 'cli_config';
    this.model = config.getModel();
    this.embedding_model = config.getEmbeddingModel();
    this.sandbox_enabled =
      typeof config.getSandbox() === 'string' || !!config.getSandbox();
    this.core_tools_enabled = (config.getCoreTools() ?? []).join(',');
    this.approval_mode = config.getApprovalMode();
    this.api_key_enabled = useGemini || useVertex;
    this.vertex_ai_enabled = useVertex;
    this.debug_enabled = config.getDebugMode();
    this.mcp_servers = mcpServers ? Object.keys(mcpServers).join(',') : '';
    this.telemetry_enabled = config.getTelemetryEnabled();
    this.telemetry_log_user_prompts_enabled =
      config.getTelemetryLogPromptsEnabled();
    this.file_filtering_respect_git_ignore =
      config.getFileFilteringRespectGitIgnore();
  }
}

export class EndSessionEvent implements BaseTelemetryEvent {
  'event.name': 'end_session';
  'event.timestamp': string;
  session_id?: string;

  constructor(config?: Config) {
    this['event.name'] = 'end_session';
    this['event.timestamp'] = new Date().toISOString();
    this.session_id = config?.getSessionId();
  }
}

export class UserPromptEvent implements BaseTelemetryEvent {
  'event.name': 'user_prompt';
  'event.timestamp': string;
  prompt_length: number;
  prompt_id: string;
  auth_type?: string;
  prompt?: string;

  constructor(
    prompt_length: number,
    prompt_Id: string,
    auth_type?: string,
    prompt?: string,
  ) {
    this['event.name'] = 'user_prompt';
    this['event.timestamp'] = new Date().toISOString();
    this.prompt_length = prompt_length;
    this.prompt_id = prompt_Id;
    this.auth_type = auth_type;
    this.prompt = prompt;
  }
}

export class ToolCallEvent implements BaseTelemetryEvent {
  'event.name': 'tool_call';
  'event.timestamp': string;
  function_name: string;
  function_args: Record<string, unknown>;
  duration_ms: number;
  success: boolean;
  decision?: ToolCallDecision;
  error?: string;
  error_type?: string;
  prompt_id: string;
<<<<<<< HEAD
  programming_language?: string;
=======
  tool_type: 'native' | 'mcp';
>>>>>>> ec0d9f4f
  // eslint-disable-next-line @typescript-eslint/no-explicit-any
  metadata?: { [key: string]: any };

  constructor(call: CompletedToolCall) {
    this['event.name'] = 'tool_call';
    this['event.timestamp'] = new Date().toISOString();
    this.function_name = call.request.name;
    this.function_args = call.request.args;
    this.duration_ms = call.durationMs ?? 0;
    this.success = call.status === 'success';
    this.decision = call.outcome
      ? getDecisionFromOutcome(call.outcome)
      : undefined;
    this.error = call.response.error?.message;
    this.error_type = call.response.errorType;
    this.prompt_id = call.request.prompt_id;
<<<<<<< HEAD
    this.programming_language = getProgrammingLanguage(call.request.args);
=======
    this.tool_type =
      typeof call.tool !== 'undefined' && call.tool instanceof DiscoveredMCPTool
        ? 'mcp'
        : 'native';
>>>>>>> ec0d9f4f

    if (
      call.status === 'success' &&
      typeof call.response.resultDisplay === 'object' &&
      call.response.resultDisplay !== null &&
      'diffStat' in call.response.resultDisplay
    ) {
      const diffStat = (call.response.resultDisplay as FileDiff).diffStat;
      if (diffStat) {
        this.metadata = {
          ai_added_lines: diffStat.ai_added_lines,
          ai_removed_lines: diffStat.ai_removed_lines,
          user_added_lines: diffStat.user_added_lines,
          user_removed_lines: diffStat.user_removed_lines,
        };
      }
    }
  }
}

export class ApiRequestEvent implements BaseTelemetryEvent {
  'event.name': 'api_request';
  'event.timestamp': string;
  model: string;
  prompt_id: string;
  request_text?: string;

  constructor(model: string, prompt_id: string, request_text?: string) {
    this['event.name'] = 'api_request';
    this['event.timestamp'] = new Date().toISOString();
    this.model = model;
    this.prompt_id = prompt_id;
    this.request_text = request_text;
  }
}

export class ApiErrorEvent implements BaseTelemetryEvent {
  'event.name': 'api_error';
  'event.timestamp': string;
  model: string;
  error: string;
  error_type?: string;
  status_code?: number | string;
  duration_ms: number;
  prompt_id: string;
  auth_type?: string;

  constructor(
    model: string,
    error: string,
    duration_ms: number,
    prompt_id: string,
    auth_type?: string,
    error_type?: string,
    status_code?: number | string,
  ) {
    this['event.name'] = 'api_error';
    this['event.timestamp'] = new Date().toISOString();
    this.model = model;
    this.error = error;
    this.error_type = error_type;
    this.status_code = status_code;
    this.duration_ms = duration_ms;
    this.prompt_id = prompt_id;
    this.auth_type = auth_type;
  }
}

export class ApiResponseEvent implements BaseTelemetryEvent {
  'event.name': 'api_response';
  'event.timestamp': string;
  model: string;
  status_code?: number | string;
  duration_ms: number;
  error?: string;
  input_token_count: number;
  output_token_count: number;
  cached_content_token_count: number;
  thoughts_token_count: number;
  tool_token_count: number;
  total_token_count: number;
  response_text?: string;
  prompt_id: string;
  auth_type?: string;

  constructor(
    model: string,
    duration_ms: number,
    prompt_id: string,
    auth_type?: string,
    usage_data?: GenerateContentResponseUsageMetadata,
    response_text?: string,
    error?: string,
  ) {
    this['event.name'] = 'api_response';
    this['event.timestamp'] = new Date().toISOString();
    this.model = model;
    this.duration_ms = duration_ms;
    this.status_code = 200;
    this.input_token_count = usage_data?.promptTokenCount ?? 0;
    this.output_token_count = usage_data?.candidatesTokenCount ?? 0;
    this.cached_content_token_count = usage_data?.cachedContentTokenCount ?? 0;
    this.thoughts_token_count = usage_data?.thoughtsTokenCount ?? 0;
    this.tool_token_count = usage_data?.toolUsePromptTokenCount ?? 0;
    this.total_token_count = usage_data?.totalTokenCount ?? 0;
    this.response_text = response_text;
    this.error = error;
    this.prompt_id = prompt_id;
    this.auth_type = auth_type;
  }
}

export class FlashFallbackEvent implements BaseTelemetryEvent {
  'event.name': 'flash_fallback';
  'event.timestamp': string;
  auth_type: string;

  constructor(auth_type: string) {
    this['event.name'] = 'flash_fallback';
    this['event.timestamp'] = new Date().toISOString();
    this.auth_type = auth_type;
  }
}

export enum LoopType {
  CONSECUTIVE_IDENTICAL_TOOL_CALLS = 'consecutive_identical_tool_calls',
  CHANTING_IDENTICAL_SENTENCES = 'chanting_identical_sentences',
  LLM_DETECTED_LOOP = 'llm_detected_loop',
}

export class LoopDetectedEvent implements BaseTelemetryEvent {
  'event.name': 'loop_detected';
  'event.timestamp': string;
  loop_type: LoopType;
  prompt_id: string;

  constructor(loop_type: LoopType, prompt_id: string) {
    this['event.name'] = 'loop_detected';
    this['event.timestamp'] = new Date().toISOString();
    this.loop_type = loop_type;
    this.prompt_id = prompt_id;
  }
}

export class NextSpeakerCheckEvent implements BaseTelemetryEvent {
  'event.name': 'next_speaker_check';
  'event.timestamp': string;
  prompt_id: string;
  finish_reason: string;
  result: string;

  constructor(prompt_id: string, finish_reason: string, result: string) {
    this['event.name'] = 'next_speaker_check';
    this['event.timestamp'] = new Date().toISOString();
    this.prompt_id = prompt_id;
    this.finish_reason = finish_reason;
    this.result = result;
  }
}

export interface SlashCommandEvent extends BaseTelemetryEvent {
  'event.name': 'slash_command';
  'event.timestamp': string;
  command: string;
  subcommand?: string;
  status?: SlashCommandStatus;
}

export function makeSlashCommandEvent({
  command,
  subcommand,
  status,
}: Omit<SlashCommandEvent, CommonFields>): SlashCommandEvent {
  return {
    'event.name': 'slash_command',
    'event.timestamp': new Date().toISOString(),
    command,
    subcommand,
    status,
  };
}

export enum SlashCommandStatus {
  SUCCESS = 'success',
  ERROR = 'error',
}

export interface ChatCompressionEvent extends BaseTelemetryEvent {
  'event.name': 'chat_compression';
  'event.timestamp': string;
  tokens_before: number;
  tokens_after: number;
}

export function makeChatCompressionEvent({
  tokens_before,
  tokens_after,
}: Omit<ChatCompressionEvent, CommonFields>): ChatCompressionEvent {
  return {
    'event.name': 'chat_compression',
    'event.timestamp': new Date().toISOString(),
    tokens_before,
    tokens_after,
  };
}

export class MalformedJsonResponseEvent implements BaseTelemetryEvent {
  'event.name': 'malformed_json_response';
  'event.timestamp': string;
  model: string;

  constructor(model: string) {
    this['event.name'] = 'malformed_json_response';
    this['event.timestamp'] = new Date().toISOString();
    this.model = model;
  }
}

export enum IdeConnectionType {
  START = 'start',
  SESSION = 'session',
}

export class IdeConnectionEvent {
  'event.name': 'ide_connection';
  'event.timestamp': string;
  connection_type: IdeConnectionType;

  constructor(connection_type: IdeConnectionType) {
    this['event.name'] = 'ide_connection';
    this['event.timestamp'] = new Date().toISOString();
    this.connection_type = connection_type;
  }
}

export class KittySequenceOverflowEvent {
  'event.name': 'kitty_sequence_overflow';
  'event.timestamp': string; // ISO 8601
  sequence_length: number;
  truncated_sequence: string;
  constructor(sequence_length: number, truncated_sequence: string) {
    this['event.name'] = 'kitty_sequence_overflow';
    this['event.timestamp'] = new Date().toISOString();
    this.sequence_length = sequence_length;
    // Truncate to first 20 chars for logging (avoid logging sensitive data)
    this.truncated_sequence = truncated_sequence.substring(0, 20);
  }
}

export type TelemetryEvent =
  | StartSessionEvent
  | EndSessionEvent
  | UserPromptEvent
  | ToolCallEvent
  | ApiRequestEvent
  | ApiErrorEvent
  | ApiResponseEvent
  | FlashFallbackEvent
  | LoopDetectedEvent
  | NextSpeakerCheckEvent
  | KittySequenceOverflowEvent
  | MalformedJsonResponseEvent
  | IdeConnectionEvent
  | SlashCommandEvent;<|MERGE_RESOLUTION|>--- conflicted
+++ resolved
@@ -117,11 +117,8 @@
   error?: string;
   error_type?: string;
   prompt_id: string;
-<<<<<<< HEAD
   programming_language?: string;
-=======
   tool_type: 'native' | 'mcp';
->>>>>>> ec0d9f4f
   // eslint-disable-next-line @typescript-eslint/no-explicit-any
   metadata?: { [key: string]: any };
 
@@ -138,14 +135,11 @@
     this.error = call.response.error?.message;
     this.error_type = call.response.errorType;
     this.prompt_id = call.request.prompt_id;
-<<<<<<< HEAD
     this.programming_language = getProgrammingLanguage(call.request.args);
-=======
     this.tool_type =
       typeof call.tool !== 'undefined' && call.tool instanceof DiscoveredMCPTool
         ? 'mcp'
         : 'native';
->>>>>>> ec0d9f4f
 
     if (
       call.status === 'success' &&
