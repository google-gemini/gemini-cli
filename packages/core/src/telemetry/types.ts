/**
 * @license
 * Copyright 2025 Google LLC
 * SPDX-License-Identifier: Apache-2.0
 */

import { GenerateContentResponseUsageMetadata } from '@google/genai';
import { Config } from '../config/config.js';
import { CompletedToolCall } from '../core/coreToolScheduler.js';
import { FileDiff } from '../tools/tools.js';
import { AuthType } from '../core/contentGenerator.js';
import {
  getDecisionFromOutcome,
  ToolCallDecision,
} from './tool-call-decision.js';

interface BaseTelemetryEvent {
  'event.name': string;
  /** Current timestamp in ISO 8601 format */
  'event.timestamp': string;
}

type CommonFields = keyof BaseTelemetryEvent;

export class StartSessionEvent implements BaseTelemetryEvent {
  'event.name': 'cli_config';
  'event.timestamp': string;
  model: string;
  embedding_model: string;
  sandbox_enabled: boolean;
  core_tools_enabled: string;
  approval_mode: string;
  api_key_enabled: boolean;
  vertex_ai_enabled: boolean;
  debug_enabled: boolean;
  mcp_servers: string;
  telemetry_enabled: boolean;
  telemetry_log_user_prompts_enabled: boolean;
  file_filtering_respect_git_ignore: boolean;

  constructor(config: Config) {
    const generatorConfig = config.getContentGeneratorConfig();
    const mcpServers = config.getMcpServers();

    let useGemini = false;
    let useVertex = false;
    if (generatorConfig && generatorConfig.authType) {
      useGemini = generatorConfig.authType === AuthType.USE_GEMINI;
      useVertex = generatorConfig.authType === AuthType.USE_VERTEX_AI;
    }

    this['event.name'] = 'cli_config';
    this.model = config.getModel();
    this.embedding_model = config.getEmbeddingModel();
    this.sandbox_enabled =
      typeof config.getSandbox() === 'string' || !!config.getSandbox();
    this.core_tools_enabled = (config.getCoreTools() ?? []).join(',');
    this.approval_mode = config.getApprovalMode();
    this.api_key_enabled = useGemini || useVertex;
    this.vertex_ai_enabled = useVertex;
    this.debug_enabled = config.getDebugMode();
    this.mcp_servers = mcpServers ? Object.keys(mcpServers).join(',') : '';
    this.telemetry_enabled = config.getTelemetryEnabled();
    this.telemetry_log_user_prompts_enabled =
      config.getTelemetryLogPromptsEnabled();
    this.file_filtering_respect_git_ignore =
      config.getFileFilteringRespectGitIgnore();
  }
}

export class EndSessionEvent implements BaseTelemetryEvent {
  'event.name': 'end_session';
  'event.timestamp': string;
  session_id?: string;

  constructor(config?: Config) {
    this['event.name'] = 'end_session';
    this['event.timestamp'] = new Date().toISOString();
    this.session_id = config?.getSessionId();
  }
}

export class UserPromptEvent implements BaseTelemetryEvent {
  'event.name': 'user_prompt';
  'event.timestamp': string;
  prompt_length: number;
  prompt_id: string;
  auth_type?: string;
  prompt?: string;

  constructor(
    prompt_length: number,
    prompt_Id: string,
    auth_type?: string,
    prompt?: string,
  ) {
    this['event.name'] = 'user_prompt';
    this['event.timestamp'] = new Date().toISOString();
    this.prompt_length = prompt_length;
    this.prompt_id = prompt_Id;
    this.auth_type = auth_type;
    this.prompt = prompt;
  }
}

export class ToolCallEvent implements BaseTelemetryEvent {
  'event.name': 'tool_call';
  'event.timestamp': string;
  function_name: string;
  function_args: Record<string, unknown>;
  duration_ms: number;
  success: boolean;
  decision?: ToolCallDecision;
  error?: string;
  error_type?: string;
  prompt_id: string;
  // eslint-disable-next-line @typescript-eslint/no-explicit-any
  metadata?: { [key: string]: any };

  constructor(call: CompletedToolCall) {
    this['event.name'] = 'tool_call';
    this['event.timestamp'] = new Date().toISOString();
    this.function_name = call.request.name;
    this.function_args = call.request.args;
    this.duration_ms = call.durationMs ?? 0;
    this.success = call.status === 'success';
    this.decision = call.outcome
      ? getDecisionFromOutcome(call.outcome)
      : undefined;
    this.error = call.response.error?.message;
    this.error_type = call.response.errorType;
    this.prompt_id = call.request.prompt_id;

    if (
      call.status === 'success' &&
      typeof call.response.resultDisplay === 'object' &&
      call.response.resultDisplay !== null &&
      'diffStat' in call.response.resultDisplay
    ) {
      const diffStat = (call.response.resultDisplay as FileDiff).diffStat;
      if (diffStat) {
        this.metadata = {
          ai_added_lines: diffStat.ai_added_lines,
          ai_removed_lines: diffStat.ai_removed_lines,
          user_added_lines: diffStat.user_added_lines,
          user_removed_lines: diffStat.user_removed_lines,
        };
      }
    }
  }
}

export class ApiRequestEvent implements BaseTelemetryEvent {
  'event.name': 'api_request';
  'event.timestamp': string;
  model: string;
  prompt_id: string;
  request_text?: string;

  constructor(model: string, prompt_id: string, request_text?: string) {
    this['event.name'] = 'api_request';
    this['event.timestamp'] = new Date().toISOString();
    this.model = model;
    this.prompt_id = prompt_id;
    this.request_text = request_text;
  }
}

export class ApiErrorEvent implements BaseTelemetryEvent {
  'event.name': 'api_error';
  'event.timestamp': string;
  model: string;
  error: string;
  error_type?: string;
  status_code?: number | string;
  duration_ms: number;
  prompt_id: string;
  auth_type?: string;

  constructor(
    model: string,
    error: string,
    duration_ms: number,
    prompt_id: string,
    auth_type?: string,
    error_type?: string,
    status_code?: number | string,
  ) {
    this['event.name'] = 'api_error';
    this['event.timestamp'] = new Date().toISOString();
    this.model = model;
    this.error = error;
    this.error_type = error_type;
    this.status_code = status_code;
    this.duration_ms = duration_ms;
    this.prompt_id = prompt_id;
    this.auth_type = auth_type;
  }
}

export class ApiResponseEvent implements BaseTelemetryEvent {
  'event.name': 'api_response';
  'event.timestamp': string;
  model: string;
  status_code?: number | string;
  duration_ms: number;
  error?: string;
  input_token_count: number;
  output_token_count: number;
  cached_content_token_count: number;
  thoughts_token_count: number;
  tool_token_count: number;
  total_token_count: number;
  response_text?: string;
  prompt_id: string;
  auth_type?: string;

  constructor(
    model: string,
    duration_ms: number,
    prompt_id: string,
    auth_type?: string,
    usage_data?: GenerateContentResponseUsageMetadata,
    response_text?: string,
    error?: string,
  ) {
    this['event.name'] = 'api_response';
    this['event.timestamp'] = new Date().toISOString();
    this.model = model;
    this.duration_ms = duration_ms;
    this.status_code = 200;
    this.input_token_count = usage_data?.promptTokenCount ?? 0;
    this.output_token_count = usage_data?.candidatesTokenCount ?? 0;
    this.cached_content_token_count = usage_data?.cachedContentTokenCount ?? 0;
    this.thoughts_token_count = usage_data?.thoughtsTokenCount ?? 0;
    this.tool_token_count = usage_data?.toolUsePromptTokenCount ?? 0;
    this.total_token_count = usage_data?.totalTokenCount ?? 0;
    this.response_text = response_text;
    this.error = error;
    this.prompt_id = prompt_id;
    this.auth_type = auth_type;
  }
}

export class FlashFallbackEvent implements BaseTelemetryEvent {
  'event.name': 'flash_fallback';
  'event.timestamp': string;
  auth_type: string;

  constructor(auth_type: string) {
    this['event.name'] = 'flash_fallback';
    this['event.timestamp'] = new Date().toISOString();
    this.auth_type = auth_type;
  }
}

export enum LoopType {
  CONSECUTIVE_IDENTICAL_TOOL_CALLS = 'consecutive_identical_tool_calls',
  CHANTING_IDENTICAL_SENTENCES = 'chanting_identical_sentences',
  LLM_DETECTED_LOOP = 'llm_detected_loop',
}

export class LoopDetectedEvent implements BaseTelemetryEvent {
  'event.name': 'loop_detected';
  'event.timestamp': string;
  loop_type: LoopType;
  prompt_id: string;

  constructor(loop_type: LoopType, prompt_id: string) {
    this['event.name'] = 'loop_detected';
    this['event.timestamp'] = new Date().toISOString();
    this.loop_type = loop_type;
    this.prompt_id = prompt_id;
  }
}

export class NextSpeakerCheckEvent implements BaseTelemetryEvent {
  'event.name': 'next_speaker_check';
  'event.timestamp': string;
  prompt_id: string;
  finish_reason: string;
  result: string;

  constructor(prompt_id: string, finish_reason: string, result: string) {
    this['event.name'] = 'next_speaker_check';
    this['event.timestamp'] = new Date().toISOString();
    this.prompt_id = prompt_id;
    this.finish_reason = finish_reason;
    this.result = result;
  }
}

export interface SlashCommandEvent extends BaseTelemetryEvent {
  'event.name': 'slash_command';
  'event.timestamp': string; // ISO 8106
  command: string;
  subcommand?: string;
  status?: SlashCommandStatus;
}

export function makeSlashCommandEvent({
  command,
  subcommand,
  status,
}: Omit<SlashCommandEvent, CommonFields>): SlashCommandEvent {
  return {
    'event.name': 'slash_command',
    'event.timestamp': new Date().toISOString(),
    command,
    subcommand,
    status,
  };
}

export enum SlashCommandStatus {
  SUCCESS = 'success',
  ERROR = 'error',
}

export class MalformedJsonResponseEvent implements BaseTelemetryEvent {
  'event.name': 'malformed_json_response';
  'event.timestamp': string;
  model: string;

  constructor(model: string) {
    this['event.name'] = 'malformed_json_response';
    this['event.timestamp'] = new Date().toISOString();
    this.model = model;
  }
}

export enum IdeConnectionType {
  START = 'start',
  SESSION = 'session',
}

export class IdeConnectionEvent {
  'event.name': 'ide_connection';
  'event.timestamp': string;
  connection_type: IdeConnectionType;

  constructor(connection_type: IdeConnectionType) {
    this['event.name'] = 'ide_connection';
    this['event.timestamp'] = new Date().toISOString();
    this.connection_type = connection_type;
  }
}

export class KittySequenceOverflowEvent {
  'event.name': 'kitty_sequence_overflow';
  'event.timestamp': string; // ISO 8601
  sequence_length: number;
  truncated_sequence: string;
  constructor(sequence_length: number, truncated_sequence: string) {
    this['event.name'] = 'kitty_sequence_overflow';
    this['event.timestamp'] = new Date().toISOString();
    this.sequence_length = sequence_length;
    // Truncate to first 20 chars for logging (avoid logging sensitive data)
    this.truncated_sequence = truncated_sequence.substring(0, 20);
  }
}

export type TelemetryEvent =
  | StartSessionEvent
  | EndSessionEvent
  | UserPromptEvent
  | ToolCallEvent
  | ApiRequestEvent
  | ApiErrorEvent
  | ApiResponseEvent
  | FlashFallbackEvent
  | LoopDetectedEvent
  | NextSpeakerCheckEvent
  | SlashCommandEvent
  | MalformedJsonResponseEvent
  | IdeConnectionEvent
<<<<<<< HEAD
  | SlashCommandEvent;
=======
  | KittySequenceOverflowEvent;
>>>>>>> e4473a90
<|MERGE_RESOLUTION|>--- conflicted
+++ resolved
@@ -374,8 +374,4 @@
   | SlashCommandEvent
   | MalformedJsonResponseEvent
   | IdeConnectionEvent
-<<<<<<< HEAD
-  | SlashCommandEvent;
-=======
-  | KittySequenceOverflowEvent;
->>>>>>> e4473a90
+  | SlashCommandEvent;