--- conflicted
+++ resolved
@@ -703,7 +703,6 @@
   };
 }
 
-<<<<<<< HEAD
 export interface FeedbackEvent extends BaseTelemetryEvent {
   'event.name': 'feedback';
   'event.timestamp': string;
@@ -718,10 +717,8 @@
   };
 }
 
-=======
 export const EVENT_MALFORMED_JSON_RESPONSE =
   'gemini_cli.malformed_json_response';
->>>>>>> 907e51ac
 export class MalformedJsonResponseEvent implements BaseTelemetryEvent {
   'event.name': 'malformed_json_response';
   'event.timestamp': string;
@@ -1299,13 +1296,10 @@
   | ModelRoutingEvent
   | ToolOutputTruncatedEvent
   | ModelSlashCommandEvent
-<<<<<<< HEAD
   | FeedbackEvent;
-=======
   | AgentStartEvent
   | AgentFinishEvent
   | WebFetchFallbackAttemptEvent;
->>>>>>> 907e51ac
 
 export const EVENT_EXTENSION_DISABLE = 'gemini_cli.extension_disable';
 export class ExtensionDisableEvent implements BaseTelemetryEvent {
