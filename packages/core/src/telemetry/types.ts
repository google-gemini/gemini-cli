--- conflicted
+++ resolved
@@ -1743,7 +1743,6 @@
   }
 }
 
-<<<<<<< HEAD
 export const EVENT_USER_POSITIVE_FEEDBACK = 'gemini_cli.user_positive_feedback';
 export class UserPositiveFeedbackEvent implements BaseTelemetryEvent {
   'event.name': 'user_positive_feedback';
@@ -1770,87 +1769,5 @@
 
   toLogBody(): string {
     return `User provided positive feedback for prompt ID: ${this.prompt_id}`;
-=======
-export const EVENT_HOOK_CALL = 'gemini_cli.hook_call';
-export class HookCallEvent implements BaseTelemetryEvent {
-  'event.name': string;
-  'event.timestamp': string;
-  hook_event_name: string;
-  hook_type: 'command';
-  hook_name: string;
-  hook_input: Record<string, unknown>;
-  hook_output?: Record<string, unknown>;
-  exit_code?: number;
-  stdout?: string;
-  stderr?: string;
-  duration_ms: number;
-  success: boolean;
-  error?: string;
-
-  constructor(
-    hookEventName: string,
-    hookType: 'command',
-    hookName: string,
-    hookInput: Record<string, unknown>,
-    durationMs: number,
-    success: boolean,
-    hookOutput?: Record<string, unknown>,
-    exitCode?: number,
-    stdout?: string,
-    stderr?: string,
-    error?: string,
-  ) {
-    this['event.name'] = 'hook_call';
-    this['event.timestamp'] = new Date().toISOString();
-    this.hook_event_name = hookEventName;
-    this.hook_type = hookType;
-    this.hook_name = hookName;
-    this.hook_input = hookInput;
-    this.hook_output = hookOutput;
-    this.exit_code = exitCode;
-    this.stdout = stdout;
-    this.stderr = stderr;
-    this.duration_ms = durationMs;
-    this.success = success;
-    this.error = error;
-  }
-
-  toOpenTelemetryAttributes(config: Config): LogAttributes {
-    const attributes: LogAttributes = {
-      ...getCommonAttributes(config),
-      'event.name': EVENT_HOOK_CALL,
-      'event.timestamp': this['event.timestamp'],
-      hook_event_name: this.hook_event_name,
-      hook_type: this.hook_type,
-      // Sanitize hook_name unless full logging is enabled
-      hook_name: config.getTelemetryLogPromptsEnabled()
-        ? this.hook_name
-        : sanitizeHookName(this.hook_name),
-      duration_ms: this.duration_ms,
-      success: this.success,
-      exit_code: this.exit_code,
-    };
-
-    // Only include potentially sensitive data if telemetry logging of prompts is enabled
-    if (config.getTelemetryLogPromptsEnabled()) {
-      attributes['hook_input'] = safeJsonStringify(this.hook_input, 2);
-      attributes['hook_output'] = safeJsonStringify(this.hook_output, 2);
-      attributes['stdout'] = this.stdout;
-      attributes['stderr'] = this.stderr;
-    }
-
-    if (this.error) {
-      // Always log errors
-      attributes['error'] = this.error;
-    }
-
-    return attributes;
-  }
-
-  toLogBody(): string {
-    const hookId = `${this.hook_event_name}.${this.hook_name}`;
-    const status = `${this.success ? 'succeeded' : 'failed'}`;
-    return `Hook call ${hookId} ${status} in ${this.duration_ms}ms`;
->>>>>>> 576fda18
   }
 }