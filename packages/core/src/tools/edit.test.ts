/**
 * @license
 * Copyright 2025 Google LLC
 * SPDX-License-Identifier: Apache-2.0
 */

/* eslint-disable @typescript-eslint/no-explicit-any */

const mockEnsureCorrectEdit = vi.hoisted(() => vi.fn());
const mockGenerateJson = vi.hoisted(() => vi.fn());
const mockOpenDiff = vi.hoisted(() => vi.fn());

vi.mock('../utils/editCorrector.js', () => ({
  ensureCorrectEdit: mockEnsureCorrectEdit,
}));

vi.mock('../core/client.js', () => ({
  GeminiClient: vi.fn().mockImplementation(() => ({
    generateJson: mockGenerateJson,
  })),
}));

vi.mock('../utils/editor.js', () => ({
  openDiff: mockOpenDiff,
}));

import { describe, it, expect, beforeEach, afterEach, vi, Mock } from 'vitest';
import { EditTool, EditToolParams } from './edit.js';
import { FileDiff } from './tools.js';
import path from 'path';
import fs from 'fs';
import os from 'os';
import { ApprovalMode, Config } from '../config/config.js';
import { Content, Part, SchemaUnion } from '@google/genai';

describe('EditTool', () => {
  let tool: EditTool;
  let tempDir: string;
  let rootDir: string;
  let mockConfig: Config;

  beforeEach(() => {
    tempDir = fs.mkdtempSync(path.join(os.tmpdir(), 'edit-tool-test-'));
    rootDir = path.join(tempDir, 'root');
    fs.mkdirSync(rootDir);

    // The client instance that EditTool will use
    const mockClientInstanceWithGenerateJson = {
      generateJson: mockGenerateJson, // mockGenerateJson is already defined and hoisted
    };

    mockConfig = {
      getGeminiClient: vi
        .fn()
        .mockReturnValue(mockClientInstanceWithGenerateJson),
      getTargetDir: () => rootDir,
      getApprovalMode: vi.fn(),
      setApprovalMode: vi.fn(),
      // getGeminiConfig: () => ({ apiKey: 'test-api-key' }), // This was not a real Config method
      // Add other properties/methods of Config if EditTool uses them
      // Minimal other methods to satisfy Config type if needed by EditTool constructor or other direct uses:
      getApiKey: () => 'test-api-key',
      getModel: () => 'test-model',
      getSandbox: () => false,
      getDebugMode: () => false,
      getQuestion: () => undefined,
      getFullContext: () => false,
      getToolDiscoveryCommand: () => undefined,
      getToolCallCommand: () => undefined,
      getMcpServerCommand: () => undefined,
      getMcpServers: () => undefined,
      getUserAgent: () => 'test-agent',
      getUserMemory: () => '',
      setUserMemory: vi.fn(),
      getGeminiMdFileCount: () => 0,
      setGeminiMdFileCount: vi.fn(),
      getToolRegistry: () => ({}) as any, // Minimal mock for ToolRegistry
    } as unknown as Config;

    // Reset mocks before each test
    (mockConfig.getApprovalMode as Mock).mockClear();
    // Default to not skipping confirmation
    (mockConfig.getApprovalMode as Mock).mockReturnValue(ApprovalMode.DEFAULT);

    // Reset mocks and set default implementation for ensureCorrectEdit
    mockEnsureCorrectEdit.mockReset();
    mockEnsureCorrectEdit.mockImplementation(async (currentContent, params) => {
      let occurrences = 0;
      if (params.old_string && currentContent) {
        // Simple string counting for the mock
        let index = currentContent.indexOf(params.old_string);
        while (index !== -1) {
          occurrences++;
          index = currentContent.indexOf(params.old_string, index + 1);
        }
      } else if (params.old_string === '') {
        occurrences = 0; // Creating a new file
      }
      return Promise.resolve({ params, occurrences });
    });

    // Default mock for generateJson to return the snippet unchanged
    mockGenerateJson.mockReset();
    mockGenerateJson.mockImplementation(
      async (contents: Content[], schema: SchemaUnion) => {
        // The problematic_snippet is the last part of the user's content
        const userContent = contents.find((c: Content) => c.role === 'user');
        let promptText = '';
        if (userContent && userContent.parts) {
          promptText = userContent.parts
            .filter((p: Part) => typeof (p as any).text === 'string')
            .map((p: Part) => (p as any).text)
            .join('\n');
        }
        const snippetMatch = promptText.match(
          /Problematic target snippet:\n```\n([\s\S]*?)\n```/,
        );
        const problematicSnippet =
          snippetMatch && snippetMatch[1] ? snippetMatch[1] : '';

        if (((schema as any).properties as any)?.corrected_target_snippet) {
          return Promise.resolve({
            corrected_target_snippet: problematicSnippet,
          });
        }
        if (((schema as any).properties as any)?.corrected_new_string) {
          // For new_string correction, we might need more sophisticated logic,
          // but for now, returning original is a safe default if not specified by a test.
          const originalNewStringMatch = promptText.match(
            /original_new_string \(what was intended to replace original_old_string\):\n```\n([\s\S]*?)\n```/,
          );
          const originalNewString =
            originalNewStringMatch && originalNewStringMatch[1]
              ? originalNewStringMatch[1]
              : '';
          return Promise.resolve({ corrected_new_string: originalNewString });
        }
        return Promise.resolve({}); // Default empty object if schema doesn't match
      },
    );

    tool = new EditTool(mockConfig);
  });

  afterEach(() => {
    fs.rmSync(tempDir, { recursive: true, force: true });
  });

  describe('_applyReplacement', () => {
    // Access private method for testing
    // Note: `tool` is initialized in `beforeEach` of the parent describe block
    it('should return newString if isNewFile is true', () => {
      expect((tool as any)._applyReplacement(null, 'old', 'new', true)).toBe(
        'new',
      );
      expect(
        (tool as any)._applyReplacement('existing', 'old', 'new', true),
      ).toBe('new');
    });

    it('should return newString if currentContent is null and oldString is empty (defensive)', () => {
      expect((tool as any)._applyReplacement(null, '', 'new', false)).toBe(
        'new',
      );
    });

    it('should return empty string if currentContent is null and oldString is not empty (defensive)', () => {
      expect((tool as any)._applyReplacement(null, 'old', 'new', false)).toBe(
        '',
      );
    });

    it('should replace oldString with newString in currentContent', () => {
      expect(
        (tool as any)._applyReplacement(
          'hello old world old',
          'old',
          'new',
          false,
        ),
      ).toBe('hello new world new');
    });

    it('should return currentContent if oldString is empty and not a new file', () => {
      expect(
        (tool as any)._applyReplacement('hello world', '', 'new', false),
      ).toBe('hello world');
    });
  });

  describe('validateToolParams', () => {
    it('should return null for valid params', () => {
      const params: EditToolParams = {
        file_path: path.join(rootDir, 'test.txt'),
        old_string: 'old',
        new_string: 'new',
      };
      expect(tool.validateToolParams(params)).toBeNull();
    });

    it('should return error for relative path', () => {
      const params: EditToolParams = {
        file_path: 'test.txt',
        old_string: 'old',
        new_string: 'new',
      };
      expect(tool.validateToolParams(params)).toMatch(
        /File path must be absolute/,
      );
    });

    it('should return error for path outside root', () => {
      const params: EditToolParams = {
        file_path: path.join(tempDir, 'outside-root.txt'),
        old_string: 'old',
        new_string: 'new',
      };
      expect(tool.validateToolParams(params)).toMatch(
        /File path must be within the root directory/,
      );
    });
  });

  describe('shouldConfirmExecute', () => {
    const testFile = 'edit_me.txt';
    let filePath: string;

    beforeEach(() => {
      filePath = path.join(rootDir, testFile);
    });

    it('should return false if params are invalid', async () => {
      const params: EditToolParams = {
        file_path: 'relative.txt',
        old_string: 'old',
        new_string: 'new',
      };
      expect(
        await tool.shouldConfirmExecute(params, new AbortController().signal),
      ).toBe(false);
    });

    it('should request confirmation for valid edit', async () => {
      fs.writeFileSync(filePath, 'some old content here');
      const params: EditToolParams = {
        file_path: filePath,
        old_string: 'old',
        new_string: 'new',
      };
      // ensureCorrectEdit will be called by shouldConfirmExecute
      mockEnsureCorrectEdit.mockResolvedValueOnce({ params, occurrences: 1 });
      const confirmation = await tool.shouldConfirmExecute(
        params,
        new AbortController().signal,
      );
      expect(confirmation).toEqual(
        expect.objectContaining({
          title: `Confirm Edit: ${testFile}`,
          fileName: testFile,
          fileDiff: expect.any(String),
        }),
      );
    });

    it('should return false if old_string is not found (ensureCorrectEdit returns 0)', async () => {
      fs.writeFileSync(filePath, 'some content here');
      const params: EditToolParams = {
        file_path: filePath,
        old_string: 'not_found',
        new_string: 'new',
      };
      mockEnsureCorrectEdit.mockResolvedValueOnce({ params, occurrences: 0 });
      expect(
        await tool.shouldConfirmExecute(params, new AbortController().signal),
      ).toBe(false);
    });

    it('should return false if multiple occurrences of old_string are found (ensureCorrectEdit returns > 1)', async () => {
      fs.writeFileSync(filePath, 'old old content here');
      const params: EditToolParams = {
        file_path: filePath,
        old_string: 'old',
        new_string: 'new',
      };
      mockEnsureCorrectEdit.mockResolvedValueOnce({ params, occurrences: 2 });
      expect(
        await tool.shouldConfirmExecute(params, new AbortController().signal),
      ).toBe(false);
    });

    it('should request confirmation for creating a new file (empty old_string)', async () => {
      const newFileName = 'new_file.txt';
      const newFilePath = path.join(rootDir, newFileName);
      const params: EditToolParams = {
        file_path: newFilePath,
        old_string: '',
        new_string: 'new file content',
      };
      // ensureCorrectEdit might not be called if old_string is empty,
      // as shouldConfirmExecute handles this for diff generation.
      // If it is called, it should return 0 occurrences for a new file.
      mockEnsureCorrectEdit.mockResolvedValueOnce({ params, occurrences: 0 });
      const confirmation = await tool.shouldConfirmExecute(
        params,
        new AbortController().signal,
      );
      expect(confirmation).toEqual(
        expect.objectContaining({
          title: `Confirm Edit: ${newFileName}`,
          fileName: newFileName,
          fileDiff: expect.any(String),
        }),
      );
    });

    it('should use corrected params from ensureCorrectEdit for diff generation', async () => {
      const originalContent = 'This is the original string to be replaced.';
      const originalOldString = 'original string';
      const originalNewString = 'new string';

      const correctedOldString = 'original string to be replaced'; // More specific
      const correctedNewString = 'completely new string'; // Different replacement
      const expectedFinalContent = 'This is the completely new string.';

      fs.writeFileSync(filePath, originalContent);
      const params: EditToolParams = {
        file_path: filePath,
        old_string: originalOldString,
        new_string: originalNewString,
      };

      // The main beforeEach already calls mockEnsureCorrectEdit.mockReset()
      // Set a specific mock for this test case
      let mockCalled = false;
      mockEnsureCorrectEdit.mockImplementationOnce(
        async (content, p, client) => {
          mockCalled = true;
          expect(content).toBe(originalContent);
          expect(p).toBe(params);
          expect(client).toBe((tool as any).client);
          return {
            params: {
              file_path: filePath,
              old_string: correctedOldString,
              new_string: correctedNewString,
            },
            occurrences: 1,
          };
        },
      );

      const confirmation = (await tool.shouldConfirmExecute(
        params,
        new AbortController().signal,
      )) as FileDiff;

      expect(mockCalled).toBe(true); // Check if the mock implementation was run
      // expect(mockEnsureCorrectEdit).toHaveBeenCalledWith(originalContent, params, expect.anything()); // Keep this commented for now
      expect(confirmation).toEqual(
        expect.objectContaining({
          title: `Confirm Edit: ${testFile}`,
          fileName: testFile,
        }),
      );
      // Check that the diff is based on the corrected strings leading to the new state
      expect(confirmation.fileDiff).toContain(`-${originalContent}`);
      expect(confirmation.fileDiff).toContain(`+${expectedFinalContent}`);

      // Verify that applying the correctedOldString and correctedNewString to originalContent
      // indeed produces the expectedFinalContent, which is what the diff should reflect.
      const patchedContent = originalContent.replace(
        correctedOldString, // This was the string identified by ensureCorrectEdit for replacement
        correctedNewString, // This was the string identified by ensureCorrectEdit as the replacement
      );
      expect(patchedContent).toBe(expectedFinalContent);
    });
  });

  describe('execute', () => {
    const testFile = 'execute_me.txt';
    let filePath: string;

    beforeEach(() => {
      filePath = path.join(rootDir, testFile);
      // Default for execute tests, can be overridden
      mockEnsureCorrectEdit.mockImplementation(async (content, params) => {
        let occurrences = 0;
        if (params.old_string && content) {
          let index = content.indexOf(params.old_string);
          while (index !== -1) {
            occurrences++;
            index = content.indexOf(params.old_string, index + 1);
          }
        } else if (params.old_string === '') {
          occurrences = 0;
        }
        return { params, occurrences };
      });
    });

    it('should return error if params are invalid', async () => {
      const params: EditToolParams = {
        file_path: 'relative.txt',
        old_string: 'old',
        new_string: 'new',
      };
      const result = await tool.execute(params, new AbortController().signal);
      expect(result.llmContent).toMatch(/Error: Invalid parameters provided/);
      expect(result.returnDisplay).toMatch(/Error: File path must be absolute/);
    });

    it('should edit an existing file and return diff with fileName', async () => {
      const initialContent = 'This is some old text.';
      const newContent = 'This is some new text.'; // old -> new
      fs.writeFileSync(filePath, initialContent, 'utf8');
      const params: EditToolParams = {
        file_path: filePath,
        old_string: 'old',
        new_string: 'new',
      };

      // Specific mock for this test's execution path in calculateEdit
      // ensureCorrectEdit is NOT called by calculateEdit, only by shouldConfirmExecute
      // So, the default mockEnsureCorrectEdit should correctly return 1 occurrence for 'old' in initialContent

      // Simulate confirmation by setting shouldAlwaysEdit
      (tool as any).shouldAlwaysEdit = true;

      const result = await tool.execute(params, new AbortController().signal);

      (tool as any).shouldAlwaysEdit = false; // Reset for other tests

      expect(result.llmContent).toMatch(/Successfully modified file/);
      expect(fs.readFileSync(filePath, 'utf8')).toBe(newContent);
      const display = result.returnDisplay as FileDiff;
      expect(display.fileDiff).toMatch(initialContent);
      expect(display.fileDiff).toMatch(newContent);
      expect(display.fileName).toBe(testFile);
    });

    it('should create a new file if old_string is empty and file does not exist, and return created message', async () => {
      const newFileName = 'brand_new_file.txt';
      const newFilePath = path.join(rootDir, newFileName);
      const fileContent = 'Content for the new file.';
      const params: EditToolParams = {
        file_path: newFilePath,
        old_string: '',
        new_string: fileContent,
      };

      (mockConfig.getApprovalMode as Mock).mockReturnValueOnce(
        ApprovalMode.AUTO_EDIT,
      );
      const result = await tool.execute(params, new AbortController().signal);

      expect(result.llmContent).toMatch(/Created new file/);
      expect(fs.existsSync(newFilePath)).toBe(true);
      expect(fs.readFileSync(newFilePath, 'utf8')).toBe(fileContent);
      expect(result.returnDisplay).toBe(`Created ${newFileName}`);
    });

    it('should return error if old_string is not found in file', async () => {
      fs.writeFileSync(filePath, 'Some content.', 'utf8');
      const params: EditToolParams = {
        file_path: filePath,
        old_string: 'nonexistent',
        new_string: 'replacement',
      };
      // The default mockEnsureCorrectEdit will return 0 occurrences for 'nonexistent'
      const result = await tool.execute(params, new AbortController().signal);
      expect(result.llmContent).toMatch(
        /0 occurrences found for old_string in/,
      );
      expect(result.returnDisplay).toMatch(
        /Failed to edit, could not find the string to replace./,
      );
    });

    it('should return error if multiple occurrences of old_string are found', async () => {
      fs.writeFileSync(filePath, 'multiple old old strings', 'utf8');
      const params: EditToolParams = {
        file_path: filePath,
        old_string: 'old',
        new_string: 'new',
      };
      // The default mockEnsureCorrectEdit will return 2 occurrences for 'old'
      const result = await tool.execute(params, new AbortController().signal);
      expect(result.llmContent).toMatch(
        /Expected 1 occurrence but found 2 for old_string in file/,
      );
      expect(result.returnDisplay).toMatch(
        /Failed to edit, expected 1 occurrence but found 2/,
      );
    });

    it('should successfully replace multiple occurrences when expected_replacements specified', async () => {
      fs.writeFileSync(filePath, 'old text old text old text', 'utf8');
      const params: EditToolParams = {
        file_path: filePath,
        old_string: 'old',
        new_string: 'new',
        expected_replacements: 3,
      };

      // Simulate confirmation by setting shouldAlwaysEdit
      (tool as any).shouldAlwaysEdit = true;

      const result = await tool.execute(params, new AbortController().signal);

      (tool as any).shouldAlwaysEdit = false; // Reset for other tests

      expect(result.llmContent).toMatch(/Successfully modified file/);
      expect(fs.readFileSync(filePath, 'utf8')).toBe(
        'new text new text new text',
      );
      const display = result.returnDisplay as FileDiff;
      expect(display.fileDiff).toMatch(/old text old text old text/);
      expect(display.fileDiff).toMatch(/new text new text new text/);
      expect(display.fileName).toBe(testFile);
    });

    it('should return error if expected_replacements does not match actual occurrences', async () => {
      fs.writeFileSync(filePath, 'old text old text', 'utf8');
      const params: EditToolParams = {
        file_path: filePath,
        old_string: 'old',
        new_string: 'new',
        expected_replacements: 3, // Expecting 3 but only 2 exist
      };
      const result = await tool.execute(params, new AbortController().signal);
      expect(result.llmContent).toMatch(
        /Expected 3 occurrences but found 2 for old_string in file/,
      );
      expect(result.returnDisplay).toMatch(
        /Failed to edit, expected 3 occurrences but found 2/,
      );
    });

    it('should return error if trying to create a file that already exists (empty old_string)', async () => {
      fs.writeFileSync(filePath, 'Existing content', 'utf8');
      const params: EditToolParams = {
        file_path: filePath,
        old_string: '',
        new_string: 'new content',
      };
      const result = await tool.execute(params, new AbortController().signal);
      expect(result.llmContent).toMatch(/File already exists, cannot create/);
      expect(result.returnDisplay).toMatch(
        /Attempted to create a file that already exists/,
      );
    });

    it('should include modification message when proposed content is modified', async () => {
      const initialContent = 'This is some old text.';
      fs.writeFileSync(filePath, initialContent, 'utf8');
      const params: EditToolParams = {
        file_path: filePath,
        old_string: 'old',
        new_string: 'new',
        modified_by_user: true,
      };

      (mockConfig.getApprovalMode as Mock).mockReturnValueOnce(
        ApprovalMode.AUTO_EDIT,
      );
      const result = await tool.execute(params, new AbortController().signal);

      expect(result.llmContent).toMatch(
        /User modified the `new_string` content/,
      );
    });

    it('should not include modification message when proposed content is not modified', async () => {
      const initialContent = 'This is some old text.';
      fs.writeFileSync(filePath, initialContent, 'utf8');
      const params: EditToolParams = {
        file_path: filePath,
        old_string: 'old',
        new_string: 'new',
        modified_by_user: false,
      };

      (mockConfig.getApprovalMode as Mock).mockReturnValueOnce(
        ApprovalMode.AUTO_EDIT,
      );
      const result = await tool.execute(params, new AbortController().signal);

      expect(result.llmContent).not.toMatch(
        /User modified the `new_string` content/,
      );
    });

    it('should not include modification message when modified_by_user is not provided', async () => {
      const initialContent = 'This is some old text.';
      fs.writeFileSync(filePath, initialContent, 'utf8');
      const params: EditToolParams = {
        file_path: filePath,
        old_string: 'old',
        new_string: 'new',
      };

      (mockConfig.getApprovalMode as Mock).mockReturnValueOnce(
        ApprovalMode.AUTO_EDIT,
      );
      const result = await tool.execute(params, new AbortController().signal);

      expect(result.llmContent).not.toMatch(
        /User modified the `new_string` content/,
      );
    });
  });

  describe('getDescription', () => {
    it('should return "No file changes to..." if old_string and new_string are the same', () => {
      const testFileName = 'test.txt';
      const params: EditToolParams = {
        file_path: path.join(rootDir, testFileName),
        old_string: 'identical_string',
        new_string: 'identical_string',
      };
      // shortenPath will be called internally, resulting in just the file name
      expect(tool.getDescription(params)).toBe(
        `No file changes to ${testFileName}`,
      );
    });

    it('should return a snippet of old and new strings if they are different', () => {
      const testFileName = 'test.txt';
      const params: EditToolParams = {
        file_path: path.join(rootDir, testFileName),
        old_string: 'this is the old string value',
        new_string: 'this is the new string value',
      };
      // shortenPath will be called internally, resulting in just the file name
      // The snippets are truncated at 30 chars + '...'
      expect(tool.getDescription(params)).toBe(
        `${testFileName}: this is the old string value => this is the new string value`,
      );
    });

    it('should handle very short strings correctly in the description', () => {
      const testFileName = 'short.txt';
      const params: EditToolParams = {
        file_path: path.join(rootDir, testFileName),
        old_string: 'old',
        new_string: 'new',
      };
      expect(tool.getDescription(params)).toBe(`${testFileName}: old => new`);
    });

    it('should truncate long strings in the description', () => {
      const testFileName = 'long.txt';
      const params: EditToolParams = {
        file_path: path.join(rootDir, testFileName),
        old_string:
          'this is a very long old string that will definitely be truncated',
        new_string:
          'this is a very long new string that will also be truncated',
      };
      expect(tool.getDescription(params)).toBe(
        `${testFileName}: this is a very long old string... => this is a very long new string...`,
      );
    });
  });
});

describe('Additional Edge Cases and Error Handling', () => {
  let tool: EditTool;
  let tempDir: string;
  let rootDir: string;
  let mockConfig: Config;
  const testFile = 'edge_case_test.txt';
  let filePath: string;

  beforeEach(() => {
    tempDir = fs.mkdtempSync(path.join(os.tmpdir(), 'edit-tool-test-'));
    rootDir = path.join(tempDir, 'root');
    fs.mkdirSync(rootDir);

    // The client instance that EditTool will use
    const mockClientInstanceWithGenerateJson = {
      generateJson: mockGenerateJson, // mockGenerateJson is already defined and hoisted
    };

    mockConfig = {
      getGeminiClient: vi
        .fn()
        .mockReturnValue(mockClientInstanceWithGenerateJson),
      getTargetDir: () => rootDir,
      getApprovalMode: vi.fn(),
      setApprovalMode: vi.fn(),
      // Add other properties/methods of Config if EditTool uses them
      // Minimal other methods to satisfy Config type if needed by EditTool constructor or other direct uses:
      getApiKey: () => 'test-api-key',
      getModel: () => 'test-model',
      getSandbox: () => false,
      getDebugMode: () => false,
      getQuestion: () => undefined,
      getFullContext: () => false,
      getToolDiscoveryCommand: () => undefined,
      getToolCallCommand: () => undefined,
      getMcpServerCommand: () => undefined,
      getMcpServers: () => undefined,
      getUserAgent: () => 'test-agent',
      getUserMemory: () => '',
      setUserMemory: vi.fn(),
      getGeminiMdFileCount: () => 0,
      setGeminiMdFileCount: vi.fn(),
      getToolRegistry: () => ({}) as any, // Minimal mock for ToolRegistry
    } as unknown as Config;

    // Reset mocks before each test
    (mockConfig.getApprovalMode as Mock).mockClear();
    // Default to not skipping confirmation
    (mockConfig.getApprovalMode as Mock).mockReturnValue(ApprovalMode.DEFAULT);

    // Reset mocks and set default implementation for ensureCorrectEdit
    mockEnsureCorrectEdit.mockReset();
    mockEnsureCorrectEdit.mockImplementation(async (currentContent, params) => {
      let occurrences = 0;
      if (params.old_string && currentContent) {
        // Simple string counting for the mock
        let index = currentContent.indexOf(params.old_string);
        while (index !== -1) {
          occurrences++;
          index = currentContent.indexOf(params.old_string, index + 1);
        }
      } else if (params.old_string === '') {
        occurrences = 0; // Creating a new file
      }
      return Promise.resolve({ params, occurrences });
    });

    // Default mock for generateJson to return the snippet unchanged
    mockGenerateJson.mockReset();
    mockGenerateJson.mockImplementation(
      async (contents: Content[], schema: SchemaUnion) => {
        // The problematic_snippet is the last part of the user's content
        const userContent = contents.find((c: Content) => c.role === 'user');
        let promptText = '';
        if (userContent && userContent.parts) {
          promptText = userContent.parts
            .filter((p: Part) => typeof (p as any).text === 'string')
            .map((p: Part) => (p as any).text)
            .join('\n');
        }
        const snippetMatch = promptText.match(
          /Problematic target snippet:\n```\n([\s\S]*?)\n```/,
        );
        const problematicSnippet =
          snippetMatch && snippetMatch[1] ? snippetMatch[1] : '';

        if (((schema as any).properties as any)?.corrected_target_snippet) {
          return Promise.resolve({
            corrected_target_snippet: problematicSnippet,
          });
        }
        if (((schema as any).properties as any)?.corrected_new_string) {
          // For new_string correction, we might need more sophisticated logic,
          // but for now, returning original is a safe default if not specified by a test.
          const originalNewStringMatch = promptText.match(
            /original_new_string \(what was intended to replace original_old_string\):\n```\n([\s\S]*?)\n```/,
          );
          const originalNewString =
            originalNewStringMatch && originalNewStringMatch[1]
              ? originalNewStringMatch[1]
              : '';
          return Promise.resolve({ corrected_new_string: originalNewString });
        }
        return Promise.resolve({}); // Default empty object if schema doesn't match
      },
    );

    tool = new EditTool(mockConfig);
    filePath = path.join(rootDir, testFile);
  });

  afterEach(() => {
    fs.rmSync(tempDir, { recursive: true, force: true });
  });

  describe('File System Error Handling', () => {
    it('should handle file read permissions errors gracefully', async () => {
      fs.writeFileSync(filePath, 'content', { mode: 0o000 }); // No read permissions
      const params: EditToolParams = {
        file_path: filePath,
        old_string: 'content',
        new_string: 'new content',
      };

      try {
        const result = await tool.execute(params, new AbortController().signal);
        expect(result.llmContent).toMatch(/Error:/);
      } finally {
        // Restore permissions for cleanup
        fs.chmodSync(filePath, 0o644);
      }
    });

    it('should handle directory creation errors for nested paths', async () => {
      const nestedPath = path.join(
        rootDir,
        'deeply',
        'nested',
        'path',
        'file.txt',
      );
      const params: EditToolParams = {
        file_path: nestedPath,
        old_string: '',
        new_string: 'content',
      };

      (mockConfig.getApprovalMode as Mock).mockReturnValueOnce(
        ApprovalMode.AUTO_EDIT,
      );
      const result = await tool.execute(params, new AbortController().signal);

      expect(result.llmContent).toMatch(/Created new file/);
      expect(fs.existsSync(nestedPath)).toBe(true);
    });

    it('should handle write permission errors gracefully', async () => {
      // Create a read-only directory
      const readOnlyDir = path.join(tempDir, 'readonly');
      fs.mkdirSync(readOnlyDir, { mode: 0o444 });
      const readOnlyFile = path.join(readOnlyDir, 'readonly.txt');

      const params: EditToolParams = {
        file_path: readOnlyFile,
        old_string: '',
        new_string: 'content',
      };

      try {
        const result = await tool.execute(params, new AbortController().signal);
        expect(result.llmContent).toMatch(/Error:/);
      } finally {
        // Cleanup - restore permissions
        fs.chmodSync(readOnlyDir, 0o755);
      }
    });
  });

  describe('Unicode and Special Character Handling', () => {
    it('should handle files with Unicode characters correctly', async () => {
      const unicodeContent = '🚀 Hello, 世界! Café résumé naïve 🌟';
      const unicodeOld = '世界';
      const unicodeNew = 'World';

      fs.writeFileSync(filePath, unicodeContent, 'utf8');
      const params: EditToolParams = {
        file_path: filePath,
        old_string: unicodeOld,
        new_string: unicodeNew,
      };

      (tool as any).shouldAlwaysEdit = true;
      const result = await tool.execute(params, new AbortController().signal);
      (tool as any).shouldAlwaysEdit = false;

      expect(result.llmContent).toMatch(/Successfully modified file/);
      const updatedContent = fs.readFileSync(filePath, 'utf8');
      expect(updatedContent).toContain(unicodeNew);
      expect(updatedContent).not.toContain(unicodeOld);
    });

    it('should handle files with different line endings', async () => {
      const contentWithCRLF = 'line1\r\nline2\r\nold text\r\nline4';
      fs.writeFileSync(filePath, contentWithCRLF, 'utf8');

      const params: EditToolParams = {
        file_path: filePath,
        old_string: 'old text',
        new_string: 'new text',
      };

      (tool as any).shouldAlwaysEdit = true;
      const result = await tool.execute(params, new AbortController().signal);
      (tool as any).shouldAlwaysEdit = false;

      expect(result.llmContent).toMatch(/Successfully modified file/);
      const updatedContent = fs.readFileSync(filePath, 'utf8');
      expect(updatedContent).toContain('new text');
      expect(updatedContent).toContain('\r\n'); // Preserves original line endings
    });

    it('should handle empty files correctly', async () => {
      fs.writeFileSync(filePath, '', 'utf8');

      const params: EditToolParams = {
        file_path: filePath,
        old_string: '',
        new_string: 'first content',
      };

      const result = await tool.execute(params, new AbortController().signal);
      expect(result.llmContent).toMatch(/File already exists, cannot create/);
    });

    it('should handle files with only whitespace', async () => {
      const whitespaceContent = '   \n\t  \n   ';
      fs.writeFileSync(filePath, whitespaceContent, 'utf8');

      const params: EditToolParams = {
        file_path: filePath,
        old_string: '   ',
        new_string: 'content',
      };

      (tool as any).shouldAlwaysEdit = true;
      const result = await tool.execute(params, new AbortController().signal);
      (tool as any).shouldAlwaysEdit = false;

      expect(result.llmContent).toMatch(/Successfully modified file/);
    });
  });

  describe('Large File Handling', () => {
    it('should handle moderately large files efficiently', async () => {
      const largeContent =
        'line content '.repeat(10000) +
        'target string' +
        ' more content'.repeat(10000);
      fs.writeFileSync(filePath, largeContent, 'utf8');

      const params: EditToolParams = {
        file_path: filePath,
        old_string: 'target string',
        new_string: 'replaced string',
      };

      (tool as any).shouldAlwaysEdit = true;
      const startTime = Date.now();
      const result = await tool.execute(params, new AbortController().signal);
      const endTime = Date.now();
      (tool as any).shouldAlwaysEdit = false;

      expect(result.llmContent).toMatch(/Successfully modified file/);
      expect(endTime - startTime).toBeLessThan(5000); // Should complete within 5 seconds

      const updatedContent = fs.readFileSync(filePath, 'utf8');
      expect(updatedContent).toContain('replaced string');
      expect(updatedContent).not.toContain('target string');
    });
  });

  describe('AbortController Signal Handling', () => {
    it('should respect abort signal during execution', async () => {
      fs.writeFileSync(filePath, 'content to replace', 'utf8');
      const controller = new AbortController();

      const params: EditToolParams = {
        file_path: filePath,
        old_string: 'content',
        new_string: 'new content',
      };

      // Abort immediately
      controller.abort();

      const result = await tool.execute(params, controller.signal);

      // The behavior might vary based on implementation, but should handle gracefully
      expect(typeof result.llmContent).toBe('string');
      expect(typeof result.returnDisplay).toBeDefined();
    });

    it('should respect abort signal during shouldConfirmExecute', async () => {
      fs.writeFileSync(filePath, 'content to replace', 'utf8');
      const controller = new AbortController();

      const params: EditToolParams = {
        file_path: filePath,
        old_string: 'content',
        new_string: 'new content',
      };

      // Abort immediately
      controller.abort();

      const result = await tool.shouldConfirmExecute(params, controller.signal);

      // Should handle abort gracefully
      expect(result).toBeDefined();
    });
  });

  describe('Path Handling Edge Cases', () => {
    it('should reject paths with null bytes', () => {
      const params: EditToolParams = {
        file_path: path.join(rootDir, 'file\0.txt'),
        old_string: 'old',
        new_string: 'new',
      };

      const validationError = tool.validateToolParams(params);
      expect(validationError).toBeTruthy();
    });

    it('should handle very long file names', () => {
      const longFileName = 'a'.repeat(255) + '.txt';
      const longFilePath = path.join(rootDir, longFileName);

      const params: EditToolParams = {
        file_path: longFilePath,
        old_string: 'old',
        new_string: 'new',
      };

      const validationError = tool.validateToolParams(params);
      expect(validationError).toBeNull(); // Should be valid if within root
    });

    it('should handle paths with special characters', () => {
      const specialFileName = 'file with spaces & symbols!@#$%^&()_+.txt';
      const specialFilePath = path.join(rootDir, specialFileName);

      const params: EditToolParams = {
        file_path: specialFilePath,
        old_string: 'old',
        new_string: 'new',
      };

      const validationError = tool.validateToolParams(params);
      expect(validationError).toBeNull(); // Should be valid
    });

    it('should handle normalized vs non-normalized paths correctly', () => {
      const unnormalizedPath = path.join(rootDir, 'folder', '..', 'test.txt');
      const _normalizedPath = path.join(rootDir, 'test.txt');

      const params: EditToolParams = {
        file_path: unnormalizedPath,
        old_string: 'old',
        new_string: 'new',
      };

      const validationError = tool.validateToolParams(params);
      expect(validationError).toBeNull(); // Should be valid as it resolves within root
    });
  });

  describe('Mock Dependency Integration', () => {
    it('should handle ensureCorrectEdit throwing an error', async () => {
      fs.writeFileSync(filePath, 'content', 'utf8');
      mockEnsureCorrectEdit.mockRejectedValueOnce(new Error('Network error'));

      const params: EditToolParams = {
        file_path: filePath,
        old_string: 'content',
        new_string: 'new content',
      };

      const result = await tool.execute(params, new AbortController().signal);
      expect(result.llmContent).toMatch(/Error:/);
    });

    it('should handle generateJson returning unexpected format', async () => {
      fs.writeFileSync(filePath, 'content', 'utf8');
      mockGenerateJson.mockResolvedValueOnce({ unexpected: 'format' });

      // This test would depend on how EditTool handles malformed responses
      const params: EditToolParams = {
        file_path: filePath,
        old_string: 'content',
        new_string: 'new content',
      };

      const confirmation = await tool.shouldConfirmExecute(
        params,
        new AbortController().signal,
      );
      // Should handle gracefully
      expect(confirmation).toBeDefined();
    });

    it('should handle openDiff being called correctly', async () => {
      fs.writeFileSync(filePath, 'old content', 'utf8');
      const params: EditToolParams = {
        file_path: filePath,
        old_string: 'old',
        new_string: 'new',
      };

      const confirmation = (await tool.shouldConfirmExecute(
        params,
        new AbortController().signal,
      )) as FileDiff;

      if (confirmation && confirmation.fileDiff) {
        // Verify that the diff contains expected content
        expect(confirmation.fileDiff).toContain('old content');
        expect(confirmation.fileDiff).toContain('new content');
      }
    });
  });

  describe('Configuration Edge Cases', () => {
    it('should handle different ApprovalMode configurations', async () => {
      fs.writeFileSync(filePath, 'content', 'utf8');
      const params: EditToolParams = {
        file_path: filePath,
        old_string: 'content',
        new_string: 'new content',
      };

      // Test with AUTO_EDIT
      (mockConfig.getApprovalMode as Mock).mockReturnValueOnce(
        ApprovalMode.AUTO_EDIT,
      );
      let result = await tool.execute(params, new AbortController().signal);
      expect(result.llmContent).toMatch(/Successfully modified file/);

      // Reset file content
      fs.writeFileSync(filePath, 'content', 'utf8');

      // Test with DEFAULT (should work the same way in our test setup)
      (mockConfig.getApprovalMode as Mock).mockReturnValueOnce(
        ApprovalMode.DEFAULT,
      );
      result = await tool.execute(params, new AbortController().signal);
      // This depends on shouldConfirmExecute logic
      expect(result).toBeDefined();
    });

    it('should handle missing client gracefully', () => {
      const configWithoutClient = {
        ...mockConfig,
        getGeminiClient: vi.fn().mockReturnValue(null),
      };

      // This test would depend on how EditTool handles missing client
      expect(() => new EditTool(configWithoutClient as any)).not.toThrow();
    });
  });

  describe('Multi-line String Handling', () => {
    it('should handle multi-line old_string and new_string correctly', async () => {
      const multiLineContent = `line 1
line 2
old block
line 3
line 4`;
      const multiLineOld = `old block
line 3`;
      const multiLineNew = `new block
updated line 3`;

      fs.writeFileSync(filePath, multiLineContent, 'utf8');
      const params: EditToolParams = {
        file_path: filePath,
        old_string: multiLineOld,
        new_string: multiLineNew,
      };

      (tool as any).shouldAlwaysEdit = true;
      const result = await tool.execute(params, new AbortController().signal);
      (tool as any).shouldAlwaysEdit = false;

      expect(result.llmContent).toMatch(/Successfully modified file/);
      const updatedContent = fs.readFileSync(filePath, 'utf8');
      expect(updatedContent).toContain('new block');
      expect(updatedContent).toContain('updated line 3');
      expect(updatedContent).not.toContain('old block');
    });

    it('should handle strings with leading/trailing whitespace', async () => {
      const content = '  old text with spaces  ';
      fs.writeFileSync(filePath, content, 'utf8');

      const params: EditToolParams = {
        file_path: filePath,
        old_string: 'old text with spaces',
        new_string: 'new text without extra spaces',
      };

      (tool as any).shouldAlwaysEdit = true;
      const result = await tool.execute(params, new AbortController().signal);
      (tool as any).shouldAlwaysEdit = false;

      expect(result.llmContent).toMatch(/Successfully modified file/);
      const updatedContent = fs.readFileSync(filePath, 'utf8');
      expect(updatedContent).toBe('  new text without extra spaces  ');
    });
  });

  describe('Edge Cases for expected_replacements', () => {
    it('should handle expected_replacements of 0', async () => {
      fs.writeFileSync(filePath, 'content without target', 'utf8');
      const params: EditToolParams = {
        file_path: filePath,
        old_string: 'nonexistent',
        new_string: 'replacement',
        expected_replacements: 0,
      };

      const result = await tool.execute(params, new AbortController().signal);
      expect(result.llmContent).toMatch(/0 occurrences found/);
    });

    it('should handle very large expected_replacements', async () => {
      const repeatedContent = 'target '.repeat(1000);
      fs.writeFileSync(filePath, repeatedContent, 'utf8');

      const params: EditToolParams = {
        file_path: filePath,
        old_string: 'target',
        new_string: 'replaced',
        expected_replacements: 1000,
      };

      (tool as any).shouldAlwaysEdit = true;
      const result = await tool.execute(params, new AbortController().signal);
      (tool as any).shouldAlwaysEdit = false;

      expect(result.llmContent).toMatch(/Successfully modified file/);
      const updatedContent = fs.readFileSync(filePath, 'utf8');
      expect((updatedContent.match(/replaced/g) || []).length).toBe(1000);
    });
  });

  describe('File Extension and Type Handling', () => {
    it('should handle files without extensions', async () => {
      const noExtFile = path.join(rootDir, 'README');
      fs.writeFileSync(noExtFile, 'old content', 'utf8');

      const params: EditToolParams = {
        file_path: noExtFile,
        old_string: 'old',
        new_string: 'new',
      };

      (tool as any).shouldAlwaysEdit = true;
      const result = await tool.execute(params, new AbortController().signal);
      (tool as any).shouldAlwaysEdit = false;

      expect(result.llmContent).toMatch(/Successfully modified file/);
    });

    it('should handle files with multiple dots in name', async () => {
      const multiDotFile = path.join(rootDir, 'file.config.backup.txt');
      fs.writeFileSync(multiDotFile, 'old content', 'utf8');

      const params: EditToolParams = {
        file_path: multiDotFile,
        old_string: 'old',
        new_string: 'new',
      };

      (tool as any).shouldAlwaysEdit = true;
      const result = await tool.execute(params, new AbortController().signal);
      (tool as any).shouldAlwaysEdit = false;

      expect(result.llmContent).toMatch(/Successfully modified file/);
    });
  });

  describe('Boundary Conditions', () => {
    it('should handle old_string at the very beginning of file', async () => {
      const content = 'start of file content continues...';
      fs.writeFileSync(filePath, content, 'utf8');

      const params: EditToolParams = {
        file_path: filePath,
        old_string: 'start of file',
        new_string: 'beginning of document',
      };

      (tool as any).shouldAlwaysEdit = true;
      const result = await tool.execute(params, new AbortController().signal);
      (tool as any).shouldAlwaysEdit = false;

      expect(result.llmContent).toMatch(/Successfully modified file/);
      const updatedContent = fs.readFileSync(filePath, 'utf8');
      expect(updatedContent.startsWith('beginning of document')).toBe(true);
    });

    it('should handle old_string at the very end of file', async () => {
      const content = 'content continues... end of file';
      fs.writeFileSync(filePath, content, 'utf8');

      const params: EditToolParams = {
        file_path: filePath,
        old_string: 'end of file',
        new_string: 'final content',
      };

      (tool as any).shouldAlwaysEdit = true;
      const result = await tool.execute(params, new AbortController().signal);
      (tool as any).shouldAlwaysEdit = false;

      expect(result.llmContent).toMatch(/Successfully modified file/);
      const updatedContent = fs.readFileSync(filePath, 'utf8');
      expect(updatedContent.endsWith('final content')).toBe(true);
    });

    it('should handle old_string that spans entire file content', async () => {
      const content = 'entire file content';
      fs.writeFileSync(filePath, content, 'utf8');

      const params: EditToolParams = {
        file_path: filePath,
        old_string: content,
        new_string: 'completely new content',
      };

      (tool as any).shouldAlwaysEdit = true;
      const result = await tool.execute(params, new AbortController().signal);
      (tool as any).shouldAlwaysEdit = false;

      expect(result.llmContent).toMatch(/Successfully modified file/);
      const updatedContent = fs.readFileSync(filePath, 'utf8');
      expect(updatedContent).toBe('completely new content');
    });
  });
});

describe('Integration with External Dependencies', () => {
  let tool: EditTool;
  let tempDir: string;
  let rootDir: string;
  let mockConfig: Config;

  beforeEach(() => {
    tempDir = fs.mkdtempSync(path.join(os.tmpdir(), 'edit-tool-test-'));
    rootDir = path.join(tempDir, 'root');
    fs.mkdirSync(rootDir);

    // The client instance that EditTool will use
    const mockClientInstanceWithGenerateJson = {
      generateJson: mockGenerateJson, // mockGenerateJson is already defined and hoisted
    };

    mockConfig = {
      getGeminiClient: vi
        .fn()
        .mockReturnValue(mockClientInstanceWithGenerateJson),
      getTargetDir: () => rootDir,
      getApprovalMode: vi.fn(),
      setApprovalMode: vi.fn(),
      // Add other properties/methods of Config if EditTool uses them
      // Minimal other methods to satisfy Config type if needed by EditTool constructor or other direct uses:
      getApiKey: () => 'test-api-key',
      getModel: () => 'test-model',
      getSandbox: () => false,
      getDebugMode: () => false,
      getQuestion: () => undefined,
      getFullContext: () => false,
      getToolDiscoveryCommand: () => undefined,
      getToolCallCommand: () => undefined,
      getMcpServerCommand: () => undefined,
      getMcpServers: () => undefined,
      getUserAgent: () => 'test-agent',
      getUserMemory: () => '',
      setUserMemory: vi.fn(),
      getGeminiMdFileCount: () => 0,
      setGeminiMdFileCount: vi.fn(),
      getToolRegistry: () => ({}) as any, // Minimal mock for ToolRegistry
    } as unknown as Config;

    // Reset mocks before each test
    (mockConfig.getApprovalMode as Mock).mockClear();
    // Default to not skipping confirmation
    (mockConfig.getApprovalMode as Mock).mockReturnValue(ApprovalMode.DEFAULT);

    // Reset mocks and set default implementation for ensureCorrectEdit
    mockEnsureCorrectEdit.mockReset();
    mockEnsureCorrectEdit.mockImplementation(async (currentContent, params) => {
      let occurrences = 0;
      if (params.old_string && currentContent) {
        // Simple string counting for the mock
        let index = currentContent.indexOf(params.old_string);
        while (index !== -1) {
          occurrences++;
          index = currentContent.indexOf(params.old_string, index + 1);
        }
      } else if (params.old_string === '') {
        occurrences = 0; // Creating a new file
      }
      return Promise.resolve({ params, occurrences });
    });
<<<<<<< HEAD
  });
=======

    // Default mock for generateJson to return the snippet unchanged
    mockGenerateJson.mockReset();
    mockGenerateJson.mockImplementation(
      async (contents: Content[], schema: SchemaUnion) => {
        // The problematic_snippet is the last part of the user's content
        const userContent = contents.find((c: Content) => c.role === 'user');
        let promptText = '';
        if (userContent && userContent.parts) {
          promptText = userContent.parts
            .filter((p: Part) => typeof (p as any).text === 'string')
            .map((p: Part) => (p as any).text)
            .join('\n');
        }
        const snippetMatch = promptText.match(
          /Problematic target snippet:\n```\n([\s\S]*?)\n```/,
        );
        const problematicSnippet =
          snippetMatch && snippetMatch[1] ? snippetMatch[1] : '';

        if (((schema as any).properties as any)?.corrected_target_snippet) {
          return Promise.resolve({
            corrected_target_snippet: problematicSnippet,
          });
        }
        if (((schema as any).properties as any)?.corrected_new_string) {
          // For new_string correction, we might need more sophisticated logic,
          // but for now, returning original is a safe default if not specified by a test.
          const originalNewStringMatch = promptText.match(
            /original_new_string \(what was intended to replace original_old_string\):\n```\n([\s\S]*?)\n```/,
          );
          const originalNewString =
            originalNewStringMatch && originalNewStringMatch[1]
              ? originalNewStringMatch[1]
              : '';
          return Promise.resolve({ corrected_new_string: originalNewString });
        }
        return Promise.resolve({}); // Default empty object if schema doesn't match
      },
    );

    tool = new EditTool(mockConfig);
  });

  afterEach(() => {
    fs.rmSync(tempDir, { recursive: true, force: true });
  });

  describe('ensureCorrectEdit Integration', () => {
    it('should pass correct parameters to ensureCorrectEdit', async () => {
      const content = 'test content for correction';
      fs.writeFileSync(path.join(rootDir, 'test.txt'), content, 'utf8');

      const params: EditToolParams = {
        file_path: path.join(rootDir, 'test.txt'),
        old_string: 'test',
        new_string: 'corrected',
      };

      let capturedContent: string | null = null;
      let capturedParams: EditToolParams | null = null;
      let capturedClient: any = null;

      mockEnsureCorrectEdit.mockImplementationOnce(
        async (fileContent, toolParams, client) => {
          capturedContent = fileContent;
          capturedParams = toolParams;
          capturedClient = client;
          return { params: toolParams, occurrences: 1 };
        },
      );

      await tool.shouldConfirmExecute(params, new AbortController().signal);

      expect(capturedContent).toBe(content);
      expect(capturedParams).toEqual(params);
      expect(capturedClient).toBeDefined();
      expect(mockEnsureCorrectEdit).toHaveBeenCalledTimes(1);
    });

    it('should handle ensureCorrectEdit returning modified parameters', async () => {
      const content = 'original content with target text';
      fs.writeFileSync(path.join(rootDir, 'test.txt'), content, 'utf8');

      const originalParams: EditToolParams = {
        file_path: path.join(rootDir, 'test.txt'),
        old_string: 'target',
        new_string: 'replacement',
      };

      const correctedParams: EditToolParams = {
        file_path: path.join(rootDir, 'test.txt'),
        old_string: 'target text',
        new_string: 'new replacement text',
      };

      mockEnsureCorrectEdit.mockResolvedValueOnce({
        params: correctedParams,
        occurrences: 1,
      });

      const confirmation = (await tool.shouldConfirmExecute(
        originalParams,
        new AbortController().signal,
      )) as FileDiff;

      expect(confirmation).toBeDefined();
      expect(confirmation.fileDiff).toContain('target text'); // Should use corrected old_string
      expect(confirmation.fileDiff).toContain('new replacement text'); // Should use corrected new_string
    });
  });

  describe('GeminiClient Integration', () => {
    it('should handle client.generateJson being called with correct schema', async () => {
      const content = 'content for AI correction';
      fs.writeFileSync(path.join(rootDir, 'test.txt'), content, 'utf8');

      const params: EditToolParams = {
        file_path: path.join(rootDir, 'test.txt'),
        old_string: 'content',
        new_string: 'updated content',
      };

      let _capturedContents: Content[] | null = null;
      let _capturedSchema: SchemaUnion | null = null;

      mockGenerateJson.mockImplementationOnce(
        async (contents: Content[], schema: SchemaUnion) => {
          _capturedContents = contents;
          _capturedSchema = schema;
          return { corrected_target_snippet: 'corrected content' };
        },
      );

      // This would trigger through ensureCorrectEdit if it uses generateJson
      await tool.shouldConfirmExecute(params, new AbortController().signal);

      // The exact behavior depends on ensureCorrectEdit implementation
      // This test validates the integration pattern
      expect(mockGenerateJson).toHaveBeenCalled();
    });
  });
});

describe('Performance and Resource Management', () => {
  let tool: EditTool;
  let tempDir: string;
  let rootDir: string;
  let mockConfig: Config;
  const testFile = 'performance_test.txt';
  let filePath: string;

  beforeEach(() => {
    tempDir = fs.mkdtempSync(path.join(os.tmpdir(), 'edit-tool-test-'));
    rootDir = path.join(tempDir, 'root');
    fs.mkdirSync(rootDir);

    // The client instance that EditTool will use
    const mockClientInstanceWithGenerateJson = {
      generateJson: mockGenerateJson, // mockGenerateJson is already defined and hoisted
    };

    mockConfig = {
      getGeminiClient: vi
        .fn()
        .mockReturnValue(mockClientInstanceWithGenerateJson),
      getTargetDir: () => rootDir,
      getApprovalMode: vi.fn(),
      setApprovalMode: vi.fn(),
      // Add other properties/methods of Config if EditTool uses them
      // Minimal other methods to satisfy Config type if needed by EditTool constructor or other direct uses:
      getApiKey: () => 'test-api-key',
      getModel: () => 'test-model',
      getSandbox: () => false,
      getDebugMode: () => false,
      getQuestion: () => undefined,
      getFullContext: () => false,
      getToolDiscoveryCommand: () => undefined,
      getToolCallCommand: () => undefined,
      getMcpServerCommand: () => undefined,
      getMcpServers: () => undefined,
      getUserAgent: () => 'test-agent',
      getUserMemory: () => '',
      setUserMemory: vi.fn(),
      getGeminiMdFileCount: () => 0,
      setGeminiMdFileCount: vi.fn(),
      getToolRegistry: () => ({}) as any, // Minimal mock for ToolRegistry
    } as unknown as Config;

    // Reset mocks before each test
    (mockConfig.getApprovalMode as Mock).mockClear();
    // Default to not skipping confirmation
    (mockConfig.getApprovalMode as Mock).mockReturnValue(ApprovalMode.DEFAULT);

    // Reset mocks and set default implementation for ensureCorrectEdit
    mockEnsureCorrectEdit.mockReset();
    mockEnsureCorrectEdit.mockImplementation(async (currentContent, params) => {
      let occurrences = 0;
      if (params.old_string && currentContent) {
        // Simple string counting for the mock
        let index = currentContent.indexOf(params.old_string);
        while (index !== -1) {
          occurrences++;
          index = currentContent.indexOf(params.old_string, index + 1);
        }
      } else if (params.old_string === '') {
        occurrences = 0; // Creating a new file
      }
      return Promise.resolve({ params, occurrences });
    });

    // Default mock for generateJson to return the snippet unchanged
    mockGenerateJson.mockReset();
    mockGenerateJson.mockImplementation(
      async (contents: Content[], schema: SchemaUnion) => {
        // The problematic_snippet is the last part of the user's content
        const userContent = contents.find((c: Content) => c.role === 'user');
        let promptText = '';
        if (userContent && userContent.parts) {
          promptText = userContent.parts
            .filter((p: Part) => typeof (p as any).text === 'string')
            .map((p: Part) => (p as any).text)
            .join('\n');
        }
        const snippetMatch = promptText.match(
          /Problematic target snippet:\n```\n([\s\S]*?)\n```/,
        );
        const problematicSnippet =
          snippetMatch && snippetMatch[1] ? snippetMatch[1] : '';

        if (((schema as any).properties as any)?.corrected_target_snippet) {
          return Promise.resolve({
            corrected_target_snippet: problematicSnippet,
          });
        }
        if (((schema as any).properties as any)?.corrected_new_string) {
          // For new_string correction, we might need more sophisticated logic,
          // but for now, returning original is a safe default if not specified by a test.
          const originalNewStringMatch = promptText.match(
            /original_new_string \(what was intended to replace original_old_string\):\n```\n([\s\S]*?)\n```/,
          );
          const originalNewString =
            originalNewStringMatch && originalNewStringMatch[1]
              ? originalNewStringMatch[1]
              : '';
          return Promise.resolve({ corrected_new_string: originalNewString });
        }
        return Promise.resolve({}); // Default empty object if schema doesn't match
      },
    );

    tool = new EditTool(mockConfig);
    filePath = path.join(rootDir, testFile);
  });

  afterEach(() => {
    fs.rmSync(tempDir, { recursive: true, force: true });
  });
  it('should not leak file descriptors', async () => {
    const testFiles = Array.from({ length: 10 }, (_, i) =>
      path.join(rootDir, `test_${i}.txt`),
    );

    // Create multiple files and perform operations
    for (const file of testFiles) {
      fs.writeFileSync(file, `content ${Math.random()}`, 'utf8');

      const params: EditToolParams = {
        file_path: file,
        old_string: 'content',
        new_string: 'updated',
      };

      (tool as any).shouldAlwaysEdit = true;
      await tool.execute(params, new AbortController().signal);
    }

    (tool as any).shouldAlwaysEdit = false;

    // Verify all files were processed correctly
    for (const file of testFiles) {
      const content = fs.readFileSync(file, 'utf8');
      expect(content).toContain('updated');
    }
  });

  it('should handle rapid consecutive operations', async () => {
    fs.writeFileSync(filePath, 'initial content', 'utf8');

    const operations = Array.from({ length: 5 }, (_, i) => ({
      old_string: i === 0 ? 'initial' : `content_${i - 1}`,
      new_string: `content_${i}`,
    }));

    (tool as any).shouldAlwaysEdit = true;

    for (const { old_string, new_string } of operations) {
      const params: EditToolParams = {
        file_path: filePath,
        old_string,
        new_string,
      };

      const result = await tool.execute(params, new AbortController().signal);
      expect(result.llmContent).toMatch(/Successfully modified file/);
    }

    (tool as any).shouldAlwaysEdit = false;

    const finalContent = fs.readFileSync(filePath, 'utf8');
    expect(finalContent).toBe('content_4 content');
  });
});

describe('getDescription Additional Edge Cases', () => {
  let tool: EditTool;
  let tempDir: string;
  let rootDir: string;
  let mockConfig: Config;

  beforeEach(() => {
    tempDir = fs.mkdtempSync(path.join(os.tmpdir(), 'edit-tool-test-'));
    rootDir = path.join(tempDir, 'root');
    fs.mkdirSync(rootDir);

    // The client instance that EditTool will use
    const mockClientInstanceWithGenerateJson = {
      generateJson: mockGenerateJson, // mockGenerateJson is already defined and hoisted
    };

    mockConfig = {
      getGeminiClient: vi
        .fn()
        .mockReturnValue(mockClientInstanceWithGenerateJson),
      getTargetDir: () => rootDir,
      getApprovalMode: vi.fn(),
      setApprovalMode: vi.fn(),
      // Add other properties/methods of Config if EditTool uses them
      // Minimal other methods to satisfy Config type if needed by EditTool constructor or other direct uses:
      getApiKey: () => 'test-api-key',
      getModel: () => 'test-model',
      getSandbox: () => false,
      getDebugMode: () => false,
      getQuestion: () => undefined,
      getFullContext: () => false,
      getToolDiscoveryCommand: () => undefined,
      getToolCallCommand: () => undefined,
      getMcpServerCommand: () => undefined,
      getMcpServers: () => undefined,
      getUserAgent: () => 'test-agent',
      getUserMemory: () => '',
      setUserMemory: vi.fn(),
      getGeminiMdFileCount: () => 0,
      setGeminiMdFileCount: vi.fn(),
      getToolRegistry: () => ({}) as any, // Minimal mock for ToolRegistry
    } as unknown as Config;

    // Reset mocks before each test
    (mockConfig.getApprovalMode as Mock).mockClear();
    // Default to not skipping confirmation
    (mockConfig.getApprovalMode as Mock).mockReturnValue(ApprovalMode.DEFAULT);

    // Reset mocks and set default implementation for ensureCorrectEdit
    mockEnsureCorrectEdit.mockReset();
    mockEnsureCorrectEdit.mockImplementation(async (currentContent, params) => {
      let occurrences = 0;
      if (params.old_string && currentContent) {
        // Simple string counting for the mock
        let index = currentContent.indexOf(params.old_string);
        while (index !== -1) {
          occurrences++;
          index = currentContent.indexOf(params.old_string, index + 1);
        }
      } else if (params.old_string === '') {
        occurrences = 0; // Creating a new file
      }
      return Promise.resolve({ params, occurrences });
    });

    // Default mock for generateJson to return the snippet unchanged
    mockGenerateJson.mockReset();
    mockGenerateJson.mockImplementation(
      async (contents: Content[], schema: SchemaUnion) => {
        // The problematic_snippet is the last part of the user's content
        const userContent = contents.find((c: Content) => c.role === 'user');
        let promptText = '';
        if (userContent && userContent.parts) {
          promptText = userContent.parts
            .filter((p: Part) => typeof (p as any).text === 'string')
            .map((p: Part) => (p as any).text)
            .join('\n');
        }
        const snippetMatch = promptText.match(
          /Problematic target snippet:\n```\n([\s\S]*?)\n```/,
        );
        const problematicSnippet =
          snippetMatch && snippetMatch[1] ? snippetMatch[1] : '';

        if (((schema as any).properties as any)?.corrected_target_snippet) {
          return Promise.resolve({
            corrected_target_snippet: problematicSnippet,
          });
        }
        if (((schema as any).properties as any)?.corrected_new_string) {
          // For new_string correction, we might need more sophisticated logic,
          // but for now, returning original is a safe default if not specified by a test.
          const originalNewStringMatch = promptText.match(
            /original_new_string \(what was intended to replace original_old_string\):\n```\n([\s\S]*?)\n```/,
          );
          const originalNewString =
            originalNewStringMatch && originalNewStringMatch[1]
              ? originalNewStringMatch[1]
              : '';
          return Promise.resolve({ corrected_new_string: originalNewString });
        }
        return Promise.resolve({}); // Default empty object if schema doesn't match
      },
    );

    tool = new EditTool(mockConfig);
  });

  afterEach(() => {
    fs.rmSync(tempDir, { recursive: true, force: true });
  });
  it('should handle strings with newlines in description', () => {
    const testFileName = 'multiline.txt';
    const params: EditToolParams = {
      file_path: path.join(rootDir, testFileName),
      old_string: 'line1\nline2',
      new_string: 'newline1\nnewline2',
    };

    const description = tool.getDescription(params);
    expect(description).toContain(testFileName);
    // Should handle newlines gracefully in truncation
    expect(description.length).toBeLessThan(200);
  });

  it('should handle special characters in strings for description', () => {
    const testFileName = 'special.txt';
    const params: EditToolParams = {
      file_path: path.join(rootDir, testFileName),
      old_string: 'old "quoted" \'text\' with & symbols',
      new_string: 'new <html> & [brackets] text',
    };

    const description = tool.getDescription(params);
    expect(description).toContain(testFileName);
    expect(description).toContain('=>');
  });
});

describe('validateToolParams Additional Edge Cases', () => {
  let tool: EditTool;
  let tempDir: string;
  let rootDir: string;
  let mockConfig: Config;

  beforeEach(() => {
    tempDir = fs.mkdtempSync(path.join(os.tmpdir(), 'edit-tool-test-'));
    rootDir = path.join(tempDir, 'root');
    fs.mkdirSync(rootDir);

    // The client instance that EditTool will use
    const mockClientInstanceWithGenerateJson = {
      generateJson: mockGenerateJson, // mockGenerateJson is already defined and hoisted
    };

    mockConfig = {
      getGeminiClient: vi
        .fn()
        .mockReturnValue(mockClientInstanceWithGenerateJson),
      getTargetDir: () => rootDir,
      getApprovalMode: vi.fn(),
      setApprovalMode: vi.fn(),
      // Add other properties/methods of Config if EditTool uses them
      // Minimal other methods to satisfy Config type if needed by EditTool constructor or other direct uses:
      getApiKey: () => 'test-api-key',
      getModel: () => 'test-model',
      getSandbox: () => false,
      getDebugMode: () => false,
      getQuestion: () => undefined,
      getFullContext: () => false,
      getToolDiscoveryCommand: () => undefined,
      getToolCallCommand: () => undefined,
      getMcpServerCommand: () => undefined,
      getMcpServers: () => undefined,
      getUserAgent: () => 'test-agent',
      getUserMemory: () => '',
      setUserMemory: vi.fn(),
      getGeminiMdFileCount: () => 0,
      setGeminiMdFileCount: vi.fn(),
      getToolRegistry: () => ({}) as any, // Minimal mock for ToolRegistry
    } as unknown as Config;

    // Reset mocks before each test
    (mockConfig.getApprovalMode as Mock).mockClear();
    // Default to not skipping confirmation
    (mockConfig.getApprovalMode as Mock).mockReturnValue(ApprovalMode.DEFAULT);

    // Reset mocks and set default implementation for ensureCorrectEdit
    mockEnsureCorrectEdit.mockReset();
    mockEnsureCorrectEdit.mockImplementation(async (currentContent, params) => {
      let occurrences = 0;
      if (params.old_string && currentContent) {
        // Simple string counting for the mock
        let index = currentContent.indexOf(params.old_string);
        while (index !== -1) {
          occurrences++;
          index = currentContent.indexOf(params.old_string, index + 1);
        }
      } else if (params.old_string === '') {
        occurrences = 0; // Creating a new file
      }
      return Promise.resolve({ params, occurrences });
    });

    // Default mock for generateJson to return the snippet unchanged
    mockGenerateJson.mockReset();
    mockGenerateJson.mockImplementation(
      async (contents: Content[], schema: SchemaUnion) => {
        // The problematic_snippet is the last part of the user's content
        const userContent = contents.find((c: Content) => c.role === 'user');
        let promptText = '';
        if (userContent && userContent.parts) {
          promptText = userContent.parts
            .filter((p: Part) => typeof (p as any).text === 'string')
            .map((p: Part) => (p as any).text)
            .join('\n');
        }
        const snippetMatch = promptText.match(
          /Problematic target snippet:\n```\n([\s\S]*?)\n```/,
        );
        const problematicSnippet =
          snippetMatch && snippetMatch[1] ? snippetMatch[1] : '';

        if (((schema as any).properties as any)?.corrected_target_snippet) {
          return Promise.resolve({
            corrected_target_snippet: problematicSnippet,
          });
        }
        if (((schema as any).properties as any)?.corrected_new_string) {
          // For new_string correction, we might need more sophisticated logic,
          // but for now, returning original is a safe default if not specified by a test.
          const originalNewStringMatch = promptText.match(
            /original_new_string \(what was intended to replace original_old_string\):\n```\n([\s\S]*?)\n```/,
          );
          const originalNewString =
            originalNewStringMatch && originalNewStringMatch[1]
              ? originalNewStringMatch[1]
              : '';
          return Promise.resolve({ corrected_new_string: originalNewString });
        }
        return Promise.resolve({}); // Default empty object if schema doesn't match
      },
    );

    tool = new EditTool(mockConfig);
  });

  afterEach(() => {
    fs.rmSync(tempDir, { recursive: true, force: true });
  });
  it('should handle params with undefined properties', () => {
    const params = {
      file_path: path.join(rootDir, 'test.txt'),
      old_string: undefined,
      new_string: 'new',
    } as any;

    const validationError = tool.validateToolParams(params);
    expect(validationError).toBeTruthy();
  });

  it('should handle params with null properties', () => {
    const params = {
      file_path: path.join(rootDir, 'test.txt'),
      old_string: 'old',
      new_string: null,
    } as any;

    const validationError = tool.validateToolParams(params);
    expect(validationError).toBeTruthy();
  });

  it('should handle completely malformed params object', () => {
    const params = {
      wrong_property: 'value',
    } as any;

    const validationError = tool.validateToolParams(params);
    expect(validationError).toBeTruthy();
  });
});

describe('File Content Edge Cases', () => {
  let tool: EditTool;
  let tempDir: string;
  let rootDir: string;
  let mockConfig: Config;
  const testFile = 'edge_case_test.txt';
  let filePath: string;

  beforeEach(() => {
    tempDir = fs.mkdtempSync(path.join(os.tmpdir(), 'edit-tool-test-'));
    rootDir = path.join(tempDir, 'root');
    fs.mkdirSync(rootDir);

    // The client instance that EditTool will use
    const mockClientInstanceWithGenerateJson = {
      generateJson: mockGenerateJson, // mockGenerateJson is already defined and hoisted
    };

    mockConfig = {
      getGeminiClient: vi
        .fn()
        .mockReturnValue(mockClientInstanceWithGenerateJson),
      getTargetDir: () => rootDir,
      getApprovalMode: vi.fn(),
      setApprovalMode: vi.fn(),
      // Add other properties/methods of Config if EditTool uses them
      // Minimal other methods to satisfy Config type if needed by EditTool constructor or other direct uses:
      getApiKey: () => 'test-api-key',
      getModel: () => 'test-model',
      getSandbox: () => false,
      getDebugMode: () => false,
      getQuestion: () => undefined,
      getFullContext: () => false,
      getToolDiscoveryCommand: () => undefined,
      getToolCallCommand: () => undefined,
      getMcpServerCommand: () => undefined,
      getMcpServers: () => undefined,
      getUserAgent: () => 'test-agent',
      getUserMemory: () => '',
      setUserMemory: vi.fn(),
      getGeminiMdFileCount: () => 0,
      setGeminiMdFileCount: vi.fn(),
      getToolRegistry: () => ({}) as any, // Minimal mock for ToolRegistry
    } as unknown as Config;

    // Reset mocks before each test
    (mockConfig.getApprovalMode as Mock).mockClear();
    // Default to not skipping confirmation
    (mockConfig.getApprovalMode as Mock).mockReturnValue(ApprovalMode.DEFAULT);

    // Reset mocks and set default implementation for ensureCorrectEdit
    mockEnsureCorrectEdit.mockReset();
    mockEnsureCorrectEdit.mockImplementation(async (currentContent, params) => {
      let occurrences = 0;
      if (params.old_string && currentContent) {
        // Simple string counting for the mock
        let index = currentContent.indexOf(params.old_string);
        while (index !== -1) {
          occurrences++;
          index = currentContent.indexOf(params.old_string, index + 1);
        }
      } else if (params.old_string === '') {
        occurrences = 0; // Creating a new file
      }
      return Promise.resolve({ params, occurrences });
    });

    // Default mock for generateJson to return the snippet unchanged
    mockGenerateJson.mockReset();
    mockGenerateJson.mockImplementation(
      async (contents: Content[], schema: SchemaUnion) => {
        // The problematic_snippet is the last part of the user's content
        const userContent = contents.find((c: Content) => c.role === 'user');
        let promptText = '';
        if (userContent && userContent.parts) {
          promptText = userContent.parts
            .filter((p: Part) => typeof (p as any).text === 'string')
            .map((p: Part) => (p as any).text)
            .join('\n');
        }
        const snippetMatch = promptText.match(
          /Problematic target snippet:\n```\n([\s\S]*?)\n```/,
        );
        const problematicSnippet =
          snippetMatch && snippetMatch[1] ? snippetMatch[1] : '';

        if (((schema as any).properties as any)?.corrected_target_snippet) {
          return Promise.resolve({
            corrected_target_snippet: problematicSnippet,
          });
        }
        if (((schema as any).properties as any)?.corrected_new_string) {
          // For new_string correction, we might need more sophisticated logic,
          // but for now, returning original is a safe default if not specified by a test.
          const originalNewStringMatch = promptText.match(
            /original_new_string \(what was intended to replace original_old_string\):\n```\n([\s\S]*?)\n```/,
          );
          const originalNewString =
            originalNewStringMatch && originalNewStringMatch[1]
              ? originalNewStringMatch[1]
              : '';
          return Promise.resolve({ corrected_new_string: originalNewString });
        }
        return Promise.resolve({}); // Default empty object if schema doesn't match
      },
    );

    tool = new EditTool(mockConfig);
    filePath = path.join(rootDir, testFile);
  });

  afterEach(() => {
    fs.rmSync(tempDir, { recursive: true, force: true });
  });
  it('should handle binary-like content', async () => {
    // Content that might be mistaken for binary
    const binaryLikeContent = '\x00\x01\x02hello world\x03\x04';
    fs.writeFileSync(filePath, binaryLikeContent, 'binary');

    const params: EditToolParams = {
      file_path: filePath,
      old_string: 'hello world',
      new_string: 'goodbye world',
    };

    (tool as any).shouldAlwaysEdit = true;
    const result = await tool.execute(params, new AbortController().signal);
    (tool as any).shouldAlwaysEdit = false;

    expect(result.llmContent).toMatch(/Successfully modified file/);
  });

  it('should handle files with mixed encodings gracefully', async () => {
    // Write content with specific encoding
    const content = 'Hello, 世界! This is a test.';
    fs.writeFileSync(filePath, content, 'utf8');

    const params: EditToolParams = {
      file_path: filePath,
      old_string: 'Hello',
      new_string: 'Hi',
    };

    (tool as any).shouldAlwaysEdit = true;
    const result = await tool.execute(params, new AbortController().signal);
    (tool as any).shouldAlwaysEdit = false;

    expect(result.llmContent).toMatch(/Successfully modified file/);
    const updatedContent = fs.readFileSync(filePath, 'utf8');
    expect(updatedContent).toContain('Hi');
    expect(updatedContent).toContain('世界');
  });
});
>>>>>>> 63d66df4
<|MERGE_RESOLUTION|>--- conflicted
+++ resolved
@@ -1380,9 +1380,6 @@
       }
       return Promise.resolve({ params, occurrences });
     });
-<<<<<<< HEAD
-  });
-=======
 
     // Default mock for generateJson to return the snippet unchanged
     mockGenerateJson.mockReset();
@@ -2131,5 +2128,4 @@
     expect(updatedContent).toContain('Hi');
     expect(updatedContent).toContain('世界');
   });
-});
->>>>>>> 63d66df4
+});