--- conflicted
+++ resolved
@@ -333,6 +333,7 @@
     const filteredNewContent = editData.newContent;
 
     // Also filter the original new_string parameter for use in onConfirm
+    const filter = getEmojiFilter(this.config);
     const filteredNewStringParam = filter.filterFileContent(
       this.params.new_string,
       'edit',
@@ -384,14 +385,8 @@
             this.params.new_string = filteredNewString;
           }
         } else {
-<<<<<<< HEAD
           // DON'T modify params - they need to stay as the original strings
           // The filtering has already been applied in calculateEdit()
-=======
-          // Update params.new_string with the filtered version of the original new_string parameter
-          // Keep old_string unchanged as it needs to match exactly
-          this.params.new_string = filteredNewString;
->>>>>>> dcf386e0
         }
       },
       ideConfirmation,
