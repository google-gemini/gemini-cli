--- conflicted
+++ resolved
@@ -7,13 +7,7 @@
 import * as fs from 'fs';
 import * as path from 'path';
 import * as Diff from 'diff';
-<<<<<<< HEAD
 import type {
-=======
-import {
-  BaseDeclarativeTool,
-  Kind,
->>>>>>> 4c1c6d2b
   ToolCallConfirmationDetails,
   ToolEditConfirmationDetails,
   ToolInvocation,
@@ -21,13 +15,8 @@
   ToolResult,
   ToolResultDisplay,
 } from './tools.js';
-<<<<<<< HEAD
-import { BaseTool, Icon, ToolConfirmationOutcome } from './tools.js';
-import { Type } from '@google/genai';
-import { SchemaValidator } from '../utils/schemaValidator.js';
-=======
+import { BaseDeclarativeTool, Kind, ToolConfirmationOutcome } from './tools.js';
 import { ToolErrorType } from './tool-error.js';
->>>>>>> 4c1c6d2b
 import { makeRelative, shortenPath } from '../utils/paths.js';
 import { isNodeError } from '../utils/errors.js';
 import type { Config } from '../config/config.js';
@@ -35,11 +24,10 @@
 import { ensureCorrectEdit } from '../utils/editCorrector.js';
 import { DEFAULT_DIFF_OPTIONS, getDiffStat } from './diffOptions.js';
 import { ReadFileTool } from './read-file.js';
-<<<<<<< HEAD
-import type { ModifiableTool, ModifyContext } from './modifiable-tool.js';
-import { isWithinRoot } from '../utils/fileUtils.js';
-=======
-import { ModifiableDeclarativeTool, ModifyContext } from './modifiable-tool.js';
+import type {
+  ModifiableDeclarativeTool,
+  ModifyContext,
+} from './modifiable-tool.js';
 import { IDEConnectionStatus } from '../ide/ide-client.js';
 import { FileOperation } from '../telemetry/metrics.js';
 import { logFileOperation } from '../telemetry/loggers.js';
@@ -66,7 +54,6 @@
   }
   return currentContent.replaceAll(oldString, newString);
 }
->>>>>>> 4c1c6d2b
 
 /**
  * Parameters for the Edit tool
