/**
 * @license
 * Copyright 2025 Google LLC
 * SPDX-License-Identifier: Apache-2.0
 */

import * as fs from 'node:fs';
import * as path from 'node:path';
import * as Diff from 'diff';
import type {
  ToolCallConfirmationDetails,
  ToolEditConfirmationDetails,
  ToolInvocation,
  ToolLocation,
  ToolResult,
} from './tools.js';
import { BaseDeclarativeTool, Kind, ToolConfirmationOutcome } from './tools.js';
import { ToolErrorType } from './tool-error.js';
import { makeRelative, shortenPath } from '../utils/paths.js';
import { isNodeError } from '../utils/errors.js';
import type { Config } from '../config/config.js';
import { ApprovalMode } from '../config/config.js';
import { ensureCorrectEdit } from '../utils/editCorrector.js';
import { DEFAULT_DIFF_OPTIONS, getDiffStat } from './diffOptions.js';
import { ReadFileTool } from './read-file.js';
import { logFileOperation } from '../telemetry/loggers.js';
import { FileOperationEvent } from '../telemetry/types.js';
import { FileOperation } from '../telemetry/metrics.js';
import { getSpecificMimeType } from '../utils/fileUtils.js';
import { getLanguageFromFilePath } from '../utils/language-detection.js';
import type {
  ModifiableDeclarativeTool,
  ModifyContext,
} from './modifiable-tool.js';
<<<<<<< HEAD
import { IdeClient, IDEConnectionStatus } from '../ide/ide-client.js';
import { safeLiteralReplace } from '../utils/textUtils.js';
=======
import { IdeClient } from '../ide/ide-client.js';
>>>>>>> 2e8c3a09

export function applyReplacement(
  currentContent: string | null,
  oldString: string,
  newString: string,
  isNewFile: boolean,
): string {
  if (isNewFile) {
    return newString;
  }
  if (currentContent === null) {
    // Should not happen if not a new file, but defensively return empty or newString if oldString is also empty
    return oldString === '' ? newString : '';
  }
  // If oldString is empty and it's not a new file, do not modify the content.
  if (oldString === '' && !isNewFile) {
    return currentContent;
  }

  // Use intelligent replacement that handles $ sequences safely
  return safeLiteralReplace(currentContent, oldString, newString);
}

/**
 * Parameters for the Edit tool
 */
export interface EditToolParams {
  /**
   * The absolute path to the file to modify
   */
  file_path: string;

  /**
   * The text to replace
   */
  old_string: string;

  /**
   * The text to replace it with
   */
  new_string: string;

  /**
   * Number of replacements expected. Defaults to 1 if not specified.
   * Use when you want to replace multiple occurrences.
   */
  expected_replacements?: number;

  /**
   * Whether the edit was modified manually by the user.
   */
  modified_by_user?: boolean;

  /**
   * Initially proposed content.
   */
  ai_proposed_content?: string;
}

interface CalculatedEdit {
  currentContent: string | null;
  newContent: string;
  occurrences: number;
  error?: { display: string; raw: string; type: ToolErrorType };
  isNewFile: boolean;
}

class EditToolInvocation implements ToolInvocation<EditToolParams, ToolResult> {
  constructor(
    private readonly config: Config,
    public params: EditToolParams,
  ) {}

  toolLocations(): ToolLocation[] {
    return [{ path: this.params.file_path }];
  }

  /**
   * Calculates the potential outcome of an edit operation.
   * @param params Parameters for the edit operation
   * @returns An object describing the potential edit outcome
   * @throws File system errors if reading the file fails unexpectedly (e.g., permissions)
   */
  private async calculateEdit(
    params: EditToolParams,
    abortSignal: AbortSignal,
  ): Promise<CalculatedEdit> {
    const expectedReplacements = params.expected_replacements ?? 1;
    let currentContent: string | null = null;
    let fileExists = false;
    let isNewFile = false;
    let finalNewString = params.new_string;
    let finalOldString = params.old_string;
    let occurrences = 0;
    let error:
      | { display: string; raw: string; type: ToolErrorType }
      | undefined = undefined;

    try {
      currentContent = await this.config
        .getFileSystemService()
        .readTextFile(params.file_path);
      // Normalize line endings to LF for consistent processing.
      currentContent = currentContent.replace(/\r\n/g, '\n');
      fileExists = true;
    } catch (err: unknown) {
      if (!isNodeError(err) || err.code !== 'ENOENT') {
        // Rethrow unexpected FS errors (permissions, etc.)
        throw err;
      }
      fileExists = false;
    }

    if (params.old_string === '' && !fileExists) {
      // Creating a new file
      isNewFile = true;
    } else if (!fileExists) {
      // Trying to edit a nonexistent file (and old_string is not empty)
      error = {
        display: `File not found. Cannot apply edit. Use an empty old_string to create a new file.`,
        raw: `File not found: ${params.file_path}`,
        type: ToolErrorType.FILE_NOT_FOUND,
      };
    } else if (currentContent !== null) {
      // Editing an existing file
      const correctedEdit = await ensureCorrectEdit(
        params.file_path,
        currentContent,
        params,
        this.config.getGeminiClient(),
        abortSignal,
      );
      finalOldString = correctedEdit.params.old_string;
      finalNewString = correctedEdit.params.new_string;
      occurrences = correctedEdit.occurrences;

      if (params.old_string === '') {
        // Error: Trying to create a file that already exists
        error = {
          display: `Failed to edit. Attempted to create a file that already exists.`,
          raw: `File already exists, cannot create: ${params.file_path}`,
          type: ToolErrorType.ATTEMPT_TO_CREATE_EXISTING_FILE,
        };
      } else if (occurrences === 0) {
        error = {
          display: `Failed to edit, could not find the string to replace.`,
          raw: `Failed to edit, 0 occurrences found for old_string in ${params.file_path}. No edits made. The exact text in old_string was not found. Ensure you're not escaping content incorrectly and check whitespace, indentation, and context. Use ${ReadFileTool.Name} tool to verify.`,
          type: ToolErrorType.EDIT_NO_OCCURRENCE_FOUND,
        };
      } else if (occurrences !== expectedReplacements) {
        const occurrenceTerm =
          expectedReplacements === 1 ? 'occurrence' : 'occurrences';

        error = {
          display: `Failed to edit, expected ${expectedReplacements} ${occurrenceTerm} but found ${occurrences}.`,
          raw: `Failed to edit, Expected ${expectedReplacements} ${occurrenceTerm} but found ${occurrences} for old_string in file: ${params.file_path}`,
          type: ToolErrorType.EDIT_EXPECTED_OCCURRENCE_MISMATCH,
        };
      } else if (finalOldString === finalNewString) {
        error = {
          display: `No changes to apply. The old_string and new_string are identical.`,
          raw: `No changes to apply. The old_string and new_string are identical in file: ${params.file_path}`,
          type: ToolErrorType.EDIT_NO_CHANGE,
        };
      }
    } else {
      // Should not happen if fileExists and no exception was thrown, but defensively:
      error = {
        display: `Failed to read content of file.`,
        raw: `Failed to read content of existing file: ${params.file_path}`,
        type: ToolErrorType.READ_CONTENT_FAILURE,
      };
    }

    const newContent = !error
      ? applyReplacement(
          currentContent,
          finalOldString,
          finalNewString,
          isNewFile,
        )
      : (currentContent ?? '');

    if (!error && fileExists && currentContent === newContent) {
      error = {
        display:
          'No changes to apply. The new content is identical to the current content.',
        raw: `No changes to apply. The new content is identical to the current content in file: ${params.file_path}`,
        type: ToolErrorType.EDIT_NO_CHANGE,
      };
    }

    return {
      currentContent,
      newContent,
      occurrences,
      error,
      isNewFile,
    };
  }

  /**
   * Handles the confirmation prompt for the Edit tool in the CLI.
   * It needs to calculate the diff to show the user.
   */
  async shouldConfirmExecute(
    abortSignal: AbortSignal,
  ): Promise<ToolCallConfirmationDetails | false> {
    if (this.config.getApprovalMode() === ApprovalMode.AUTO_EDIT) {
      return false;
    }

    let editData: CalculatedEdit;
    try {
      editData = await this.calculateEdit(this.params, abortSignal);
    } catch (error) {
      const errorMsg = error instanceof Error ? error.message : String(error);
      console.log(`Error preparing edit: ${errorMsg}`);
      return false;
    }

    if (editData.error) {
      console.log(`Error: ${editData.error.display}`);
      return false;
    }

    const fileName = path.basename(this.params.file_path);
    const fileDiff = Diff.createPatch(
      fileName,
      editData.currentContent ?? '',
      editData.newContent,
      'Current',
      'Proposed',
      DEFAULT_DIFF_OPTIONS,
    );
    const ideClient = await IdeClient.getInstance();
    const ideConfirmation =
      this.config.getIdeMode() && ideClient.isDiffingEnabled()
        ? ideClient.openDiff(this.params.file_path, editData.newContent)
        : undefined;

    const confirmationDetails: ToolEditConfirmationDetails = {
      type: 'edit',
      title: `Confirm Edit: ${shortenPath(makeRelative(this.params.file_path, this.config.getTargetDir()))}`,
      fileName,
      filePath: this.params.file_path,
      fileDiff,
      originalContent: editData.currentContent,
      newContent: editData.newContent,
      onConfirm: async (outcome: ToolConfirmationOutcome) => {
        if (outcome === ToolConfirmationOutcome.ProceedAlways) {
          this.config.setApprovalMode(ApprovalMode.AUTO_EDIT);
        }

        if (ideConfirmation) {
          const result = await ideConfirmation;
          if (result.status === 'accepted' && result.content) {
            // TODO(chrstn): See https://github.com/google-gemini/gemini-cli/pull/5618#discussion_r2255413084
            // for info on a possible race condition where the file is modified on disk while being edited.
            this.params.old_string = editData.currentContent ?? '';
            this.params.new_string = result.content;
          }
        }
      },
      ideConfirmation,
    };
    return confirmationDetails;
  }

  getDescription(): string {
    const relativePath = makeRelative(
      this.params.file_path,
      this.config.getTargetDir(),
    );
    if (this.params.old_string === '') {
      return `Create ${shortenPath(relativePath)}`;
    }

    const oldStringSnippet =
      this.params.old_string.split('\n')[0].substring(0, 30) +
      (this.params.old_string.length > 30 ? '...' : '');
    const newStringSnippet =
      this.params.new_string.split('\n')[0].substring(0, 30) +
      (this.params.new_string.length > 30 ? '...' : '');

    if (this.params.old_string === this.params.new_string) {
      return `No file changes to ${shortenPath(relativePath)}`;
    }
    return `${shortenPath(relativePath)}: ${oldStringSnippet} => ${newStringSnippet}`;
  }

  /**
   * Executes the edit operation with the given parameters.
   * @param params Parameters for the edit operation
   * @returns Result of the edit operation
   */
  async execute(signal: AbortSignal): Promise<ToolResult> {
    let editData: CalculatedEdit;
    try {
      editData = await this.calculateEdit(this.params, signal);
    } catch (error) {
      const errorMsg = error instanceof Error ? error.message : String(error);
      return {
        llmContent: `Error preparing edit: ${errorMsg}`,
        returnDisplay: `Error preparing edit: ${errorMsg}`,
        error: {
          message: errorMsg,
          type: ToolErrorType.EDIT_PREPARATION_FAILURE,
        },
      };
    }

    if (editData.error) {
      return {
        llmContent: editData.error.raw,
        returnDisplay: `Error: ${editData.error.display}`,
        error: {
          message: editData.error.raw,
          type: editData.error.type,
        },
      };
    }

    try {
      this.ensureParentDirectoriesExist(this.params.file_path);
      await this.config
        .getFileSystemService()
        .writeTextFile(this.params.file_path, editData.newContent);

      const fileName = path.basename(this.params.file_path);
      const originallyProposedContent =
        this.params.ai_proposed_content || editData.newContent;
      const diffStat = getDiffStat(
        fileName,
        editData.currentContent ?? '',
        originallyProposedContent,
        editData.newContent,
      );

      const fileDiff = Diff.createPatch(
        fileName,
        editData.currentContent ?? '', // Should not be null here if not isNewFile
        editData.newContent,
        'Current',
        'Proposed',
        DEFAULT_DIFF_OPTIONS,
      );
      const displayResult = {
        fileDiff,
        fileName,
        originalContent: editData.currentContent,
        newContent: editData.newContent,
        diffStat,
      };

      // Log file operation for telemetry (without diff_stat to avoid double-counting)
      const mimetype = getSpecificMimeType(this.params.file_path);
      const programmingLanguage = getLanguageFromFilePath(
        this.params.file_path,
      );
      const extension = path.extname(this.params.file_path);
      const operation = editData.isNewFile
        ? FileOperation.CREATE
        : FileOperation.UPDATE;

      logFileOperation(
        this.config,
        new FileOperationEvent(
          EditTool.Name,
          operation,
          editData.newContent.split('\n').length,
          mimetype,
          extension,
          programmingLanguage,
        ),
      );

      const llmSuccessMessageParts = [
        editData.isNewFile
          ? `Created new file: ${this.params.file_path} with provided content.`
          : `Successfully modified file: ${this.params.file_path} (${editData.occurrences} replacements).`,
      ];
      if (this.params.modified_by_user) {
        llmSuccessMessageParts.push(
          `User modified the \`new_string\` content to be: ${this.params.new_string}.`,
        );
      }

      return {
        llmContent: llmSuccessMessageParts.join(' '),
        returnDisplay: displayResult,
      };
    } catch (error) {
      const errorMsg = error instanceof Error ? error.message : String(error);
      return {
        llmContent: `Error executing edit: ${errorMsg}`,
        returnDisplay: `Error writing file: ${errorMsg}`,
        error: {
          message: errorMsg,
          type: ToolErrorType.FILE_WRITE_FAILURE,
        },
      };
    }
  }

  /**
   * Creates parent directories if they don't exist
   */
  private ensureParentDirectoriesExist(filePath: string): void {
    const dirName = path.dirname(filePath);
    if (!fs.existsSync(dirName)) {
      fs.mkdirSync(dirName, { recursive: true });
    }
  }
}

/**
 * Implementation of the Edit tool logic
 */
export class EditTool
  extends BaseDeclarativeTool<EditToolParams, ToolResult>
  implements ModifiableDeclarativeTool<EditToolParams>
{
  static readonly Name = 'replace';
  constructor(private readonly config: Config) {
    super(
      EditTool.Name,
      'Edit',
      `Replaces text within a file. By default, replaces a single occurrence, but can replace multiple occurrences when \`expected_replacements\` is specified. This tool requires providing significant context around the change to ensure precise targeting. Always use the ${ReadFileTool.Name} tool to examine the file's current content before attempting a text replacement.

      The user has the ability to modify the \`new_string\` content. If modified, this will be stated in the response.

Expectation for required parameters:
1. \`file_path\` MUST be an absolute path; otherwise an error will be thrown.
2. \`old_string\` MUST be the exact literal text to replace (including all whitespace, indentation, newlines, and surrounding code etc.).
3. \`new_string\` MUST be the exact literal text to replace \`old_string\` with (also including all whitespace, indentation, newlines, and surrounding code etc.). Ensure the resulting code is correct and idiomatic.
4. NEVER escape \`old_string\` or \`new_string\`, that would break the exact literal text requirement.
**Important:** If ANY of the above are not satisfied, the tool will fail. CRITICAL for \`old_string\`: Must uniquely identify the single instance to change. Include at least 3 lines of context BEFORE and AFTER the target text, matching whitespace and indentation precisely. If this string matches multiple locations, or does not match exactly, the tool will fail.
**Multiple replacements:** Set \`expected_replacements\` to the number of occurrences you want to replace. The tool will replace ALL occurrences that match \`old_string\` exactly. Ensure the number of replacements matches your expectation.`,
      Kind.Edit,
      {
        properties: {
          file_path: {
            description:
              "The absolute path to the file to modify. Must start with '/'.",
            type: 'string',
          },
          old_string: {
            description:
              'The exact literal text to replace, preferably unescaped. For single replacements (default), include at least 3 lines of context BEFORE and AFTER the target text, matching whitespace and indentation precisely. For multiple replacements, specify expected_replacements parameter. If this string is not the exact literal text (i.e. you escaped it) or does not match exactly, the tool will fail.',
            type: 'string',
          },
          new_string: {
            description:
              'The exact literal text to replace `old_string` with, preferably unescaped. Provide the EXACT text. Ensure the resulting code is correct and idiomatic.',
            type: 'string',
          },
          expected_replacements: {
            type: 'number',
            description:
              'Number of replacements expected. Defaults to 1 if not specified. Use when you want to replace multiple occurrences.',
            minimum: 1,
          },
        },
        required: ['file_path', 'old_string', 'new_string'],
        type: 'object',
      },
    );
  }

  /**
   * Validates the parameters for the Edit tool
   * @param params Parameters to validate
   * @returns Error message string or null if valid
   */
  protected override validateToolParamValues(
    params: EditToolParams,
  ): string | null {
    if (!params.file_path) {
      return "The 'file_path' parameter must be non-empty.";
    }

    if (!path.isAbsolute(params.file_path)) {
      return `File path must be absolute: ${params.file_path}`;
    }

    const workspaceContext = this.config.getWorkspaceContext();
    if (!workspaceContext.isPathWithinWorkspace(params.file_path)) {
      const directories = workspaceContext.getDirectories();
      return `File path must be within one of the workspace directories: ${directories.join(', ')}`;
    }

    return null;
  }

  protected createInvocation(
    params: EditToolParams,
  ): ToolInvocation<EditToolParams, ToolResult> {
    return new EditToolInvocation(this.config, params);
  }

  getModifyContext(_: AbortSignal): ModifyContext<EditToolParams> {
    return {
      getFilePath: (params: EditToolParams) => params.file_path,
      getCurrentContent: async (params: EditToolParams): Promise<string> => {
        try {
          return this.config
            .getFileSystemService()
            .readTextFile(params.file_path);
        } catch (err) {
          if (!isNodeError(err) || err.code !== 'ENOENT') throw err;
          return '';
        }
      },
      getProposedContent: async (params: EditToolParams): Promise<string> => {
        try {
          const currentContent = await this.config
            .getFileSystemService()
            .readTextFile(params.file_path);
          return applyReplacement(
            currentContent,
            params.old_string,
            params.new_string,
            params.old_string === '' && currentContent === '',
          );
        } catch (err) {
          if (!isNodeError(err) || err.code !== 'ENOENT') throw err;
          return '';
        }
      },
      createUpdatedParams: (
        oldContent: string,
        modifiedProposedContent: string,
        originalParams: EditToolParams,
      ): EditToolParams => ({
        ...originalParams,
        ai_proposed_content: oldContent,
        old_string: oldContent,
        new_string: modifiedProposedContent,
        modified_by_user: true,
      }),
    };
  }
}<|MERGE_RESOLUTION|>--- conflicted
+++ resolved
@@ -32,12 +32,8 @@
   ModifiableDeclarativeTool,
   ModifyContext,
 } from './modifiable-tool.js';
-<<<<<<< HEAD
 import { IdeClient, IDEConnectionStatus } from '../ide/ide-client.js';
 import { safeLiteralReplace } from '../utils/textUtils.js';
-=======
-import { IdeClient } from '../ide/ide-client.js';
->>>>>>> 2e8c3a09
 
 export function applyReplacement(
   currentContent: string | null,
