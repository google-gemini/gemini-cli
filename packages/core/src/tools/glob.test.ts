/**
 * @license
 * Copyright 2025 Google LLC
 * SPDX-License-Identifier: Apache-2.0
 */

import { GlobTool, GlobToolParams, GlobPath, sortFileEntries } from './glob.js';
import { partListUnionToString } from '../core/geminiRequest.js';
<<<<<<< HEAD
import path from 'node:path';
import fs from 'node:fs/promises';
import os from 'node:os';
import { describe, it, expect, beforeEach, afterEach } from 'vitest'; // Removed vi
=======
import path from 'path';
import fs from 'fs/promises';
import os from 'os';
import { describe, it, expect, beforeEach, afterEach, vi } from 'vitest';
>>>>>>> 4c1c6d2b
import { FileDiscoveryService } from '../services/fileDiscoveryService.js';
import { Config } from '../config/config.js';
import { createMockWorkspaceContext } from '../test-utils/mockWorkspaceContext.js';
import { ToolErrorType } from './tool-error.js';
import * as glob from 'glob';

vi.mock('glob', { spy: true });

describe('GlobTool', () => {
  let tempRootDir: string; // This will be the rootDirectory for the GlobTool instance
  let globTool: GlobTool;
  const abortSignal = new AbortController().signal;

  // Mock config for testing
  const mockConfig = {
    getFileService: () => new FileDiscoveryService(tempRootDir),
    getFileFilteringRespectGitIgnore: () => true,
    getTargetDir: () => tempRootDir,
    getWorkspaceContext: () => createMockWorkspaceContext(tempRootDir),
  } as unknown as Config;

  beforeEach(async () => {
    // Create a unique root directory for each test run
    tempRootDir = await fs.mkdtemp(path.join(os.tmpdir(), 'glob-tool-root-'));
    globTool = new GlobTool(mockConfig);

    // Create some test files and directories within this root
    // Top-level files
    await fs.writeFile(path.join(tempRootDir, 'fileA.txt'), 'contentA');
    await fs.writeFile(path.join(tempRootDir, 'FileB.TXT'), 'contentB'); // Different case for testing

    // Subdirectory and files within it
    await fs.mkdir(path.join(tempRootDir, 'sub'));
    await fs.writeFile(path.join(tempRootDir, 'sub', 'fileC.md'), 'contentC');
    await fs.writeFile(path.join(tempRootDir, 'sub', 'FileD.MD'), 'contentD'); // Different case

    // Deeper subdirectory
    await fs.mkdir(path.join(tempRootDir, 'sub', 'deep'));
    await fs.writeFile(
      path.join(tempRootDir, 'sub', 'deep', 'fileE.log'),
      'contentE',
    );

    // Files for mtime sorting test
    await fs.writeFile(path.join(tempRootDir, 'older.sortme'), 'older_content');
    // Ensure a noticeable difference in modification time
    await new Promise((resolve) => setTimeout(resolve, 50));
    await fs.writeFile(path.join(tempRootDir, 'newer.sortme'), 'newer_content');
  });

  afterEach(async () => {
    // Clean up the temporary root directory
    await fs.rm(tempRootDir, { recursive: true, force: true });
  });

  describe('execute', () => {
    it('should find files matching a simple pattern in the root', async () => {
      const params: GlobToolParams = { pattern: '*.txt' };
      const invocation = globTool.build(params);
      const result = await invocation.execute(abortSignal);
      expect(result.llmContent).toContain('Found 2 file(s)');
      expect(result.llmContent).toContain(path.join(tempRootDir, 'fileA.txt'));
      expect(result.llmContent).toContain(path.join(tempRootDir, 'FileB.TXT'));
      expect(result.returnDisplay).toBe('Found 2 matching file(s)');
    });

    it('should find files case-sensitively when case_sensitive is true', async () => {
      const params: GlobToolParams = { pattern: '*.txt', case_sensitive: true };
      const invocation = globTool.build(params);
      const result = await invocation.execute(abortSignal);
      expect(result.llmContent).toContain('Found 1 file(s)');
      expect(result.llmContent).toContain(path.join(tempRootDir, 'fileA.txt'));
      expect(result.llmContent).not.toContain(
        path.join(tempRootDir, 'FileB.TXT'),
      );
    });

    it('should find files case-insensitively by default (pattern: *.TXT)', async () => {
      const params: GlobToolParams = { pattern: '*.TXT' };
      const invocation = globTool.build(params);
      const result = await invocation.execute(abortSignal);
      expect(result.llmContent).toContain('Found 2 file(s)');
      expect(result.llmContent).toContain(path.join(tempRootDir, 'fileA.txt'));
      expect(result.llmContent).toContain(path.join(tempRootDir, 'FileB.TXT'));
    });

    it('should find files case-insensitively when case_sensitive is false (pattern: *.TXT)', async () => {
      const params: GlobToolParams = {
        pattern: '*.TXT',
        case_sensitive: false,
      };
      const invocation = globTool.build(params);
      const result = await invocation.execute(abortSignal);
      expect(result.llmContent).toContain('Found 2 file(s)');
      expect(result.llmContent).toContain(path.join(tempRootDir, 'fileA.txt'));
      expect(result.llmContent).toContain(path.join(tempRootDir, 'FileB.TXT'));
    });

    it('should find files using a pattern that includes a subdirectory', async () => {
      const params: GlobToolParams = { pattern: 'sub/*.md' };
      const invocation = globTool.build(params);
      const result = await invocation.execute(abortSignal);
      expect(result.llmContent).toContain('Found 2 file(s)');
      expect(result.llmContent).toContain(
        path.join(tempRootDir, 'sub', 'fileC.md'),
      );
      expect(result.llmContent).toContain(
        path.join(tempRootDir, 'sub', 'FileD.MD'),
      );
    });

    it('should find files in a specified relative path (relative to rootDir)', async () => {
      const params: GlobToolParams = { pattern: '*.md', path: 'sub' };
      const invocation = globTool.build(params);
      const result = await invocation.execute(abortSignal);
      expect(result.llmContent).toContain('Found 2 file(s)');
      expect(result.llmContent).toContain(
        path.join(tempRootDir, 'sub', 'fileC.md'),
      );
      expect(result.llmContent).toContain(
        path.join(tempRootDir, 'sub', 'FileD.MD'),
      );
    });

    it('should find files using a deep globstar pattern (e.g., **/*.log)', async () => {
      const params: GlobToolParams = { pattern: '**/*.log' };
      const invocation = globTool.build(params);
      const result = await invocation.execute(abortSignal);
      expect(result.llmContent).toContain('Found 1 file(s)');
      expect(result.llmContent).toContain(
        path.join(tempRootDir, 'sub', 'deep', 'fileE.log'),
      );
    });

    it('should return "No files found" message when pattern matches nothing', async () => {
      const params: GlobToolParams = { pattern: '*.nonexistent' };
      const invocation = globTool.build(params);
      const result = await invocation.execute(abortSignal);
      expect(result.llmContent).toContain(
        'No files found matching pattern "*.nonexistent"',
      );
      expect(result.returnDisplay).toBe('No files found');
    });

    it('should find files with special characters in the name', async () => {
      await fs.writeFile(path.join(tempRootDir, 'file[1].txt'), 'content');
      const params: GlobToolParams = { pattern: 'file[1].txt' };
      const invocation = globTool.build(params);
      const result = await invocation.execute(abortSignal);
      expect(result.llmContent).toContain('Found 1 file(s)');
      expect(result.llmContent).toContain(
        path.join(tempRootDir, 'file[1].txt'),
      );
    });

    it('should find files with special characters like [] and () in the path', async () => {
      const filePath = path.join(
        tempRootDir,
        'src/app/[test]/(dashboard)/testing/components/code.tsx',
      );
      await fs.mkdir(path.dirname(filePath), { recursive: true });
      await fs.writeFile(filePath, 'content');

      const params: GlobToolParams = {
        pattern: 'src/app/[test]/(dashboard)/testing/components/code.tsx',
      };
      const invocation = globTool.build(params);
      const result = await invocation.execute(abortSignal);
      expect(result.llmContent).toContain('Found 1 file(s)');
      expect(result.llmContent).toContain(filePath);
    });

    it('should correctly sort files by modification time (newest first)', async () => {
      const params: GlobToolParams = { pattern: '*.sortme' };
      const invocation = globTool.build(params);
      const result = await invocation.execute(abortSignal);
      const llmContent = partListUnionToString(result.llmContent);

      expect(llmContent).toContain('Found 2 file(s)');
      // Ensure llmContent is a string for TypeScript type checking
      expect(typeof llmContent).toBe('string');

      const filesListed = llmContent
        .trim()
        .split(/\r?\n/)
        .slice(1)
        .map((line) => line.trim())
        .filter(Boolean);

      expect(filesListed).toHaveLength(2);
      expect(path.resolve(filesListed[0])).toBe(
        path.resolve(tempRootDir, 'newer.sortme'),
      );
      expect(path.resolve(filesListed[1])).toBe(
        path.resolve(tempRootDir, 'older.sortme'),
      );
    });

    it('should return a PATH_NOT_IN_WORKSPACE error if path is outside workspace', async () => {
      // Bypassing validation to test execute method directly
      vi.spyOn(globTool, 'validateToolParams').mockReturnValue(null);
      const params: GlobToolParams = { pattern: '*.txt', path: '/etc' };
      const invocation = globTool.build(params);
      const result = await invocation.execute(abortSignal);
      expect(result.error?.type).toBe(ToolErrorType.PATH_NOT_IN_WORKSPACE);
      expect(result.returnDisplay).toBe('Path is not within workspace');
    });

    it('should return a GLOB_EXECUTION_ERROR on glob failure', async () => {
      vi.mocked(glob.glob).mockRejectedValue(new Error('Glob failed'));
      const params: GlobToolParams = { pattern: '*.txt' };
      const invocation = globTool.build(params);
      const result = await invocation.execute(abortSignal);
      expect(result.error?.type).toBe(ToolErrorType.GLOB_EXECUTION_ERROR);
      expect(result.llmContent).toContain(
        'Error during glob search operation: Glob failed',
      );
      // Reset glob.
      vi.mocked(glob.glob).mockReset();
    });
  });

  describe('validateToolParams', () => {
    it('should return null for valid parameters (pattern only)', () => {
      const params: GlobToolParams = { pattern: '*.js' };
      expect(globTool.validateToolParams(params)).toBeNull();
    });

    it('should return null for valid parameters (pattern and path)', () => {
      const params: GlobToolParams = { pattern: '*.js', path: 'sub' };
      expect(globTool.validateToolParams(params)).toBeNull();
    });

    it('should return null for valid parameters (pattern, path, and case_sensitive)', () => {
      const params: GlobToolParams = {
        pattern: '*.js',
        path: 'sub',
        case_sensitive: true,
      };
      expect(globTool.validateToolParams(params)).toBeNull();
    });

    it('should return error if pattern is missing (schema validation)', () => {
      // Need to correctly define this as an object without pattern
      const params = { path: '.' };
      // @ts-expect-error - We're intentionally creating invalid params for testing
      expect(globTool.validateToolParams(params)).toBe(
        `params must have required property 'pattern'`,
      );
    });

    it('should return error if pattern is an empty string', () => {
      const params: GlobToolParams = { pattern: '' };
      expect(globTool.validateToolParams(params)).toContain(
        "The 'pattern' parameter cannot be empty.",
      );
    });

    it('should return error if pattern is only whitespace', () => {
      const params: GlobToolParams = { pattern: '   ' };
      expect(globTool.validateToolParams(params)).toContain(
        "The 'pattern' parameter cannot be empty.",
      );
    });

    it('should return error if path is provided but is not a string (schema validation)', () => {
      const params = {
        pattern: '*.ts',
        path: 123,
      };
      // @ts-expect-error - We're intentionally creating invalid params for testing
      expect(globTool.validateToolParams(params)).toBe(
        'params/path must be string',
      );
    });

    it('should return error if case_sensitive is provided but is not a boolean (schema validation)', () => {
      const params = {
        pattern: '*.ts',
        case_sensitive: 'true',
      };
      // @ts-expect-error - We're intentionally creating invalid params for testing
      expect(globTool.validateToolParams(params)).toBe(
        'params/case_sensitive must be boolean',
      );
    });

    it("should return error if search path resolves outside the tool's root directory", () => {
      // Create a globTool instance specifically for this test, with a deeper root
      tempRootDir = path.join(tempRootDir, 'sub');
      const specificGlobTool = new GlobTool(mockConfig);
      // const params: GlobToolParams = { pattern: '*.txt', path: '..' }; // This line is unused and will be removed.
      // This should be fine as tempRootDir is still within the original tempRootDir (the parent of deeperRootDir)
      // Let's try to go further up.
      const paramsOutside: GlobToolParams = {
        pattern: '*.txt',
        path: '../../../../../../../../../../tmp', // Definitely outside
      };
      expect(specificGlobTool.validateToolParams(paramsOutside)).toContain(
        'resolves outside the allowed workspace directories',
      );
    });

    it('should return error if specified search path does not exist', async () => {
      const params: GlobToolParams = {
        pattern: '*.txt',
        path: 'nonexistent_subdir',
      };
      expect(globTool.validateToolParams(params)).toContain(
        'Search path does not exist',
      );
    });

    it('should return error if specified search path is a file, not a directory', async () => {
      const params: GlobToolParams = { pattern: '*.txt', path: 'fileA.txt' };
      expect(globTool.validateToolParams(params)).toContain(
        'Search path is not a directory',
      );
    });
  });

  describe('workspace boundary validation', () => {
    it('should validate search paths are within workspace boundaries', () => {
      const validPath = { pattern: '*.ts', path: 'sub' };
      const invalidPath = { pattern: '*.ts', path: '../..' };

      expect(globTool.validateToolParams(validPath)).toBeNull();
      expect(globTool.validateToolParams(invalidPath)).toContain(
        'resolves outside the allowed workspace directories',
      );
    });

    it('should provide clear error messages when path is outside workspace', () => {
      const invalidPath = { pattern: '*.ts', path: '/etc' };
      const error = globTool.validateToolParams(invalidPath);

      expect(error).toContain(
        'resolves outside the allowed workspace directories',
      );
      expect(error).toContain(tempRootDir);
    });

    it('should work with paths in workspace subdirectories', async () => {
      const params: GlobToolParams = { pattern: '*.md', path: 'sub' };
      const invocation = globTool.build(params);
      const result = await invocation.execute(abortSignal);

      expect(result.llmContent).toContain('Found 2 file(s)');
      expect(result.llmContent).toContain('fileC.md');
      expect(result.llmContent).toContain('FileD.MD');
    });
  });
});

describe('sortFileEntries', () => {
  const nowTimestamp = new Date('2024-01-15T12:00:00.000Z').getTime();
  const oneDayInMs = 24 * 60 * 60 * 1000;

  const createFileEntry = (fullpath: string, mtimeDate: Date): GlobPath => ({
    fullpath: () => fullpath,
    mtimeMs: mtimeDate.getTime(),
  });

  it('should sort a mix of recent and older files correctly', () => {
    const recentTime1 = new Date(nowTimestamp - 1 * 60 * 60 * 1000); // 1 hour ago
    const recentTime2 = new Date(nowTimestamp - 2 * 60 * 60 * 1000); // 2 hours ago
    const olderTime1 = new Date(
      nowTimestamp - (oneDayInMs + 1 * 60 * 60 * 1000),
    ); // 25 hours ago
    const olderTime2 = new Date(
      nowTimestamp - (oneDayInMs + 2 * 60 * 60 * 1000),
    ); // 26 hours ago

    const entries: GlobPath[] = [
      createFileEntry('older_zebra.txt', olderTime2),
      createFileEntry('recent_alpha.txt', recentTime1),
      createFileEntry('older_apple.txt', olderTime1),
      createFileEntry('recent_beta.txt', recentTime2),
      createFileEntry('older_banana.txt', olderTime1), // Same mtime as apple
    ];

    const sorted = sortFileEntries(entries, nowTimestamp, oneDayInMs);
    const sortedPaths = sorted.map((e) => e.fullpath());

    expect(sortedPaths).toEqual([
      'recent_alpha.txt', // Recent, newest
      'recent_beta.txt', // Recent, older
      'older_apple.txt', // Older, alphabetical
      'older_banana.txt', // Older, alphabetical
      'older_zebra.txt', // Older, alphabetical
    ]);
  });

  it('should sort only recent files by mtime descending', () => {
    const recentTime1 = new Date(nowTimestamp - 1000); // Newest
    const recentTime2 = new Date(nowTimestamp - 2000);
    const recentTime3 = new Date(nowTimestamp - 3000); // Oldest recent

    const entries: GlobPath[] = [
      createFileEntry('c.txt', recentTime2),
      createFileEntry('a.txt', recentTime3),
      createFileEntry('b.txt', recentTime1),
    ];
    const sorted = sortFileEntries(entries, nowTimestamp, oneDayInMs);
    expect(sorted.map((e) => e.fullpath())).toEqual([
      'b.txt',
      'c.txt',
      'a.txt',
    ]);
  });

  it('should sort only older files alphabetically by path', () => {
    const olderTime = new Date(nowTimestamp - 2 * oneDayInMs); // All equally old
    const entries: GlobPath[] = [
      createFileEntry('zebra.txt', olderTime),
      createFileEntry('apple.txt', olderTime),
      createFileEntry('banana.txt', olderTime),
    ];
    const sorted = sortFileEntries(entries, nowTimestamp, oneDayInMs);
    expect(sorted.map((e) => e.fullpath())).toEqual([
      'apple.txt',
      'banana.txt',
      'zebra.txt',
    ]);
  });

  it('should handle an empty array', () => {
    const entries: GlobPath[] = [];
    const sorted = sortFileEntries(entries, nowTimestamp, oneDayInMs);
    expect(sorted).toEqual([]);
  });

  it('should correctly sort files when mtimes are identical for older files', () => {
    const olderTime = new Date(nowTimestamp - 2 * oneDayInMs);
    const entries: GlobPath[] = [
      createFileEntry('b.txt', olderTime),
      createFileEntry('a.txt', olderTime),
    ];
    const sorted = sortFileEntries(entries, nowTimestamp, oneDayInMs);
    expect(sorted.map((e) => e.fullpath())).toEqual(['a.txt', 'b.txt']);
  });

  it('should correctly sort files when mtimes are identical for recent files (maintaining mtime sort)', () => {
    const recentTime = new Date(nowTimestamp - 1000);
    const entries: GlobPath[] = [
      createFileEntry('b.txt', recentTime),
      createFileEntry('a.txt', recentTime),
    ];
    const sorted = sortFileEntries(entries, nowTimestamp, oneDayInMs);
    expect(sorted.map((e) => e.fullpath())).toContain('a.txt');
    expect(sorted.map((e) => e.fullpath())).toContain('b.txt');
    expect(sorted.length).toBe(2);
  });

  it('should use recencyThresholdMs parameter correctly', () => {
    const justOverThreshold = new Date(nowTimestamp - (1000 + 1)); // Barely older
    const justUnderThreshold = new Date(nowTimestamp - (1000 - 1)); // Barely recent
    const customThresholdMs = 1000; // 1 second

    const entries: GlobPath[] = [
      createFileEntry('older_file.txt', justOverThreshold),
      createFileEntry('recent_file.txt', justUnderThreshold),
    ];
    const sorted = sortFileEntries(entries, nowTimestamp, customThresholdMs);
    expect(sorted.map((e) => e.fullpath())).toEqual([
      'recent_file.txt',
      'older_file.txt',
    ]);
  });
});<|MERGE_RESOLUTION|>--- conflicted
+++ resolved
@@ -6,17 +6,10 @@
 
 import { GlobTool, GlobToolParams, GlobPath, sortFileEntries } from './glob.js';
 import { partListUnionToString } from '../core/geminiRequest.js';
-<<<<<<< HEAD
 import path from 'node:path';
 import fs from 'node:fs/promises';
 import os from 'node:os';
-import { describe, it, expect, beforeEach, afterEach } from 'vitest'; // Removed vi
-=======
-import path from 'path';
-import fs from 'fs/promises';
-import os from 'os';
 import { describe, it, expect, beforeEach, afterEach, vi } from 'vitest';
->>>>>>> 4c1c6d2b
 import { FileDiscoveryService } from '../services/fileDiscoveryService.js';
 import { Config } from '../config/config.js';
 import { createMockWorkspaceContext } from '../test-utils/mockWorkspaceContext.js';
