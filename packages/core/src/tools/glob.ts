--- conflicted
+++ resolved
@@ -264,16 +264,11 @@
  * Implementation of the Glob tool logic
  */
 export class GlobTool extends BaseDeclarativeTool<GlobToolParams, ToolResult> {
-<<<<<<< HEAD
+  static readonly Name = GLOB_TOOL_NAME;
   constructor(
     private config: Config,
     messageBus?: MessageBus,
   ) {
-=======
-  static readonly Name = GLOB_TOOL_NAME;
-
-  constructor(private config: Config) {
->>>>>>> f4080b60
     super(
       GlobTool.Name,
       'FindFiles',
