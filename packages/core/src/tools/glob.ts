--- conflicted
+++ resolved
@@ -4,16 +4,8 @@
  * SPDX-License-Identifier: Apache-2.0
  */
 
-<<<<<<< HEAD
 import fs from 'node:fs';
 import path from 'node:path';
-import { glob } from 'glob';
-import { SchemaValidator } from '../utils/schemaValidator.js';
-import { BaseTool, Icon, ToolResult } from './tools.js';
-import { Type } from '@google/genai';
-=======
-import fs from 'fs';
-import path from 'path';
 import { glob, escape } from 'glob';
 import {
   BaseDeclarativeTool,
@@ -22,7 +14,6 @@
   ToolInvocation,
   ToolResult,
 } from './tools.js';
->>>>>>> 4c1c6d2b
 import { shortenPath, makeRelative } from '../utils/paths.js';
 import { Config } from '../config/config.js';
 import { ToolErrorType } from './tool-error.js';
