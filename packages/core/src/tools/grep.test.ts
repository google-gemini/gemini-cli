--- conflicted
+++ resolved
@@ -5,20 +5,12 @@
  */
 
 import { describe, it, expect, beforeEach, afterEach, vi } from 'vitest';
-<<<<<<< HEAD
 import type { GrepToolParams } from './grep.js';
 import { GrepTool } from './grep.js';
-import path from 'path';
-import fs from 'fs/promises';
-import os from 'os';
-import type { Config } from '../config/config.js';
-=======
-import { GrepTool, GrepToolParams } from './grep.js';
 import path from 'node:path';
 import fs from 'node:fs/promises';
 import os from 'node:os';
-import { Config } from '../config/config.js';
->>>>>>> ee4feea0
+import type { Config } from '../config/config.js';
 import { createMockWorkspaceContext } from '../test-utils/mockWorkspaceContext.js';
 import { ToolErrorType } from './tool-error.js';
 import * as glob from 'glob';
