--- conflicted
+++ resolved
@@ -15,12 +15,8 @@
 import { makeRelative, shortenPath } from '../utils/paths.js';
 import { getErrorMessage, isNodeError } from '../utils/errors.js';
 import { isGitRepository } from '../utils/gitUtils.js';
-<<<<<<< HEAD
 import type { Config } from '../config/config.js';
-=======
-import { Config } from '../config/config.js';
 import { FileExclusions } from '../utils/ignorePatterns.js';
->>>>>>> 5bba15b0
 import { ToolErrorType } from './tool-error.js';
 
 // --- Interfaces ---
