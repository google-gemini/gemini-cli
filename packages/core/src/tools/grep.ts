--- conflicted
+++ resolved
@@ -568,16 +568,11 @@
  * Implementation of the Grep tool logic (moved from CLI)
  */
 export class GrepTool extends BaseDeclarativeTool<GrepToolParams, ToolResult> {
-<<<<<<< HEAD
+  static readonly Name = GREP_TOOL_NAME;
   constructor(
     private readonly config: Config,
     messageBus?: MessageBus,
   ) {
-=======
-  static readonly Name = GREP_TOOL_NAME;
-
-  constructor(private readonly config: Config) {
->>>>>>> f4080b60
     super(
       GrepTool.Name,
       'SearchText',
