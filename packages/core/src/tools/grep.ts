--- conflicted
+++ resolved
@@ -4,12 +4,8 @@
  * SPDX-License-Identifier: Apache-2.0
  */
 
-<<<<<<< HEAD
 import { t } from '../i18n/index.js';
-
-=======
 import type { MessageBus } from '../confirmation-bus/message-bus.js';
->>>>>>> bf80263b
 import fs from 'node:fs';
 import fsPromises from 'node:fs/promises';
 import path from 'node:path';
