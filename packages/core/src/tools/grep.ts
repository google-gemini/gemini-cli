--- conflicted
+++ resolved
@@ -10,19 +10,7 @@
 import { EOL } from 'node:os';
 import { spawn } from 'node:child_process';
 import { globStream } from 'glob';
-<<<<<<< HEAD
-import safeRegex from 'safe-regex';
-import {
-  BaseDeclarativeTool,
-  BaseToolInvocation,
-  Kind,
-  ToolInvocation,
-  ToolResult,
-} from './tools.js';
-=======
-import type { ToolInvocation, ToolResult } from './tools.js';
-import { BaseDeclarativeTool, BaseToolInvocation, Kind } from './tools.js';
->>>>>>> 925d747b
+
 import { makeRelative, shortenPath } from '../utils/paths.js';
 import { getErrorMessage, isNodeError } from '../utils/errors.js';
 import { isGitRepository } from '../utils/gitUtils.js';
