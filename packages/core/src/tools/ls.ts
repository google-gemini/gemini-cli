/**
 * @license
 * Copyright 2025 Google LLC
 * SPDX-License-Identifier: Apache-2.0
 */

import type { MessageBus } from '../confirmation-bus/message-bus.js';
import fs from 'node:fs/promises';
import path from 'node:path';
import type { ToolInvocation, ToolResult } from './tools.js';
import { BaseDeclarativeTool, BaseToolInvocation, Kind } from './tools.js';
import { makeRelative, shortenPath } from '../utils/paths.js';
import type { Config } from '../config/config.js';
import { DEFAULT_FILE_FILTERING_OPTIONS } from '../config/constants.js';
import { ToolErrorType } from './tool-error.js';
import { LS_TOOL_NAME } from './tool-names.js';

/**
 * Parameters for the LS tool
 */
export interface LSToolParams {
  /**
   * The absolute path to the directory to list
   */
  path: string;

  /**
   * Array of glob patterns to ignore (optional)
   */
  ignore?: string[];

  /**
   * Whether to respect .gitignore and .geminiignore patterns (optional, defaults to true)
   */
  file_filtering_options?: {
    respect_git_ignore?: boolean;
    respect_gemini_ignore?: boolean;
  };
}

/**
 * File entry returned by LS tool
 */
export interface FileEntry {
  /**
   * Name of the file or directory
   */
  name: string;

  /**
   * Absolute path to the file or directory
   */
  path: string;

  /**
   * Whether this entry is a directory
   */
  isDirectory: boolean;

  /**
   * Size of the file in bytes (0 for directories)
   */
  size: number;

  /**
   * Last modified timestamp
   */
  modifiedTime: Date;
}

class LSToolInvocation extends BaseToolInvocation<LSToolParams, ToolResult> {
  constructor(
    private readonly config: Config,
    params: LSToolParams,
    messageBus?: MessageBus,
    _toolName?: string,
    _toolDisplayName?: string,
  ) {
    super(params, messageBus, _toolName, _toolDisplayName);
  }

  /**
   * Checks if a filename matches any of the ignore patterns
   * @param filename Filename to check
   * @param patterns Array of glob patterns to check against
   * @returns True if the filename should be ignored
   */
  private shouldIgnore(filename: string, patterns?: string[]): boolean {
    if (!patterns || patterns.length === 0) {
      return false;
    }
    for (const pattern of patterns) {
      // Convert glob pattern to RegExp
      const regexPattern = pattern
        .replace(/[.+^${}()|[\]\\]/g, '\\$&')
        .replace(/\*/g, '.*')
        .replace(/\?/g, '.');
      const regex = new RegExp(`^${regexPattern}$`);
      if (regex.test(filename)) {
        return true;
      }
    }
    return false;
  }

  /**
   * Gets a description of the file reading operation
   * @returns A string describing the file being read
   */
  getDescription(): string {
    const relativePath = makeRelative(
      this.params.path,
      this.config.getTargetDir(),
    );
    return shortenPath(relativePath);
  }

  // Helper for consistent error formatting
  private errorResult(
    llmContent: string,
    returnDisplay: string,
    type: ToolErrorType,
  ): ToolResult {
    return {
      llmContent,
      // Keep returnDisplay simpler in core logic
      returnDisplay: `Error: ${returnDisplay}`,
      error: {
        message: llmContent,
        type,
      },
    };
  }

  /**
   * Executes the LS operation with the given parameters
   * @returns Result of the LS operation
   */
  async execute(_signal: AbortSignal): Promise<ToolResult> {
    try {
      const stats = await fs.stat(this.params.path);
      if (!stats) {
        // fs.statSync throws on non-existence, so this check might be redundant
        // but keeping for clarity. Error message adjusted.
        return this.errorResult(
          `Error: Directory not found or inaccessible: ${this.params.path}`,
          `Directory not found or inaccessible.`,
          ToolErrorType.FILE_NOT_FOUND,
        );
      }
      if (!stats.isDirectory()) {
        return this.errorResult(
          `Error: Path is not a directory: ${this.params.path}`,
          `Path is not a directory.`,
          ToolErrorType.PATH_IS_NOT_A_DIRECTORY,
        );
      }

      const files = await fs.readdir(this.params.path);
      if (files.length === 0) {
        // Changed error message to be more neutral for LLM
        return {
          llmContent: `Directory ${this.params.path} is empty.`,
          returnDisplay: `Directory is empty.`,
        };
      }

      const relativePaths = files.map((file) =>
        path.relative(
          this.config.getTargetDir(),
          path.join(this.params.path, file),
        ),
      );

      const fileDiscovery = this.config.getFileService();
      const { filteredPaths, gitIgnoredCount, geminiIgnoredCount } =
        fileDiscovery.filterFilesWithReport(relativePaths, {
          respectGitIgnore:
            this.params.file_filtering_options?.respect_git_ignore ??
            this.config.getFileFilteringOptions().respectGitIgnore ??
            DEFAULT_FILE_FILTERING_OPTIONS.respectGitIgnore,
          respectGeminiIgnore:
            this.params.file_filtering_options?.respect_gemini_ignore ??
            this.config.getFileFilteringOptions().respectGeminiIgnore ??
            DEFAULT_FILE_FILTERING_OPTIONS.respectGeminiIgnore,
        });

      const entries = [];
      for (const relativePath of filteredPaths) {
        const fullPath = path.resolve(this.config.getTargetDir(), relativePath);

        if (this.shouldIgnore(path.basename(fullPath), this.params.ignore)) {
          continue;
        }

        try {
          const stats = await fs.stat(fullPath);
          const isDir = stats.isDirectory();
          entries.push({
            name: path.basename(fullPath),
            path: fullPath,
            isDirectory: isDir,
            size: isDir ? 0 : stats.size,
            modifiedTime: stats.mtime,
          });
        } catch (error) {
          // Log error internally but don't fail the whole listing
          console.error(`Error accessing ${fullPath}: ${error}`);
        }
      }

      // Sort entries (directories first, then alphabetically)
      entries.sort((a, b) => {
        if (a.isDirectory && !b.isDirectory) return -1;
        if (!a.isDirectory && b.isDirectory) return 1;
        return a.name.localeCompare(b.name);
      });

      // Create formatted content for LLM
      const directoryContent = entries
        .map((entry) => `${entry.isDirectory ? '[DIR] ' : ''}${entry.name}`)
        .join('\n');

      let resultMessage = `Directory listing for ${this.params.path}:\n${directoryContent}`;
      const ignoredMessages = [];
      if (gitIgnoredCount > 0) {
        ignoredMessages.push(`${gitIgnoredCount} git-ignored`);
      }
      if (geminiIgnoredCount > 0) {
        ignoredMessages.push(`${geminiIgnoredCount} gemini-ignored`);
      }
      if (ignoredMessages.length > 0) {
        resultMessage += `\n\n(${ignoredMessages.join(', ')})`;
      }

      let displayMessage = `Listed ${entries.length} item(s).`;
      if (ignoredMessages.length > 0) {
        displayMessage += ` (${ignoredMessages.join(', ')})`;
      }

      return {
        llmContent: resultMessage,
        returnDisplay: displayMessage,
      };
    } catch (error) {
      const errorMsg = `Error listing directory: ${error instanceof Error ? error.message : String(error)}`;
      return this.errorResult(
        errorMsg,
        'Failed to list directory.',
        ToolErrorType.LS_EXECUTION_ERROR,
      );
    }
  }
}

/**
 * Implementation of the LS tool logic
 */
export class LSTool extends BaseDeclarativeTool<LSToolParams, ToolResult> {
<<<<<<< HEAD
  static readonly Name = 'list_directory';

  constructor(
    private config: Config,
    messageBus?: MessageBus,
  ) {
=======
  constructor(private config: Config) {
>>>>>>> 085e5b1f
    super(
      LS_TOOL_NAME,
      'ReadFolder',
      'Lists the names of files and subdirectories directly within a specified directory path. Can optionally ignore entries matching provided glob patterns.',
      Kind.Search,
      {
        properties: {
          path: {
            description:
              'The absolute path to the directory to list (must be absolute, not relative)',
            type: 'string',
          },
          ignore: {
            description: 'List of glob patterns to ignore',
            items: {
              type: 'string',
            },
            type: 'array',
          },
          file_filtering_options: {
            description:
              'Optional: Whether to respect ignore patterns from .gitignore or .geminiignore',
            type: 'object',
            properties: {
              respect_git_ignore: {
                description:
                  'Optional: Whether to respect .gitignore patterns when listing files. Only available in git repositories. Defaults to true.',
                type: 'boolean',
              },
              respect_gemini_ignore: {
                description:
                  'Optional: Whether to respect .geminiignore patterns when listing files. Defaults to true.',
                type: 'boolean',
              },
            },
          },
        },
        required: ['path'],
        type: 'object',
      },
      true,
      false,
      messageBus,
    );
  }

  /**
   * Validates the parameters for the tool
   * @param params Parameters to validate
   * @returns An error message string if invalid, null otherwise
   */
  protected override validateToolParamValues(
    params: LSToolParams,
  ): string | null {
    if (!path.isAbsolute(params.path)) {
      return `Path must be absolute: ${params.path}`;
    }

    const workspaceContext = this.config.getWorkspaceContext();
    if (!workspaceContext.isPathWithinWorkspace(params.path)) {
      const directories = workspaceContext.getDirectories();
      return `Path must be within one of the workspace directories: ${directories.join(
        ', ',
      )}`;
    }
    return null;
  }

  protected createInvocation(
    params: LSToolParams,
    messageBus?: MessageBus,
    _toolName?: string,
    _toolDisplayName?: string,
  ): ToolInvocation<LSToolParams, ToolResult> {
    return new LSToolInvocation(
      this.config,
      params,
      messageBus,
      _toolName,
      _toolDisplayName,
    );
  }
}<|MERGE_RESOLUTION|>--- conflicted
+++ resolved
@@ -257,16 +257,11 @@
  * Implementation of the LS tool logic
  */
 export class LSTool extends BaseDeclarativeTool<LSToolParams, ToolResult> {
-<<<<<<< HEAD
-  static readonly Name = 'list_directory';
 
   constructor(
     private config: Config,
     messageBus?: MessageBus,
   ) {
-=======
-  constructor(private config: Config) {
->>>>>>> 085e5b1f
     super(
       LS_TOOL_NAME,
       'ReadFolder',
