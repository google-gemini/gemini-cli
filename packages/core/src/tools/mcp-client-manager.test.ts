--- conflicted
+++ resolved
@@ -65,15 +65,7 @@
     mockConfig.getMcpServers.mockReturnValue({
       'test-server': {},
     });
-<<<<<<< HEAD
-    const manager = new McpClientManager(
-      '0.0.1',
-      {} as ToolRegistry,
-      mockConfig,
-    );
-=======
-    const manager = new McpClientManager(toolRegistry, mockConfig);
->>>>>>> c8b68865
+    const manager = new McpClientManager('0.0.1', toolRegistry, mockConfig);
     await manager.startConfiguredMcpServers();
     expect(mockedMcpClient.connect).toHaveBeenCalledOnce();
     expect(mockedMcpClient.discover).toHaveBeenCalledOnce();
@@ -84,15 +76,7 @@
       'test-server': {},
     });
     mockConfig.isTrustedFolder.mockReturnValue(false);
-<<<<<<< HEAD
-    const manager = new McpClientManager(
-      '0.0.1',
-      {} as ToolRegistry,
-      mockConfig,
-    );
-=======
-    const manager = new McpClientManager(toolRegistry, mockConfig);
->>>>>>> c8b68865
+    const manager = new McpClientManager('0.0.1', toolRegistry, mockConfig);
     await manager.startConfiguredMcpServers();
     expect(mockedMcpClient.connect).not.toHaveBeenCalled();
     expect(mockedMcpClient.discover).not.toHaveBeenCalled();
@@ -103,15 +87,7 @@
       'test-server': {},
     });
     mockConfig.getBlockedMcpServers.mockReturnValue(['test-server']);
-<<<<<<< HEAD
-    const manager = new McpClientManager(
-      '0.0.1',
-      {} as ToolRegistry,
-      mockConfig,
-    );
-=======
-    const manager = new McpClientManager(toolRegistry, mockConfig);
->>>>>>> c8b68865
+    const manager = new McpClientManager('0.0.1', toolRegistry, mockConfig);
     await manager.startConfiguredMcpServers();
     expect(mockedMcpClient.connect).not.toHaveBeenCalled();
     expect(mockedMcpClient.discover).not.toHaveBeenCalled();
@@ -123,30 +99,14 @@
       'another-server': {},
     });
     mockConfig.getAllowedMcpServers.mockReturnValue(['another-server']);
-<<<<<<< HEAD
-    const manager = new McpClientManager(
-      '0.0.1',
-      {} as ToolRegistry,
-      mockConfig,
-    );
-=======
-    const manager = new McpClientManager(toolRegistry, mockConfig);
->>>>>>> c8b68865
+    const manager = new McpClientManager('0.0.1', toolRegistry, mockConfig);
     await manager.startConfiguredMcpServers();
     expect(mockedMcpClient.connect).toHaveBeenCalledOnce();
     expect(mockedMcpClient.discover).toHaveBeenCalledOnce();
   });
 
   it('should start servers from extensions', async () => {
-<<<<<<< HEAD
-    const manager = new McpClientManager(
-      '0.0.1',
-      {} as ToolRegistry,
-      mockConfig,
-    );
-=======
-    const manager = new McpClientManager(toolRegistry, mockConfig);
->>>>>>> c8b68865
+    const manager = new McpClientManager('0.0.1', toolRegistry, mockConfig);
     await manager.startExtension({
       name: 'test-extension',
       mcpServers: {
@@ -163,15 +123,7 @@
   });
 
   it('should not start servers from disabled extensions', async () => {
-<<<<<<< HEAD
-    const manager = new McpClientManager(
-      '0.0.1',
-      {} as ToolRegistry,
-      mockConfig,
-    );
-=======
-    const manager = new McpClientManager(toolRegistry, mockConfig);
->>>>>>> c8b68865
+    const manager = new McpClientManager('0.0.1', toolRegistry, mockConfig);
     await manager.startExtension({
       name: 'test-extension',
       mcpServers: {
@@ -192,15 +144,7 @@
       'test-server': {},
     });
     mockConfig.getBlockedMcpServers.mockReturnValue(['test-server']);
-<<<<<<< HEAD
-    const manager = new McpClientManager(
-      '0.0.1',
-      {} as ToolRegistry,
-      mockConfig,
-    );
-=======
-    const manager = new McpClientManager(toolRegistry, mockConfig);
->>>>>>> c8b68865
+    const manager = new McpClientManager('0.0.1', toolRegistry, mockConfig);
     await manager.startConfiguredMcpServers();
     expect(manager.getBlockedMcpServers()).toEqual([
       { name: 'test-server', extensionName: '' },
@@ -213,15 +157,7 @@
         'test-server': {},
       });
       mockedMcpClient.getServerConfig.mockReturnValue({});
-<<<<<<< HEAD
-      const manager = new McpClientManager(
-        '0.0.1',
-        {} as ToolRegistry,
-        mockConfig,
-      );
-=======
-      const manager = new McpClientManager(toolRegistry, mockConfig);
->>>>>>> c8b68865
+      const manager = new McpClientManager('0.0.1', toolRegistry, mockConfig);
       await manager.startConfiguredMcpServers();
 
       expect(mockedMcpClient.connect).toHaveBeenCalledTimes(1);
@@ -240,15 +176,7 @@
         'test-server': {},
       });
       mockedMcpClient.getServerConfig.mockReturnValue({});
-<<<<<<< HEAD
-      const manager = new McpClientManager(
-        '0.0.1',
-        {} as ToolRegistry,
-        mockConfig,
-      );
-=======
-      const manager = new McpClientManager(toolRegistry, mockConfig);
->>>>>>> c8b68865
+      const manager = new McpClientManager('0.0.1', toolRegistry, mockConfig);
       await manager.startConfiguredMcpServers();
 
       expect(mockedMcpClient.connect).toHaveBeenCalledTimes(1);
@@ -262,15 +190,7 @@
     });
 
     it('should throw an error if the server does not exist', async () => {
-<<<<<<< HEAD
-      const manager = new McpClientManager(
-        '0.0.1',
-        {} as ToolRegistry,
-        mockConfig,
-      );
-=======
-      const manager = new McpClientManager(toolRegistry, mockConfig);
->>>>>>> c8b68865
+      const manager = new McpClientManager('0.0.1', toolRegistry, mockConfig);
       await expect(manager.restartServer('non-existent')).rejects.toThrow(
         'No MCP server registered with the name "non-existent"',
       );
@@ -296,7 +216,7 @@
           }) as unknown as McpClient,
       );
 
-      const manager = new McpClientManager({} as ToolRegistry, mockConfig);
+      const manager = new McpClientManager('0.0.1', toolRegistry, mockConfig);
 
       mockConfig.getMcpServers.mockReturnValue({
         'server-with-instructions': {},
