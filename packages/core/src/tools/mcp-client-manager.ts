--- conflicted
+++ resolved
@@ -13,12 +13,8 @@
   populateMcpServerCommand,
 } from './mcp-client.js';
 import { getErrorMessage } from '../utils/errors.js';
-<<<<<<< HEAD
-import { WorkspaceContext } from '../utils/workspaceContext.js';
 import { EventEmitter } from 'node:events';
-=======
 import type { WorkspaceContext } from '../utils/workspaceContext.js';
->>>>>>> a2faf34d
 
 /**
  * Manages the lifecycle of multiple MCP clients, including local child processes.
