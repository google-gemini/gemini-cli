/**
 * @license
 * Copyright 2025 Google LLC
 * SPDX-License-Identifier: Apache-2.0
 */

import type {
  Config,
  GeminiCLIExtension,
  MCPServerConfig,
} from '../config/config.js';
import type { ToolRegistry } from './tool-registry.js';
import {
  McpClient,
  MCPDiscoveryState,
  populateMcpServerCommand,
} from './mcp-client.js';
import { getErrorMessage } from '../utils/errors.js';
import type { EventEmitter } from 'node:events';
import { coreEvents } from '../utils/events.js';
import { debugLogger } from '../utils/debugLogger.js';

/**
 * Manages the lifecycle of multiple MCP clients, including local child processes.
 * This class is responsible for starting, stopping, and discovering tools from
 * a collection of MCP servers defined in the configuration.
 */
export class McpClientManager {
  private clients: Map<string, McpClient> = new Map();
  private readonly toolRegistry: ToolRegistry;
  private readonly cliConfig: Config;
  // If we have ongoing MCP client discovery, this completes once that is done.
  private discoveryPromise: Promise<void> | undefined;
  private discoveryState: MCPDiscoveryState = MCPDiscoveryState.NOT_STARTED;
  private readonly eventEmitter?: EventEmitter;
  private readonly blockedMcpServers: Array<{
    name: string;
    extensionName: string;
  }> = [];
  private serverHealth: Map<string, number> = new Map();
  private healthCheckInterval?: NodeJS.Timeout;

  constructor(
    toolRegistry: ToolRegistry,
    cliConfig: Config,
    eventEmitter?: EventEmitter,
  ) {
    this.toolRegistry = toolRegistry;
    this.cliConfig = cliConfig;
    this.eventEmitter = eventEmitter;
    this.startHealthChecker();
  }

  getBlockedMcpServers() {
    return this.blockedMcpServers;
  }

  /**
   * For all the MCP servers associated with this extension:
   *
   *    - Removes all its MCP servers from the global configuration object.
   *    - Disconnects all MCP clients from their servers.
   *    - Updates the Gemini chat configuration to load the new tools.
   */
  async stopExtension(extension: GeminiCLIExtension) {
    debugLogger.log(`Unloading extension: ${extension.name}`);
    await Promise.all(
      Object.keys(extension.mcpServers ?? {}).map(
        this.disconnectClient.bind(this),
      ),
    );
  }

  /**
   * For all the MCP servers associated with this extension:
   *
   *    - Adds all its MCP servers to the global configuration object.
   *    - Connects MCP clients to each server and discovers their tools.
   *    - Updates the Gemini chat configuration to load the new tools.
   */
  async startExtension(extension: GeminiCLIExtension) {
    debugLogger.log(`Loading extension: ${extension.name}`);
    await Promise.all(
      Object.entries(extension.mcpServers ?? {}).map(([name, config]) =>
        this.maybeDiscoverMcpServer(name, {
          ...config,
          extension,
        }),
      ),
    );
  }

  private isAllowedMcpServer(name: string) {
    const allowedNames = this.cliConfig.getAllowedMcpServers();
    if (
      allowedNames &&
      allowedNames.length > 0 &&
      allowedNames.indexOf(name) === -1
    ) {
      return false;
    }
    const blockedNames = this.cliConfig.getBlockedMcpServers();
    if (
      blockedNames &&
      blockedNames.length > 0 &&
      blockedNames.indexOf(name) !== -1
    ) {
      return false;
    }
    return true;
  }

  private async disconnectClient(name: string) {
    const existing = this.clients.get(name);
    if (existing) {
      try {
        this.clients.delete(name);
        this.eventEmitter?.emit('mcp-client-update', this.clients);
        await existing.disconnect();
      } catch (error) {
        debugLogger.warn(
          `Error stopping client '${name}': ${getErrorMessage(error)}`,
        );
      } finally {
        // This is required to update the content generator configuration with the
        // new tool configuration.
        const geminiClient = this.cliConfig.getGeminiClient();
        if (geminiClient.isInitialized()) {
          await geminiClient.setTools();
        }
      }
    }
  }

  maybeDiscoverMcpServer(
    name: string,
    config: MCPServerConfig,
  ): Promise<void> | void {
    if (!this.isAllowedMcpServer(name)) {
      if (!this.blockedMcpServers.find((s) => s.name === name)) {
        this.blockedMcpServers?.push({
          name,
          extensionName: config.extension?.name ?? '',
        });
      }
      return;
    }
    if (!this.cliConfig.isTrustedFolder()) {
      return;
    }
    if (config.extension && !config.extension.isActive) {
      return;
    }
    const existing = this.clients.get(name);
    if (existing && existing.getServerConfig().extension !== config.extension) {
      const extensionText = config.extension
        ? ` from extension "${config.extension.name}"`
        : '';
      debugLogger.warn(
        `Skipping MCP config for server with name "${name}"${extensionText} as it already exists.`,
      );
      return;
    }

    const currentDiscoveryPromise = new Promise<void>((resolve, _reject) => {
      (async () => {
        try {
          if (existing) {
            await existing.disconnect();
          }

          const client =
            existing ??
            new McpClient(
              name,
              config,
              this.toolRegistry,
              this.cliConfig.getPromptRegistry(),
              this.cliConfig.getWorkspaceContext(),
              this.cliConfig.getDebugMode(),
            );
          if (!existing) {
            this.clients.set(name, client);
            this.eventEmitter?.emit('mcp-client-update', this.clients);
          }
          try {
            await client.connect();
            await client.discover(this.cliConfig);
            this.updateServerHealth(name);
            this.eventEmitter?.emit('mcp-client-update', this.clients);
          } catch (error) {
            this.eventEmitter?.emit('mcp-client-update', this.clients);
            // Log the error but don't let a single failed server stop the others
            coreEvents.emitFeedback(
              'error',
              `Error during discovery for server '${name}': ${getErrorMessage(
                error,
              )}`,
              error,
            );
          }
        } finally {
          // This is required to update the content generator configuration with the
          // new tool configuration.
          const geminiClient = this.cliConfig.getGeminiClient();
          if (geminiClient.isInitialized()) {
            await geminiClient.setTools();
          }
          resolve();
        }
      })();
    });

    if (this.discoveryPromise) {
      this.discoveryPromise = this.discoveryPromise.then(
        () => currentDiscoveryPromise,
      );
    } else {
      this.discoveryState = MCPDiscoveryState.IN_PROGRESS;
      this.discoveryPromise = currentDiscoveryPromise;
    }
    this.eventEmitter?.emit('mcp-client-update', this.clients);
    const currentPromise = this.discoveryPromise;
    currentPromise.then((_) => {
      // If we are the last recorded discoveryPromise, then we are done, reset
      // the world.
      if (currentPromise === this.discoveryPromise) {
        this.discoveryPromise = undefined;
        this.discoveryState = MCPDiscoveryState.COMPLETED;
      }
    });
    return currentPromise;
  }

  /**
   * Initiates the tool discovery process for all configured MCP servers (via
   * gemini settings or command line arguments).
   *
   * It connects to each server, discovers its available tools, and registers
   * them with the `ToolRegistry`.
   *
   * For any server which is already connected, it will first be disconnected.
   *
   * This does NOT load extension MCP servers - this happens when the
   * ExtensionLoader explicitly calls `loadExtension`.
   */
  async startConfiguredMcpServers(): Promise<void> {
    if (!this.cliConfig.isTrustedFolder()) {
      return;
    }

    const servers = populateMcpServerCommand(
      this.cliConfig.getMcpServers() || {},
      this.cliConfig.getMcpServerCommand(),
    );

    this.eventEmitter?.emit('mcp-client-update', this.clients);
    await Promise.all(
      Object.entries(servers).map(([name, config]) =>
        this.maybeDiscoverMcpServer(name, config),
      ),
    );
  }

  /**
   * Restarts all active MCP Clients.
   */
  async restart(): Promise<void> {
    await Promise.all(
      Array.from(this.clients.entries()).map(async ([name, client]) => {
        try {
          await this.maybeDiscoverMcpServer(name, client.getServerConfig());
        } catch (error) {
          debugLogger.error(
            `Error restarting client '${name}': ${getErrorMessage(error)}`,
          );
        }
      }),
    );
  }

  /**
   * Restart a single MCP server by name.
   */
  async restartServer(name: string) {
    const client = this.clients.get(name);
    if (!client) {
      throw new Error(`No MCP server registered with the name "${name}"`);
    }
    await this.maybeDiscoverMcpServer(name, client.getServerConfig());
  }

  /**
   * Stops all running local MCP servers and closes all client connections.
   * This is the cleanup method to be called on application exit.
   */
  async stop(): Promise<void> {
    const disconnectionPromises = Array.from(this.clients.entries()).map(
      async ([name, client]) => {
        try {
          await client.disconnect();
        } catch (error) {
          coreEvents.emitFeedback(
            'error',
            `Error stopping client '${name}':`,
            error,
          );
        }
      },
    );

    await Promise.all(disconnectionPromises);
    this.clients.clear();
  }

  getDiscoveryState(): MCPDiscoveryState {
    return this.discoveryState;
  }

  /**
   * All of the MCP server configurations currently loaded.
   */
  getMcpServers(): Record<string, MCPServerConfig> {
    const mcpServers: Record<string, MCPServerConfig> = {};
    for (const [name, client] of this.clients.entries()) {
      mcpServers[name] = client.getServerConfig();
    }
    return mcpServers;
  }

<<<<<<< HEAD
  updateServerHealth(serverName: string) {
    this.serverHealth.set(serverName, Date.now());
  }

  private startHealthChecker() {
    if (this.healthCheckInterval) {
      clearInterval(this.healthCheckInterval);
    }

    const { enabled, healthCheckIntervalMs } =
      this.cliConfig.getMcpAutoRestartConfig();

    if (!enabled) {
      return;
    }

    this.healthCheckInterval = setInterval(() => {
      this.checkServerHealth();
    }, healthCheckIntervalMs);
  }

  private async checkServerHealth() {
    const { unhealthyTimeoutMs } = this.cliConfig.getMcpAutoRestartConfig();
    for (const [name] of this.clients.entries()) {
      const lastHealthUpdate = this.serverHealth.get(name);
      if (
        lastHealthUpdate &&
        Date.now() - lastHealthUpdate > unhealthyTimeoutMs
      ) {
        coreEvents.emitFeedback(
          'info',
          `MCP server '${name}' is unresponsive. Restarting...`,
        );
        try {
          await this.restartServer(name);
          coreEvents.emitFeedback(
            'info',
            `MCP server '${name}' restarted successfully.`,
          );
        } catch (error) {
          coreEvents.emitFeedback(
            'error',
            `Failed to restart MCP server '${name}': ${getErrorMessage(error)}`,
            error,
          );
        }
      }
    }
=======
  getMcpInstructions(): string {
    const instructions: string[] = [];
    for (const [name, client] of this.clients) {
      // Only include instructions if explicitly enabled in config
      if (client.getServerConfig().useInstructions) {
        const clientInstructions = client.getInstructions();
        if (clientInstructions) {
          instructions.push(
            `# Instructions for MCP Server '${name}'\n${clientInstructions}`,
          );
        }
      }
    }
    return instructions.join('\n\n');
>>>>>>> f2466e52
  }
}<|MERGE_RESOLUTION|>--- conflicted
+++ resolved
@@ -328,7 +328,6 @@
     return mcpServers;
   }
 
-<<<<<<< HEAD
   updateServerHealth(serverName: string) {
     this.serverHealth.set(serverName, Date.now());
   }
@@ -377,7 +376,8 @@
         }
       }
     }
-=======
+  }
+
   getMcpInstructions(): string {
     const instructions: string[] = [];
     for (const [name, client] of this.clients) {
@@ -392,6 +392,5 @@
       }
     }
     return instructions.join('\n\n');
->>>>>>> f2466e52
   }
 }