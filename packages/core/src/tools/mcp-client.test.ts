--- conflicted
+++ resolved
@@ -304,92 +304,4 @@
       );
     });
   });
-<<<<<<< HEAD
-});
-
-describe('sanitizeParameters', () => {
-  it('should do nothing for an undefined schema', () => {
-    const schema = undefined;
-    sanitizeParameters(schema);
-    expect(schema).toBeUndefined();
-  });
-
-  it('should remove default when anyOf is present', () => {
-    const schema: Schema = {
-      anyOf: [{ type: Type.STRING }, { type: Type.NUMBER }],
-      default: 'hello',
-    };
-    sanitizeParameters(schema);
-    expect(schema.default).toBeUndefined();
-  });
-
-  it('should recursively sanitize items in anyOf', () => {
-    const schema: Schema = {
-      anyOf: [
-        {
-          anyOf: [{ type: Type.STRING }],
-          default: 'world',
-        },
-        { type: Type.NUMBER },
-      ],
-    };
-    sanitizeParameters(schema);
-    expect(schema.anyOf![0].default).toBeUndefined();
-  });
-
-  it('should recursively sanitize items in items', () => {
-    const schema: Schema = {
-      items: {
-        anyOf: [{ type: Type.STRING }],
-        default: 'world',
-      },
-    };
-    sanitizeParameters(schema);
-    expect(schema.items!.default).toBeUndefined();
-  });
-
-  it('should recursively sanitize items in properties', () => {
-    const schema: Schema = {
-      properties: {
-        prop1: {
-          anyOf: [{ type: Type.STRING }],
-          default: 'world',
-        },
-      },
-    };
-    sanitizeParameters(schema);
-    expect(schema.properties!.prop1.default).toBeUndefined();
-  });
-
-  it('should handle complex nested schemas', () => {
-    const schema: Schema = {
-      properties: {
-        prop1: {
-          items: {
-            anyOf: [{ type: Type.STRING }],
-            default: 'world',
-          },
-        },
-        prop2: {
-          anyOf: [
-            {
-              properties: {
-                nestedProp: {
-                  anyOf: [{ type: Type.NUMBER }],
-                  default: 123,
-                },
-              },
-            },
-          ],
-        },
-      },
-    };
-    sanitizeParameters(schema);
-    expect(schema.properties!.prop1.items!.default).toBeUndefined();
-    const nestedProp =
-      schema.properties!.prop2.anyOf![0].properties!.nestedProp;
-    expect(nestedProp?.default).toBeUndefined();
-  });
-=======
->>>>>>> 5008aea9
 });