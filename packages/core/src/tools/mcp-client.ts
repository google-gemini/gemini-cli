/**
 * @license
 * Copyright 2025 Google LLC
 * SPDX-License-Identifier: Apache-2.0
 */

import { Client } from '@modelcontextprotocol/sdk/client/index.js';
import { AjvJsonSchemaValidator } from '@modelcontextprotocol/sdk/validation/ajv';
import type {
  jsonSchemaValidator,
  JsonSchemaType,
  JsonSchemaValidator,
} from '@modelcontextprotocol/sdk/validation/types.js';
import type { SSEClientTransportOptions } from '@modelcontextprotocol/sdk/client/sse.js';
import { SSEClientTransport } from '@modelcontextprotocol/sdk/client/sse.js';
import { StdioClientTransport } from '@modelcontextprotocol/sdk/client/stdio.js';
import type { StreamableHTTPClientTransportOptions } from '@modelcontextprotocol/sdk/client/streamableHttp.js';
import { StreamableHTTPClientTransport } from '@modelcontextprotocol/sdk/client/streamableHttp.js';
import type { Transport } from '@modelcontextprotocol/sdk/shared/transport.js';
import type {
  GetPromptResult,
  Prompt,
  ReadResourceResult,
  Resource,
} from '@modelcontextprotocol/sdk/types.js';
import {
  ListResourcesResultSchema,
  ListRootsRequestSchema,
  ReadResourceResultSchema,
  ResourceListChangedNotificationSchema,
  ToolListChangedNotificationSchema,
  type Tool as McpTool,
} from '@modelcontextprotocol/sdk/types.js';
import { parse } from 'shell-quote';
import type { Config, MCPServerConfig } from '../config/config.js';
import { AuthProviderType } from '../config/config.js';
import { GoogleCredentialProvider } from '../mcp/google-auth-provider.js';
import { ServiceAccountImpersonationProvider } from '../mcp/sa-impersonation-provider.js';
import { DiscoveredMCPTool } from './mcp-tool.js';

import type { CallableTool, FunctionCall, Part, Tool } from '@google/genai';
import { basename } from 'node:path';
import { pathToFileURL } from 'node:url';
import type { McpAuthProvider } from '../mcp/auth-provider.js';
import { MCPOAuthProvider } from '../mcp/oauth-provider.js';
import { MCPOAuthTokenStorage } from '../mcp/oauth-token-storage.js';
import { OAuthUtils } from '../mcp/oauth-utils.js';
import type { PromptRegistry } from '../prompts/prompt-registry.js';
import {
  getErrorMessage,
  isAuthenticationError,
  UnauthorizedError,
} from '../utils/errors.js';
import type {
  Unsubscribe,
  WorkspaceContext,
} from '../utils/workspaceContext.js';
import type { ToolRegistry } from './tool-registry.js';
import { debugLogger } from '../utils/debugLogger.js';
import type { MessageBus } from '../confirmation-bus/message-bus.js';
import { coreEvents } from '../utils/events.js';
import type { ResourceRegistry } from '../resources/resource-registry.js';

export const MCP_DEFAULT_TIMEOUT_MSEC = 10 * 60 * 1000; // default to 10 minutes

export type DiscoveredMCPPrompt = Prompt & {
  serverName: string;
  invoke: (params: Record<string, unknown>) => Promise<GetPromptResult>;
};

/**
 * Enum representing the connection status of an MCP server
 */
export enum MCPServerStatus {
  /** Server is disconnected or experiencing errors */
  DISCONNECTED = 'disconnected',
  /** Server is actively disconnecting */
  DISCONNECTING = 'disconnecting',
  /** Server is in the process of connecting */
  CONNECTING = 'connecting',
  /** Server is connected and ready to use */
  CONNECTED = 'connected',
}

/**
 * Enum representing the overall MCP discovery state
 */
export enum MCPDiscoveryState {
  /** Discovery has not started yet */
  NOT_STARTED = 'not_started',
  /** Discovery is currently in progress */
  IN_PROGRESS = 'in_progress',
  /** Discovery has completed (with or without errors) */
  COMPLETED = 'completed',
}

/**
 * A client for a single MCP server.
 *
 * This class is responsible for connecting to, discovering tools from, and
 * managing the state of a single MCP server.
 */
export class McpClient {
  private client: Client | undefined;
  private transport: Transport | undefined;
  private status: MCPServerStatus = MCPServerStatus.DISCONNECTED;
  private isRefreshingTools: boolean = false;
  private pendingToolRefresh: boolean = false;
  private isRefreshingResources: boolean = false;
  private pendingResourceRefresh: boolean = false;

  constructor(
    private readonly serverName: string,
    private readonly serverConfig: MCPServerConfig,
    private readonly toolRegistry: ToolRegistry,
    private readonly promptRegistry: PromptRegistry,
    private readonly resourceRegistry: ResourceRegistry,
    private readonly workspaceContext: WorkspaceContext,
    private readonly cliConfig: Config,
    private readonly debugMode: boolean,
<<<<<<< HEAD
    private readonly clientVersion: string,
=======
    private readonly onToolsUpdated?: (signal?: AbortSignal) => Promise<void>,
>>>>>>> c8b68865
  ) {}

  /**
   * Connects to the MCP server.
   */
  async connect(): Promise<void> {
    if (this.status !== MCPServerStatus.DISCONNECTED) {
      throw new Error(
        `Can only connect when the client is disconnected, current state is ${this.status}`,
      );
    }
    this.updateStatus(MCPServerStatus.CONNECTING);
    try {
      this.client = await connectToMcpServer(
        this.clientVersion,
        this.serverName,
        this.serverConfig,
        this.debugMode,
        this.workspaceContext,
      );

      this.registerNotificationHandlers();

      const originalOnError = this.client.onerror;
      this.client.onerror = (error) => {
        if (this.status !== MCPServerStatus.CONNECTED) {
          return;
        }
        if (originalOnError) originalOnError(error);
        coreEvents.emitFeedback(
          'error',
          `MCP ERROR (${this.serverName})`,
          error,
        );
        this.updateStatus(MCPServerStatus.DISCONNECTED);
      };
      this.updateStatus(MCPServerStatus.CONNECTED);
    } catch (error) {
      this.updateStatus(MCPServerStatus.DISCONNECTED);
      throw error;
    }
  }

  /**
   * Discovers tools and prompts from the MCP server.
   */
  async discover(cliConfig: Config): Promise<void> {
    this.assertConnected();

    const prompts = await this.discoverPrompts();
    const tools = await this.discoverTools(cliConfig);
    const resources = await this.discoverResources();
    this.updateResourceRegistry(resources);

    if (prompts.length === 0 && tools.length === 0 && resources.length === 0) {
      throw new Error('No prompts, tools, or resources found on the server.');
    }

    for (const tool of tools) {
      this.toolRegistry.registerTool(tool);
    }
    this.toolRegistry.sortTools();
  }

  /**
   * Disconnects from the MCP server.
   */
  async disconnect(): Promise<void> {
    if (this.status !== MCPServerStatus.CONNECTED) {
      return;
    }
    this.toolRegistry.removeMcpToolsByServer(this.serverName);
    this.promptRegistry.removePromptsByServer(this.serverName);
    this.resourceRegistry.removeResourcesByServer(this.serverName);
    this.updateStatus(MCPServerStatus.DISCONNECTING);
    const client = this.client;
    this.client = undefined;
    if (this.transport) {
      await this.transport.close();
    }
    if (client) {
      await client.close();
    }
    this.updateStatus(MCPServerStatus.DISCONNECTED);
  }

  /**
   * Returns the current status of the client.
   */
  getStatus(): MCPServerStatus {
    return this.status;
  }

  private updateStatus(status: MCPServerStatus): void {
    this.status = status;
    updateMCPServerStatus(this.serverName, status);
  }

  private assertConnected(): void {
    if (this.status !== MCPServerStatus.CONNECTED) {
      throw new Error(
        `Client is not connected, must connect before interacting with the server. Current state is ${this.status}`,
      );
    }
  }

  private async discoverTools(
    cliConfig: Config,
    options?: { timeout?: number; signal?: AbortSignal },
  ): Promise<DiscoveredMCPTool[]> {
    this.assertConnected();
    return discoverTools(
      this.serverName,
      this.serverConfig,
      this.client!,
      cliConfig,
      this.toolRegistry.getMessageBus(),
      options ?? {
        timeout: this.serverConfig.timeout ?? MCP_DEFAULT_TIMEOUT_MSEC,
      },
    );
  }

  private async discoverPrompts(): Promise<Prompt[]> {
    this.assertConnected();
    return discoverPrompts(this.serverName, this.client!, this.promptRegistry);
  }

  private async discoverResources(): Promise<Resource[]> {
    this.assertConnected();
    return discoverResources(this.serverName, this.client!);
  }

  private updateResourceRegistry(resources: Resource[]): void {
    this.resourceRegistry.setResourcesForServer(this.serverName, resources);
  }

  async readResource(uri: string): Promise<ReadResourceResult> {
    this.assertConnected();
    return this.client!.request(
      {
        method: 'resources/read',
        params: { uri },
      },
      ReadResourceResultSchema,
    );
  }

  /**
   * Registers notification handlers for dynamic updates from the MCP server.
   * This includes handlers for tool list changes and resource list changes.
   */
  private registerNotificationHandlers(): void {
    if (!this.client) {
      return;
    }

    const capabilities = this.client.getServerCapabilities();

    if (capabilities?.tools?.listChanged) {
      debugLogger.log(
        `Server '${this.serverName}' supports tool updates. Listening for changes...`,
      );

      this.client.setNotificationHandler(
        ToolListChangedNotificationSchema,
        async () => {
          debugLogger.log(
            `🔔 Received tool update notification from '${this.serverName}'`,
          );
          await this.refreshTools();
        },
      );
    }

    if (capabilities?.resources?.listChanged) {
      debugLogger.log(
        `Server '${this.serverName}' supports resource updates. Listening for changes...`,
      );

      this.client.setNotificationHandler(
        ResourceListChangedNotificationSchema,
        async () => {
          debugLogger.log(
            `🔔 Received resource update notification from '${this.serverName}'`,
          );
          await this.refreshResources();
        },
      );
    }
  }

  /**
   * Refreshes the resources for this server by re-querying the MCP `resources/list` endpoint.
   *
   * This method implements a **Coalescing Pattern** to handle rapid bursts of notifications
   * (e.g., during server startup or bulk updates) without overwhelming the server or
   * creating race conditions in the ResourceRegistry.
   */
  private async refreshResources(): Promise<void> {
    if (this.isRefreshingResources) {
      debugLogger.log(
        `Resource refresh for '${this.serverName}' is already in progress. Pending update.`,
      );
      this.pendingResourceRefresh = true;
      return;
    }

    this.isRefreshingResources = true;

    try {
      do {
        this.pendingResourceRefresh = false;

        if (this.status !== MCPServerStatus.CONNECTED || !this.client) break;

        const timeoutMs = this.serverConfig.timeout ?? MCP_DEFAULT_TIMEOUT_MSEC;
        const abortController = new AbortController();
        const timeoutId = setTimeout(() => abortController.abort(), timeoutMs);

        let newResources;
        try {
          newResources = await this.discoverResources();
        } catch (err) {
          debugLogger.error(
            `Resource discovery failed during refresh: ${getErrorMessage(err)}`,
          );
          clearTimeout(timeoutId);
          break;
        }

        this.updateResourceRegistry(newResources);

        clearTimeout(timeoutId);

        coreEvents.emitFeedback(
          'info',
          `Resources updated for server: ${this.serverName}`,
        );
      } while (this.pendingResourceRefresh);
    } catch (error) {
      debugLogger.error(
        `Critical error in resource refresh loop for ${this.serverName}: ${getErrorMessage(error)}`,
      );
    } finally {
      this.isRefreshingResources = false;
      this.pendingResourceRefresh = false;
    }
  }

  getServerConfig(): MCPServerConfig {
    return this.serverConfig;
  }

  getInstructions(): string | undefined {
    return this.client?.getInstructions();
  }

  /**
   * Refreshes the tools for this server by re-querying the MCP `tools/list` endpoint.
   *
   * This method implements a **Coalescing Pattern** to handle rapid bursts of notifications
   * (e.g., during server startup or bulk updates) without overwhelming the server or
   * creating race conditions in the global ToolRegistry.
   */
  private async refreshTools(): Promise<void> {
    if (this.isRefreshingTools) {
      debugLogger.log(
        `Tool refresh for '${this.serverName}' is already in progress. Pending update.`,
      );
      this.pendingToolRefresh = true;
      return;
    }

    this.isRefreshingTools = true;

    try {
      do {
        this.pendingToolRefresh = false;

        if (this.status !== MCPServerStatus.CONNECTED || !this.client) break;

        const timeoutMs = this.serverConfig.timeout ?? MCP_DEFAULT_TIMEOUT_MSEC;
        const abortController = new AbortController();
        const timeoutId = setTimeout(() => abortController.abort(), timeoutMs);

        let newTools;
        try {
          newTools = await this.discoverTools(this.cliConfig, {
            signal: abortController.signal,
          });
        } catch (err) {
          debugLogger.error(
            `Discovery failed during refresh: ${getErrorMessage(err)}`,
          );
          clearTimeout(timeoutId);
          break;
        }

        this.toolRegistry.removeMcpToolsByServer(this.serverName);

        for (const tool of newTools) {
          this.toolRegistry.registerTool(tool);
        }
        this.toolRegistry.sortTools();

        if (this.onToolsUpdated) {
          await this.onToolsUpdated(abortController.signal);
        }

        clearTimeout(timeoutId);

        coreEvents.emitFeedback(
          'info',
          `Tools updated for server: ${this.serverName}`,
        );
      } while (this.pendingToolRefresh);
    } catch (error) {
      debugLogger.error(
        `Critical error in refresh loop for ${this.serverName}: ${getErrorMessage(error)}`,
      );
    } finally {
      this.isRefreshingTools = false;
      this.pendingToolRefresh = false;
    }
  }
}

/**
 * Map to track the status of each MCP server within the core package
 */
const serverStatuses: Map<string, MCPServerStatus> = new Map();

/**
 * Track the overall MCP discovery state
 */
let mcpDiscoveryState: MCPDiscoveryState = MCPDiscoveryState.NOT_STARTED;

/**
 * Map to track which MCP servers have been discovered to require OAuth
 */
export const mcpServerRequiresOAuth: Map<string, boolean> = new Map();

/**
 * Event listeners for MCP server status changes
 */
type StatusChangeListener = (
  serverName: string,
  status: MCPServerStatus,
) => void;
const statusChangeListeners: StatusChangeListener[] = [];

/**
 * Add a listener for MCP server status changes
 */
export function addMCPStatusChangeListener(
  listener: StatusChangeListener,
): void {
  statusChangeListeners.push(listener);
}

/**
 * Remove a listener for MCP server status changes
 */
export function removeMCPStatusChangeListener(
  listener: StatusChangeListener,
): void {
  const index = statusChangeListeners.indexOf(listener);
  if (index !== -1) {
    statusChangeListeners.splice(index, 1);
  }
}

/**
 * Update the status of an MCP server
 */
export function updateMCPServerStatus(
  serverName: string,
  status: MCPServerStatus,
): void {
  serverStatuses.set(serverName, status);
  // Notify all listeners
  for (const listener of statusChangeListeners) {
    listener(serverName, status);
  }
}

/**
 * Get the current status of an MCP server
 */
export function getMCPServerStatus(serverName: string): MCPServerStatus {
  return serverStatuses.get(serverName) || MCPServerStatus.DISCONNECTED;
}

/**
 * Get all MCP server statuses
 */
export function getAllMCPServerStatuses(): Map<string, MCPServerStatus> {
  return new Map(serverStatuses);
}

/**
 * Get the current MCP discovery state
 */
export function getMCPDiscoveryState(): MCPDiscoveryState {
  return mcpDiscoveryState;
}

/**
 * Extract WWW-Authenticate header from error message string.
 * This is a more robust approach than regex matching.
 *
 * @param errorString The error message string
 * @returns The www-authenticate header value if found, null otherwise
 */
function extractWWWAuthenticateHeader(errorString: string): string | null {
  // Try multiple patterns to extract the header
  const patterns = [
    /www-authenticate:\s*([^\n\r]+)/i,
    /WWW-Authenticate:\s*([^\n\r]+)/i,
    /"www-authenticate":\s*"([^"]+)"/i,
    /'www-authenticate':\s*'([^']+)'/i,
  ];

  for (const pattern of patterns) {
    const match = errorString.match(pattern);
    if (match) {
      return match[1].trim();
    }
  }

  return null;
}

/**
 * Handle automatic OAuth discovery and authentication for a server.
 *
 * @param mcpServerName The name of the MCP server
 * @param mcpServerConfig The MCP server configuration
 * @param wwwAuthenticate The www-authenticate header value
 * @returns True if OAuth was successfully configured and authenticated, false otherwise
 */
async function handleAutomaticOAuth(
  mcpServerName: string,
  mcpServerConfig: MCPServerConfig,
  wwwAuthenticate: string,
): Promise<boolean> {
  try {
    debugLogger.log(`🔐 '${mcpServerName}' requires OAuth authentication`);

    // Always try to parse the resource metadata URI from the www-authenticate header
    let oauthConfig;
    const resourceMetadataUri =
      OAuthUtils.parseWWWAuthenticateHeader(wwwAuthenticate);
    if (resourceMetadataUri) {
      oauthConfig = await OAuthUtils.discoverOAuthConfig(resourceMetadataUri);
    } else if (hasNetworkTransport(mcpServerConfig)) {
      // Fallback: try to discover OAuth config from the base URL
      const serverUrl = new URL(
        mcpServerConfig.httpUrl || mcpServerConfig.url!,
      );
      const baseUrl = `${serverUrl.protocol}//${serverUrl.host}`;
      oauthConfig = await OAuthUtils.discoverOAuthConfig(baseUrl);
    }

    if (!oauthConfig) {
      coreEvents.emitFeedback(
        'error',
        `Could not configure OAuth for '${mcpServerName}' - please authenticate manually with /mcp auth ${mcpServerName}`,
      );
      return false;
    }

    // OAuth configuration discovered - proceed with authentication

    // Create OAuth configuration for authentication
    const oauthAuthConfig = {
      enabled: true,
      authorizationUrl: oauthConfig.authorizationUrl,
      tokenUrl: oauthConfig.tokenUrl,
      scopes: oauthConfig.scopes || [],
    };

    // Perform OAuth authentication
    // Pass the server URL for proper discovery
    const serverUrl = mcpServerConfig.httpUrl || mcpServerConfig.url;
    debugLogger.log(
      `Starting OAuth authentication for server '${mcpServerName}'...`,
    );
    const authProvider = new MCPOAuthProvider(new MCPOAuthTokenStorage());
    await authProvider.authenticate(mcpServerName, oauthAuthConfig, serverUrl);

    debugLogger.log(
      `OAuth authentication successful for server '${mcpServerName}'`,
    );
    return true;
  } catch (error) {
    coreEvents.emitFeedback(
      'error',
      `Failed to handle automatic OAuth for server '${mcpServerName}': ${getErrorMessage(error)}`,
      error,
    );
    return false;
  }
}

/**
 * Create RequestInit for TransportOptions.
 *
 * @param mcpServerConfig The MCP server configuration
 * @param headers Additional headers
 */
function createTransportRequestInit(
  mcpServerConfig: MCPServerConfig,
  headers: Record<string, string>,
): RequestInit {
  return {
    headers: {
      ...mcpServerConfig.headers,
      ...headers,
    },
  };
}

/**
 * Create an AuthProvider for the MCP Transport.
 *
 * @param mcpServerConfig The MCP server configuration
 */
function createAuthProvider(
  mcpServerConfig: MCPServerConfig,
): McpAuthProvider | undefined {
  if (
    mcpServerConfig.authProviderType ===
    AuthProviderType.SERVICE_ACCOUNT_IMPERSONATION
  ) {
    return new ServiceAccountImpersonationProvider(mcpServerConfig);
  }
  if (
    mcpServerConfig.authProviderType === AuthProviderType.GOOGLE_CREDENTIALS
  ) {
    return new GoogleCredentialProvider(mcpServerConfig);
  }
  return undefined;
}

/**
 * Create a transport with OAuth token for the given server configuration.
 *
 * @param mcpServerName The name of the MCP server
 * @param mcpServerConfig The MCP server configuration
 * @param accessToken The OAuth access token
 * @returns The transport with OAuth token, or null if creation fails
 */
async function createTransportWithOAuth(
  mcpServerName: string,
  mcpServerConfig: MCPServerConfig,
  accessToken: string,
): Promise<StreamableHTTPClientTransport | SSEClientTransport | null> {
  try {
    const headers: Record<string, string> = {
      Authorization: `Bearer ${accessToken}`,
    };
    const transportOptions:
      | StreamableHTTPClientTransportOptions
      | SSEClientTransportOptions = {
      requestInit: createTransportRequestInit(mcpServerConfig, headers),
    };

    return createUrlTransport(mcpServerName, mcpServerConfig, transportOptions);
  } catch (error) {
    coreEvents.emitFeedback(
      'error',
      `Failed to create OAuth transport for server '${mcpServerName}': ${getErrorMessage(error)}`,
      error,
    );
    return null;
  }
}

/**
 * Discovers tools from all configured MCP servers and registers them with the tool registry.
 * It orchestrates the connection and discovery process for each server defined in the
 * configuration, as well as any server specified via a command-line argument.
 *
 * @param mcpServers A record of named MCP server configurations.
 * @param mcpServerCommand An optional command string for a dynamically specified MCP server.
 * @param toolRegistry The central registry where discovered tools will be registered.
 * @returns A promise that resolves when the discovery process has been attempted for all servers.
 */

export async function discoverMcpTools(
  clientVersion: string,
  mcpServers: Record<string, MCPServerConfig>,
  mcpServerCommand: string | undefined,
  toolRegistry: ToolRegistry,
  promptRegistry: PromptRegistry,
  debugMode: boolean,
  workspaceContext: WorkspaceContext,
  cliConfig: Config,
): Promise<void> {
  mcpDiscoveryState = MCPDiscoveryState.IN_PROGRESS;
  try {
    mcpServers = populateMcpServerCommand(mcpServers, mcpServerCommand);

    const discoveryPromises = Object.entries(mcpServers).map(
      ([mcpServerName, mcpServerConfig]) =>
        connectAndDiscover(
          clientVersion,
          mcpServerName,
          mcpServerConfig,
          toolRegistry,
          promptRegistry,
          debugMode,
          workspaceContext,
          cliConfig,
        ),
    );
    await Promise.all(discoveryPromises);
  } finally {
    mcpDiscoveryState = MCPDiscoveryState.COMPLETED;
  }
}

/**
 * A tolerant JSON Schema validator for MCP tool output schemas.
 *
 * Some MCP servers (e.g. third‑party extensions) return complex schemas that
 * include `$defs` / `$ref` chains which can occasionally trip AJV's resolver,
 * causing discovery to fail. This wrapper keeps the default AJV validator for
 * normal operation but falls back to a no‑op validator any time schema
 * compilation throws, so we can still list and use the tool while emitting a
 * debug log.
 */
class LenientJsonSchemaValidator implements jsonSchemaValidator {
  private readonly ajvValidator = new AjvJsonSchemaValidator();

  getValidator<T>(schema: JsonSchemaType): JsonSchemaValidator<T> {
    try {
      return this.ajvValidator.getValidator<T>(schema);
    } catch (error) {
      debugLogger.warn(
        `Failed to compile MCP tool output schema (${
          (schema as Record<string, unknown>)?.['$id'] ?? '<no $id>'
        }): ${error instanceof Error ? error.message : String(error)}. ` +
          'Skipping output validation for this tool.',
      );
      return (input: unknown) => ({
        valid: true as const,
        data: input as T,
        errorMessage: undefined,
      });
    }
  }
}

/** Visible for Testing */
export function populateMcpServerCommand(
  mcpServers: Record<string, MCPServerConfig>,
  mcpServerCommand: string | undefined,
): Record<string, MCPServerConfig> {
  if (mcpServerCommand) {
    const cmd = mcpServerCommand;
    const args = parse(cmd, process.env) as string[];
    if (args.some((arg) => typeof arg !== 'string')) {
      throw new Error('failed to parse mcpServerCommand: ' + cmd);
    }
    // use generic server name 'mcp'
    mcpServers['mcp'] = {
      command: args[0],
      args: args.slice(1),
    };
  }
  return mcpServers;
}

/**
 * Connects to an MCP server and discovers available tools, registering them with the tool registry.
 * This function handles the complete lifecycle of connecting to a server, discovering tools,
 * and cleaning up resources if no tools are found.
 *
 * @param mcpServerName The name identifier for this MCP server
 * @param mcpServerConfig Configuration object containing connection details
 * @param toolRegistry The registry to register discovered tools with
 * @returns Promise that resolves when discovery is complete
 */
export async function connectAndDiscover(
  clientVersion: string,
  mcpServerName: string,
  mcpServerConfig: MCPServerConfig,
  toolRegistry: ToolRegistry,
  promptRegistry: PromptRegistry,
  debugMode: boolean,
  workspaceContext: WorkspaceContext,
  cliConfig: Config,
): Promise<void> {
  updateMCPServerStatus(mcpServerName, MCPServerStatus.CONNECTING);

  let mcpClient: Client | undefined;
  try {
    mcpClient = await connectToMcpServer(
      clientVersion,
      mcpServerName,
      mcpServerConfig,
      debugMode,
      workspaceContext,
    );

    mcpClient.onerror = (error) => {
      coreEvents.emitFeedback('error', `MCP ERROR (${mcpServerName}):`, error);
      updateMCPServerStatus(mcpServerName, MCPServerStatus.DISCONNECTED);
    };

    // Attempt to discover both prompts and tools
    const prompts = await discoverPrompts(
      mcpServerName,
      mcpClient,
      promptRegistry,
    );
    const tools = await discoverTools(
      mcpServerName,
      mcpServerConfig,
      mcpClient,
      cliConfig,
      toolRegistry.getMessageBus(),
      { timeout: mcpServerConfig.timeout ?? MCP_DEFAULT_TIMEOUT_MSEC },
    );

    // If we have neither prompts nor tools, it's a failed discovery
    if (prompts.length === 0 && tools.length === 0) {
      throw new Error('No prompts or tools found on the server.');
    }

    // If we found anything, the server is connected
    updateMCPServerStatus(mcpServerName, MCPServerStatus.CONNECTED);

    // Register any discovered tools
    for (const tool of tools) {
      toolRegistry.registerTool(tool);
    }
    toolRegistry.sortTools();
  } catch (error) {
    if (mcpClient) {
      // eslint-disable-next-line @typescript-eslint/no-floating-promises
      mcpClient.close();
    }
    coreEvents.emitFeedback(
      'error',
      `Error connecting to MCP server '${mcpServerName}': ${getErrorMessage(
        error,
      )}`,
      error,
    );
    updateMCPServerStatus(mcpServerName, MCPServerStatus.DISCONNECTED);
  }
}

/**
 * Discovers and sanitizes tools from a connected MCP client.
 * It retrieves function declarations from the client, filters out disabled tools,
 * generates valid names for them, and wraps them in `DiscoveredMCPTool` instances.
 *
 * @param mcpServerName The name of the MCP server.
 * @param mcpServerConfig The configuration for the MCP server.
 * @param mcpClient The active MCP client instance.
 * @param cliConfig The CLI configuration object.
 * @param messageBus Optional message bus for policy engine integration.
 * @returns A promise that resolves to an array of discovered and enabled tools.
 * @throws An error if no enabled tools are found or if the server provides invalid function declarations.
 */
export async function discoverTools(
  mcpServerName: string,
  mcpServerConfig: MCPServerConfig,
  mcpClient: Client,
  cliConfig: Config,
  messageBus?: MessageBus,
  options?: { timeout?: number; signal?: AbortSignal },
): Promise<DiscoveredMCPTool[]> {
  try {
    // Only request tools if the server supports them.
    if (mcpClient.getServerCapabilities()?.tools == null) return [];

    const response = await mcpClient.listTools({}, options);
    const discoveredTools: DiscoveredMCPTool[] = [];
    for (const toolDef of response.tools) {
      try {
        if (!isEnabled(toolDef, mcpServerName, mcpServerConfig)) {
          continue;
        }

        const mcpCallableTool = new McpCallableTool(
          mcpClient,
          toolDef,
          mcpServerConfig.timeout ?? MCP_DEFAULT_TIMEOUT_MSEC,
        );

        const tool = new DiscoveredMCPTool(
          mcpCallableTool,
          mcpServerName,
          toolDef.name,
          toolDef.description ?? '',
          toolDef.inputSchema ?? { type: 'object', properties: {} },
          mcpServerConfig.trust,
          undefined,
          cliConfig,
          mcpServerConfig.extension?.name,
          mcpServerConfig.extension?.id,
          messageBus,
        );

        discoveredTools.push(tool);
      } catch (error) {
        coreEvents.emitFeedback(
          'error',
          `Error discovering tool: '${
            toolDef.name
          }' from MCP server '${mcpServerName}': ${(error as Error).message}`,
          error,
        );
      }
    }
    return discoveredTools;
  } catch (error) {
    if (
      error instanceof Error &&
      !error.message?.includes('Method not found')
    ) {
      coreEvents.emitFeedback(
        'error',
        `Error discovering tools from ${mcpServerName}: ${getErrorMessage(
          error,
        )}`,
        error,
      );
    }
    return [];
  }
}

class McpCallableTool implements CallableTool {
  constructor(
    private readonly client: Client,
    private readonly toolDef: McpTool,
    private readonly timeout: number,
  ) {}

  async tool(): Promise<Tool> {
    return {
      functionDeclarations: [
        {
          name: this.toolDef.name,
          description: this.toolDef.description,
          parametersJsonSchema: this.toolDef.inputSchema,
        },
      ],
    };
  }

  async callTool(functionCalls: FunctionCall[]): Promise<Part[]> {
    // We only expect one function call at a time for MCP tools in this context
    if (functionCalls.length !== 1) {
      throw new Error('McpCallableTool only supports single function call');
    }
    const call = functionCalls[0];

    try {
      const result = await this.client.callTool(
        {
          name: call.name!,
          arguments: call.args as Record<string, unknown>,
        },
        undefined,
        { timeout: this.timeout },
      );

      return [
        {
          functionResponse: {
            name: call.name,
            response: result,
          },
        },
      ];
    } catch (error) {
      // Return error in the format expected by DiscoveredMCPTool
      return [
        {
          functionResponse: {
            name: call.name,
            response: {
              error: {
                message: error instanceof Error ? error.message : String(error),
                isError: true,
              },
            },
          },
        },
      ];
    }
  }
}

/**
 * Discovers and logs prompts from a connected MCP client.
 * It retrieves prompt declarations from the client and logs their names.
 *
 * @param mcpServerName The name of the MCP server.
 * @param mcpClient The active MCP client instance.
 */
export async function discoverPrompts(
  mcpServerName: string,
  mcpClient: Client,
  promptRegistry: PromptRegistry,
): Promise<Prompt[]> {
  try {
    // Only request prompts if the server supports them.
    if (mcpClient.getServerCapabilities()?.prompts == null) return [];

    const response = await mcpClient.listPrompts({});

    for (const prompt of response.prompts) {
      promptRegistry.registerPrompt({
        ...prompt,
        serverName: mcpServerName,
        invoke: (params: Record<string, unknown>) =>
          invokeMcpPrompt(mcpServerName, mcpClient, prompt.name, params),
      });
    }
    return response.prompts;
  } catch (error) {
    // It's okay if this fails, not all servers will have prompts.
    // Don't log an error if the method is not found, which is a common case.
    if (
      error instanceof Error &&
      !error.message?.includes('Method not found')
    ) {
      coreEvents.emitFeedback(
        'error',
        `Error discovering prompts from ${mcpServerName}: ${getErrorMessage(
          error,
        )}`,
        error,
      );
    }
    return [];
  }
}

export async function discoverResources(
  mcpServerName: string,
  mcpClient: Client,
): Promise<Resource[]> {
  if (mcpClient.getServerCapabilities()?.resources == null) {
    return [];
  }

  const resources = await listResources(mcpServerName, mcpClient);
  return resources;
}

async function listResources(
  mcpServerName: string,
  mcpClient: Client,
): Promise<Resource[]> {
  const resources: Resource[] = [];
  let cursor: string | undefined;
  try {
    do {
      const response = await mcpClient.request(
        {
          method: 'resources/list',
          params: cursor ? { cursor } : {},
        },
        ListResourcesResultSchema,
      );
      resources.push(...(response.resources ?? []));
      cursor = response.nextCursor ?? undefined;
    } while (cursor);
  } catch (error) {
    if (error instanceof Error && error.message?.includes('Method not found')) {
      return [];
    }
    coreEvents.emitFeedback(
      'error',
      `Error discovering resources from ${mcpServerName}: ${getErrorMessage(
        error,
      )}`,
      error,
    );
    throw error;
  }
  return resources;
}

/**
 * Invokes a prompt on a connected MCP client.
 *
 * @param mcpServerName The name of the MCP server.
 * @param mcpClient The active MCP client instance.
 * @param promptName The name of the prompt to invoke.
 * @param promptParams The parameters to pass to the prompt.
 * @returns A promise that resolves to the result of the prompt invocation.
 */
export async function invokeMcpPrompt(
  mcpServerName: string,
  mcpClient: Client,
  promptName: string,
  promptParams: Record<string, unknown>,
): Promise<GetPromptResult> {
  try {
    const sanitizedParams: Record<string, string> = {};
    for (const [key, value] of Object.entries(promptParams)) {
      if (value !== undefined && value !== null) {
        sanitizedParams[key] = String(value);
      }
    }

    const response = await mcpClient.getPrompt({
      name: promptName,
      arguments: sanitizedParams,
    });

    return response;
  } catch (error) {
    if (
      error instanceof Error &&
      !error.message?.includes('Method not found')
    ) {
      coreEvents.emitFeedback(
        'error',
        `Error invoking prompt '${promptName}' from ${mcpServerName} ${promptParams}: ${getErrorMessage(
          error,
        )}`,
        error,
      );
    }
    throw error;
  }
}

/**
 * @visiblefortesting
 * Checks if the MCP server configuration has a network transport URL (SSE or HTTP).
 * @param config The MCP server configuration.
 * @returns True if a `url` or `httpUrl` is present, false otherwise.
 */
export function hasNetworkTransport(config: MCPServerConfig): boolean {
  return !!(config.url || config.httpUrl);
}

/**
 * Helper function to retrieve a stored OAuth token for an MCP server.
 * Handles token validation and refresh automatically.
 *
 * @param serverName The name of the MCP server
 * @returns The valid access token, or null if no token is stored
 */
async function getStoredOAuthToken(serverName: string): Promise<string | null> {
  const tokenStorage = new MCPOAuthTokenStorage();
  const credentials = await tokenStorage.getCredentials(serverName);
  if (!credentials) return null;

  const authProvider = new MCPOAuthProvider(tokenStorage);
  return authProvider.getValidToken(serverName, {
    // Pass client ID if available
    clientId: credentials.clientId,
  });
}

/**
 * Helper function to create an SSE transport with optional OAuth authentication.
 *
 * @param config The MCP server configuration
 * @param accessToken Optional OAuth access token for authentication
 * @returns A configured SSE transport ready for connection
 */
function createSSETransportWithAuth(
  config: MCPServerConfig,
  accessToken?: string | null,
): SSEClientTransport {
  const headers = {
    ...config.headers,
    ...(accessToken ? { Authorization: `Bearer ${accessToken}` } : {}),
  };

  const options: SSEClientTransportOptions = {};
  if (Object.keys(headers).length > 0) {
    options.requestInit = { headers };
  }

  return new SSEClientTransport(new URL(config.url!), options);
}

/**
 * Helper function to connect a client using SSE transport with optional OAuth.
 *
 * @param client The MCP client to connect
 * @param config The MCP server configuration
 * @param accessToken Optional OAuth access token for authentication
 */
async function connectWithSSETransport(
  client: Client,
  config: MCPServerConfig,
  accessToken?: string | null,
): Promise<void> {
  const transport = createSSETransportWithAuth(config, accessToken);
  await client.connect(transport, {
    timeout: config.timeout ?? MCP_DEFAULT_TIMEOUT_MSEC,
  });
}

/**
 * Helper function to show authentication required message and throw error.
 * Checks if there's a stored token that was rejected (requires re-auth).
 *
 * @param serverName The name of the MCP server
 * @throws Always throws an error with authentication instructions
 */
async function showAuthRequiredMessage(serverName: string): Promise<never> {
  const hasRejectedToken = !!(await getStoredOAuthToken(serverName));

  const message = hasRejectedToken
    ? `MCP server '${serverName}' rejected stored OAuth token. Please re-authenticate using: /mcp auth ${serverName}`
    : `MCP server '${serverName}' requires authentication using: /mcp auth ${serverName}`;

  coreEvents.emitFeedback('info', message);
  throw new UnauthorizedError(message);
}

/**
 * Helper function to retry connection with OAuth token after authentication.
 * Handles both HTTP and SSE transports based on what previously failed.
 *
 * @param client The MCP client to connect
 * @param serverName The name of the MCP server
 * @param config The MCP server configuration
 * @param accessToken The OAuth access token to use
 * @param httpReturned404 Whether the HTTP transport returned 404 (indicating SSE-only server)
 */
async function retryWithOAuth(
  client: Client,
  serverName: string,
  config: MCPServerConfig,
  accessToken: string,
  httpReturned404: boolean,
): Promise<void> {
  if (httpReturned404) {
    // HTTP returned 404, only try SSE
    debugLogger.log(
      `Retrying SSE connection to '${serverName}' with OAuth token...`,
    );
    await connectWithSSETransport(client, config, accessToken);
    debugLogger.log(
      `Successfully connected to '${serverName}' using SSE with OAuth.`,
    );
    return;
  }

  // HTTP returned 401, try HTTP with OAuth first
  debugLogger.log(`Retrying connection to '${serverName}' with OAuth token...`);

  const httpTransport = await createTransportWithOAuth(
    serverName,
    config,
    accessToken,
  );
  if (!httpTransport) {
    throw new Error(
      `Failed to create OAuth transport for server '${serverName}'`,
    );
  }

  try {
    await client.connect(httpTransport, {
      timeout: config.timeout ?? MCP_DEFAULT_TIMEOUT_MSEC,
    });
    debugLogger.log(
      `Successfully connected to '${serverName}' using HTTP with OAuth.`,
    );
  } catch (httpError) {
    await httpTransport.close();

    // If HTTP+OAuth returns 404 and auto-detection enabled, try SSE+OAuth
    if (
      String(httpError).includes('404') &&
      config.url &&
      !config.type &&
      !config.httpUrl
    ) {
      debugLogger.log(`HTTP with OAuth returned 404, trying SSE with OAuth...`);
      await connectWithSSETransport(client, config, accessToken);
      debugLogger.log(
        `Successfully connected to '${serverName}' using SSE with OAuth.`,
      );
    } else {
      throw httpError;
    }
  }
}

/**
 * Creates and connects an MCP client to a server based on the provided configuration.
 * It determines the appropriate transport (Stdio, SSE, or Streamable HTTP) and
 * establishes a connection. It also applies a patch to handle request timeouts.
 *
 * @param mcpServerName The name of the MCP server, used for logging and identification.
 * @param mcpServerConfig The configuration specifying how to connect to the server.
 * @returns A promise that resolves to a connected MCP `Client` instance.
 * @throws An error if the connection fails or the configuration is invalid.
 */
export async function connectToMcpServer(
  clientVersion: string,
  mcpServerName: string,
  mcpServerConfig: MCPServerConfig,
  debugMode: boolean,
  workspaceContext: WorkspaceContext,
): Promise<Client> {
  const mcpClient = new Client(
    {
      name: 'gemini-cli-mcp-client',
      version: clientVersion,
    },
    {
      // Use a tolerant validator so bad output schemas don't block discovery.
      jsonSchemaValidator: new LenientJsonSchemaValidator(),
    },
  );


  mcpClient.registerCapabilities({
    roots: {
      listChanged: true,
    },
  });

  mcpClient.setRequestHandler(ListRootsRequestSchema, async () => {
    const roots = [];
    for (const dir of workspaceContext.getDirectories()) {
      roots.push({
        uri: pathToFileURL(dir).toString(),
        name: basename(dir),
      });
    }
    return {
      roots,
    };
  });

  let unlistenDirectories: Unsubscribe | undefined =
    workspaceContext.onDirectoriesChanged(async () => {
      try {
        await mcpClient.notification({
          method: 'notifications/roots/list_changed',
        });
      } catch (_) {
        // If this fails, its almost certainly because the connection was closed
        // and we should just stop listening for future directory changes.
        unlistenDirectories?.();
        unlistenDirectories = undefined;
      }
    });

  // Attempt to pro-actively unsubscribe if the mcp client closes. This API is
  // very brittle though so we don't have any guarantees, hence the try/catch
  // above as well.
  //
  // Be a good steward and don't just bash over onclose.
  const oldOnClose = mcpClient.onclose;
  mcpClient.onclose = () => {
    oldOnClose?.();
    unlistenDirectories?.();
    unlistenDirectories = undefined;
  };

  let firstAttemptError: Error | null = null;
  let httpReturned404 = false; // Track if HTTP returned 404 to skip it in OAuth retry
  let sseError: Error | null = null; // Track SSE fallback error

  try {
    const transport = await createTransport(
      mcpServerName,
      mcpServerConfig,
      debugMode,
    );
    try {
      await mcpClient.connect(transport, {
        timeout: mcpServerConfig.timeout ?? MCP_DEFAULT_TIMEOUT_MSEC,
      });
      return mcpClient;
    } catch (error) {
      await transport.close();
      firstAttemptError = error as Error;
      throw error;
    }
  } catch (initialError) {
    let error = initialError;

    // Check if this is a 401 error FIRST (before attempting SSE fallback)
    // This ensures OAuth flow happens before we try SSE
    if (isAuthenticationError(error) && hasNetworkTransport(mcpServerConfig)) {
      // Continue to OAuth handling below (after SSE fallback section)
    } else if (
      // If not 401, and HTTP failed with url without explicit type, try SSE fallback
      firstAttemptError &&
      mcpServerConfig.url &&
      !mcpServerConfig.type &&
      !mcpServerConfig.httpUrl
    ) {
      // Check if HTTP returned 404 - if so, we know it's not an HTTP server
      httpReturned404 = String(firstAttemptError).includes('404');

      const logMessage = httpReturned404
        ? `HTTP returned 404, trying SSE transport...`
        : `HTTP connection failed, attempting SSE fallback...`;
      debugLogger.log(`MCP server '${mcpServerName}': ${logMessage}`);

      try {
        // Try SSE with stored OAuth token if available
        // This ensures that SSE fallback works for authenticated servers
        await connectWithSSETransport(
          mcpClient,
          mcpServerConfig,
          await getStoredOAuthToken(mcpServerName),
        );

        debugLogger.log(
          `MCP server '${mcpServerName}': Successfully connected using SSE transport.`,
        );
        return mcpClient;
      } catch (sseFallbackError) {
        sseError = sseFallbackError as Error;

        // If SSE also returned 401, handle OAuth below
        if (isAuthenticationError(sseError)) {
          debugLogger.log(
            `MCP server '${mcpServerName}': SSE returned 401, OAuth authentication required.`,
          );
          // Update error to be the SSE error for OAuth handling
          error = sseError;
          // Continue to OAuth handling below
        } else {
          debugLogger.log(
            `MCP server '${mcpServerName}': SSE fallback also failed.`,
          );
          // Both failed without 401, throw the original error
          throw firstAttemptError;
        }
      }
    }

    // Check if this is a 401 error that might indicate OAuth is required
    if (isAuthenticationError(error) && hasNetworkTransport(mcpServerConfig)) {
      mcpServerRequiresOAuth.set(mcpServerName, true);

      // Only trigger automatic OAuth if explicitly enabled in config
      // Otherwise, show error and tell user to run /mcp auth command
      const shouldTriggerOAuth = mcpServerConfig.oauth?.enabled;

      if (!shouldTriggerOAuth) {
        await showAuthRequiredMessage(mcpServerName);
      }

      // Try to extract www-authenticate header from the error
      const errorString = String(error);
      let wwwAuthenticate = extractWWWAuthenticateHeader(errorString);

      // If we didn't get the header from the error string, try to get it from the server
      if (!wwwAuthenticate && hasNetworkTransport(mcpServerConfig)) {
        debugLogger.log(
          `No www-authenticate header in error, trying to fetch it from server...`,
        );
        try {
          const urlToFetch = mcpServerConfig.httpUrl || mcpServerConfig.url!;

          // Determine correct Accept header based on what transport failed
          let acceptHeader: string;
          if (mcpServerConfig.httpUrl) {
            acceptHeader = 'application/json';
          } else if (mcpServerConfig.type === 'http') {
            acceptHeader = 'application/json';
          } else if (mcpServerConfig.type === 'sse') {
            acceptHeader = 'text/event-stream';
          } else if (httpReturned404) {
            // HTTP failed with 404, SSE returned 401 - use SSE header
            acceptHeader = 'text/event-stream';
          } else {
            // HTTP returned 401 - use HTTP header
            acceptHeader = 'application/json';
          }

          const response = await fetch(urlToFetch, {
            method: 'HEAD',
            headers: {
              Accept: acceptHeader,
            },
            signal: AbortSignal.timeout(5000),
          });

          if (response.status === 401) {
            wwwAuthenticate = response.headers.get('www-authenticate');
            if (wwwAuthenticate) {
              debugLogger.log(
                `Found www-authenticate header from server: ${wwwAuthenticate}`,
              );
            }
          }
        } catch (fetchError) {
          debugLogger.debug(
            `Failed to fetch www-authenticate header: ${getErrorMessage(
              fetchError,
            )}`,
          );
        }
      }

      if (wwwAuthenticate) {
        debugLogger.log(
          `Received 401 with www-authenticate header: ${wwwAuthenticate}`,
        );

        // Try automatic OAuth discovery and authentication
        const oauthSuccess = await handleAutomaticOAuth(
          mcpServerName,
          mcpServerConfig,
          wwwAuthenticate,
        );
        if (oauthSuccess) {
          // Retry connection with OAuth token
          const accessToken = await getStoredOAuthToken(mcpServerName);
          if (!accessToken) {
            throw new Error(
              `Failed to get OAuth token for server '${mcpServerName}'`,
            );
          }

          await retryWithOAuth(
            mcpClient,
            mcpServerName,
            mcpServerConfig,
            accessToken,
            httpReturned404,
          );
          return mcpClient;
        } else {
          throw new Error(
            `Failed to handle automatic OAuth for server '${mcpServerName}'`,
          );
        }
      } else {
        // No www-authenticate header found, but we got a 401
        // Only try OAuth discovery when OAuth is explicitly enabled in config
        const shouldTryDiscovery = mcpServerConfig.oauth?.enabled;

        if (!shouldTryDiscovery) {
          await showAuthRequiredMessage(mcpServerName);
        }

        // For SSE/HTTP servers, try to discover OAuth configuration from the base URL
        debugLogger.log(
          `🔍 Attempting OAuth discovery for '${mcpServerName}'...`,
        );

        if (hasNetworkTransport(mcpServerConfig)) {
          const serverUrl = new URL(
            mcpServerConfig.httpUrl || mcpServerConfig.url!,
          );
          const baseUrl = `${serverUrl.protocol}//${serverUrl.host}`;

          // Try to discover OAuth configuration from the base URL
          const oauthConfig = await OAuthUtils.discoverOAuthConfig(baseUrl);
          if (oauthConfig) {
            debugLogger.log(
              `Discovered OAuth configuration from base URL for server '${mcpServerName}'`,
            );

            // Create OAuth configuration for authentication
            const oauthAuthConfig = {
              enabled: true,
              authorizationUrl: oauthConfig.authorizationUrl,
              tokenUrl: oauthConfig.tokenUrl,
              scopes: oauthConfig.scopes || [],
            };

            // Perform OAuth authentication
            // Pass the server URL for proper discovery
            const authServerUrl =
              mcpServerConfig.httpUrl || mcpServerConfig.url;
            debugLogger.log(
              `Starting OAuth authentication for server '${mcpServerName}'...`,
            );
            const authProvider = new MCPOAuthProvider(
              new MCPOAuthTokenStorage(),
            );
            await authProvider.authenticate(
              mcpServerName,
              oauthAuthConfig,
              authServerUrl,
            );

            // Retry connection with OAuth token
            const accessToken = await getStoredOAuthToken(mcpServerName);
            if (!accessToken) {
              throw new Error(
                `Failed to get OAuth token for server '${mcpServerName}'`,
              );
            }

            // Create transport with OAuth token
            const oauthTransport = await createTransportWithOAuth(
              mcpServerName,
              mcpServerConfig,
              accessToken,
            );
            if (!oauthTransport) {
              throw new Error(
                `Failed to create OAuth transport for server '${mcpServerName}'`,
              );
            }

            await mcpClient.connect(oauthTransport, {
              timeout: mcpServerConfig.timeout ?? MCP_DEFAULT_TIMEOUT_MSEC,
            });
            // Connection successful with OAuth
            return mcpClient;
          } else {
            throw new Error(
              `OAuth configuration failed for '${mcpServerName}'. Please authenticate manually with /mcp auth ${mcpServerName}`,
            );
          }
        } else {
          throw new Error(
            `MCP server '${mcpServerName}' requires authentication. Please configure OAuth or check server settings.`,
          );
        }
      }
    } else {
      // Handle other connection errors
      // Re-throw the original error to preserve its structure
      throw error;
    }
  }
}

/**
 * Helper function to create the appropriate transport based on config
 * This handles the logic for httpUrl/url/type consistently
 */
function createUrlTransport(
  mcpServerName: string,
  mcpServerConfig: MCPServerConfig,
  transportOptions:
    | StreamableHTTPClientTransportOptions
    | SSEClientTransportOptions,
): StreamableHTTPClientTransport | SSEClientTransport {
  // Priority 1: httpUrl (deprecated)
  if (mcpServerConfig.httpUrl) {
    if (mcpServerConfig.url) {
      debugLogger.warn(
        `MCP server '${mcpServerName}': Both 'httpUrl' and 'url' are configured. ` +
          `Using deprecated 'httpUrl'. Please migrate to 'url' with 'type: "http"'.`,
      );
    }
    return new StreamableHTTPClientTransport(
      new URL(mcpServerConfig.httpUrl),
      transportOptions,
    );
  }

  // Priority 2 & 3: url with explicit type
  if (mcpServerConfig.url && mcpServerConfig.type) {
    if (mcpServerConfig.type === 'http') {
      return new StreamableHTTPClientTransport(
        new URL(mcpServerConfig.url),
        transportOptions,
      );
    } else if (mcpServerConfig.type === 'sse') {
      return new SSEClientTransport(
        new URL(mcpServerConfig.url),
        transportOptions,
      );
    }
  }

  // Priority 4: url without type (default to HTTP)
  if (mcpServerConfig.url) {
    return new StreamableHTTPClientTransport(
      new URL(mcpServerConfig.url),
      transportOptions,
    );
  }

  throw new Error(`No URL configured for MCP server '${mcpServerName}'`);
}

/** Visible for Testing */
export async function createTransport(
  mcpServerName: string,
  mcpServerConfig: MCPServerConfig,
  debugMode: boolean,
): Promise<Transport> {
  const noUrl = !mcpServerConfig.url && !mcpServerConfig.httpUrl;
  if (noUrl) {
    if (
      mcpServerConfig.authProviderType === AuthProviderType.GOOGLE_CREDENTIALS
    ) {
      throw new Error(
        `URL must be provided in the config for Google Credentials provider`,
      );
    }
    if (
      mcpServerConfig.authProviderType ===
      AuthProviderType.SERVICE_ACCOUNT_IMPERSONATION
    ) {
      throw new Error(
        `No URL configured for ServiceAccountImpersonation MCP Server`,
      );
    }
  }
  if (mcpServerConfig.httpUrl || mcpServerConfig.url) {
    const authProvider = createAuthProvider(mcpServerConfig);
    const headers: Record<string, string> =
      (await authProvider?.getRequestHeaders?.()) ?? {};

    if (authProvider === undefined) {
      // Check if we have OAuth configuration or stored tokens
      let accessToken: string | null = null;
      if (mcpServerConfig.oauth?.enabled && mcpServerConfig.oauth) {
        const tokenStorage = new MCPOAuthTokenStorage();
        const mcpAuthProvider = new MCPOAuthProvider(tokenStorage);
        accessToken = await mcpAuthProvider.getValidToken(
          mcpServerName,
          mcpServerConfig.oauth,
        );

        if (!accessToken) {
          // Emit info message (not error) since this is expected behavior
          coreEvents.emitFeedback(
            'info',
            `MCP server '${mcpServerName}' requires authentication using: /mcp auth ${mcpServerName}`,
          );
        }
      } else {
        // Check if we have stored OAuth tokens for this server (from previous authentication)
        accessToken = await getStoredOAuthToken(mcpServerName);
        if (accessToken) {
          debugLogger.log(
            `Found stored OAuth token for server '${mcpServerName}'`,
          );
        }
      }
      if (accessToken) {
        headers['Authorization'] = `Bearer ${accessToken}`;
      }
    }

    const transportOptions:
      | StreamableHTTPClientTransportOptions
      | SSEClientTransportOptions = {
      requestInit: createTransportRequestInit(mcpServerConfig, headers),
      authProvider,
    };

    return createUrlTransport(mcpServerName, mcpServerConfig, transportOptions);
  }

  if (mcpServerConfig.command) {
    const transport = new StdioClientTransport({
      command: mcpServerConfig.command,
      args: mcpServerConfig.args || [],
      env: {
        ...process.env,
        ...(mcpServerConfig.env || {}),
      } as Record<string, string>,
      cwd: mcpServerConfig.cwd,
      stderr: 'pipe',
    });
    if (debugMode) {
      transport.stderr!.on('data', (data) => {
        const stderrStr = data.toString().trim();
        debugLogger.debug(
          `[DEBUG] [MCP STDERR (${mcpServerName})]: `,
          stderrStr,
        );
      });
    }
    return transport;
  }

  throw new Error(
    `Invalid configuration: missing httpUrl (for Streamable HTTP), url (for SSE), and command (for stdio).`,
  );
}

interface NamedTool {
  name?: string;
}

/** Visible for testing */
export function isEnabled(
  funcDecl: NamedTool,
  mcpServerName: string,
  mcpServerConfig: MCPServerConfig,
): boolean {
  if (!funcDecl.name) {
    debugLogger.warn(
      `Discovered a function declaration without a name from MCP server '${mcpServerName}'. Skipping.`,
    );
    return false;
  }
  const { includeTools, excludeTools } = mcpServerConfig;

  // excludeTools takes precedence over includeTools
  if (excludeTools && excludeTools.includes(funcDecl.name)) {
    return false;
  }

  return (
    !includeTools ||
    includeTools.some(
      (tool) => tool === funcDecl.name || tool.startsWith(`${funcDecl.name}(`),
    )
  );
}<|MERGE_RESOLUTION|>--- conflicted
+++ resolved
@@ -118,11 +118,8 @@
     private readonly workspaceContext: WorkspaceContext,
     private readonly cliConfig: Config,
     private readonly debugMode: boolean,
-<<<<<<< HEAD
     private readonly clientVersion: string,
-=======
     private readonly onToolsUpdated?: (signal?: AbortSignal) => Promise<void>,
->>>>>>> c8b68865
   ) {}
 
   /**
@@ -1351,7 +1348,6 @@
     },
   );
 
-
   mcpClient.registerCapabilities({
     roots: {
       listChanged: true,
