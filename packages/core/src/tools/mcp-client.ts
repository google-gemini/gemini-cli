/**
 * @license
 * Copyright 2025 Google LLC
 * SPDX-License-Identifier: Apache-2.0
 */

import { Client } from '@modelcontextprotocol/sdk/client/index.js';
import type { SSEClientTransportOptions } from '@modelcontextprotocol/sdk/client/sse.js';
import { SSEClientTransport } from '@modelcontextprotocol/sdk/client/sse.js';
import { StdioClientTransport } from '@modelcontextprotocol/sdk/client/stdio.js';
import type { StreamableHTTPClientTransportOptions } from '@modelcontextprotocol/sdk/client/streamableHttp.js';
import { StreamableHTTPClientTransport } from '@modelcontextprotocol/sdk/client/streamableHttp.js';
import type { Transport } from '@modelcontextprotocol/sdk/shared/transport.js';
import type {
  GetPromptResult,
  Prompt,
} from '@modelcontextprotocol/sdk/types.js';
import {
  GetPromptResultSchema,
  ListPromptsResultSchema,
  ListRootsRequestSchema,
} from '@modelcontextprotocol/sdk/types.js';
import { parse } from 'shell-quote';
import type { Config, MCPServerConfig } from '../config/config.js';
import { AuthProviderType } from '../config/config.js';
import { GoogleCredentialProvider } from '../mcp/google-auth-provider.js';
import { t } from '../i18n/index.js';
import { ServiceAccountImpersonationProvider } from '../mcp/sa-impersonation-provider.js';
import { DiscoveredMCPTool } from './mcp-tool.js';

import type { FunctionDeclaration } from '@google/genai';
import { mcpToTool } from '@google/genai';
import { basename } from 'node:path';
import { pathToFileURL } from 'node:url';
import { MCPOAuthProvider } from '../mcp/oauth-provider.js';
import { MCPOAuthTokenStorage } from '../mcp/oauth-token-storage.js';
import { OAuthUtils } from '../mcp/oauth-utils.js';
import type { PromptRegistry } from '../prompts/prompt-registry.js';
import { getErrorMessage } from '../utils/errors.js';
import type {
  Unsubscribe,
  WorkspaceContext,
} from '../utils/workspaceContext.js';
import type { ToolRegistry } from './tool-registry.js';
import { debugLogger } from '../utils/debugLogger.js';

export const MCP_DEFAULT_TIMEOUT_MSEC = 10 * 60 * 1000; // default to 10 minutes

export type DiscoveredMCPPrompt = Prompt & {
  serverName: string;
  invoke: (params: Record<string, unknown>) => Promise<GetPromptResult>;
};

/**
 * Enum representing the connection status of an MCP server
 */
export enum MCPServerStatus {
  /** Server is disconnected or experiencing errors */
  DISCONNECTED = 'disconnected',
  /** Server is actively disconnecting */
  DISCONNECTING = 'disconnecting',
  /** Server is in the process of connecting */
  CONNECTING = 'connecting',
  /** Server is connected and ready to use */
  CONNECTED = 'connected',
}

/**
 * Enum representing the overall MCP discovery state
 */
export enum MCPDiscoveryState {
  /** Discovery has not started yet */
  NOT_STARTED = 'not_started',
  /** Discovery is currently in progress */
  IN_PROGRESS = 'in_progress',
  /** Discovery has completed (with or without errors) */
  COMPLETED = 'completed',
}

/**
 * A client for a single MCP server.
 *
 * This class is responsible for connecting to, discovering tools from, and
 * managing the state of a single MCP server.
 */
export class McpClient {
  private client: Client | undefined;
  private transport: Transport | undefined;
  private status: MCPServerStatus = MCPServerStatus.DISCONNECTED;

  constructor(
    private readonly serverName: string,
    private readonly serverConfig: MCPServerConfig,
    private readonly toolRegistry: ToolRegistry,
    private readonly promptRegistry: PromptRegistry,
    private readonly workspaceContext: WorkspaceContext,
    private readonly debugMode: boolean,
  ) {}

  /**
   * Connects to the MCP server.
   */
  async connect(): Promise<void> {
    if (this.status !== MCPServerStatus.DISCONNECTED) {
      throw new Error(
        `Can only connect when the client is disconnected, current state is ${this.status}`,
      );
    }
    this.updateStatus(MCPServerStatus.CONNECTING);
    try {
      this.client = await connectToMcpServer(
        this.serverName,
        this.serverConfig,
        this.debugMode,
        this.workspaceContext,
      );
      const originalOnError = this.client.onerror;
      this.client.onerror = (error) => {
        if (this.status !== MCPServerStatus.CONNECTED) {
          return;
        }
        if (originalOnError) originalOnError(error);
        console.error(`MCP ERROR (${this.serverName}):`, error.toString());
        this.updateStatus(MCPServerStatus.DISCONNECTED);
      };
      this.updateStatus(MCPServerStatus.CONNECTED);
    } catch (error) {
      this.updateStatus(MCPServerStatus.DISCONNECTED);
      throw error;
    }
  }

  /**
   * Discovers tools and prompts from the MCP server.
   */
  async discover(cliConfig: Config): Promise<void> {
    this.assertConnected();

    const prompts = await this.discoverPrompts();
    const tools = await this.discoverTools(cliConfig);

    if (prompts.length === 0 && tools.length === 0) {
      throw new Error('No prompts or tools found on the server.');
    }

    for (const tool of tools) {
      this.toolRegistry.registerTool(tool);
    }
  }

  /**
   * Disconnects from the MCP server.
   */
  async disconnect(): Promise<void> {
    if (this.status !== MCPServerStatus.CONNECTED) {
      return;
    }
    this.updateStatus(MCPServerStatus.DISCONNECTING);
    const client = this.client;
    this.client = undefined;
    if (this.transport) {
      await this.transport.close();
    }
    if (client) {
      await client.close();
    }
    this.updateStatus(MCPServerStatus.DISCONNECTED);
  }

  /**
   * Returns the current status of the client.
   */
  getStatus(): MCPServerStatus {
    return this.status;
  }

  private updateStatus(status: MCPServerStatus): void {
    this.status = status;
    updateMCPServerStatus(this.serverName, status);
  }

  private assertConnected(): void {
    if (this.status !== MCPServerStatus.CONNECTED) {
      throw new Error(
        `Client is not connected, must connect before interacting with the server. Current state is ${this.status}`,
      );
    }
  }

  private async discoverTools(cliConfig: Config): Promise<DiscoveredMCPTool[]> {
    this.assertConnected();
    return discoverTools(
      this.serverName,
      this.serverConfig,
      this.client!,
      cliConfig,
    );
  }

  private async discoverPrompts(): Promise<Prompt[]> {
    this.assertConnected();
    return discoverPrompts(this.serverName, this.client!, this.promptRegistry);
  }
}

/**
 * Map to track the status of each MCP server within the core package
 */
const serverStatuses: Map<string, MCPServerStatus> = new Map();

/**
 * Track the overall MCP discovery state
 */
let mcpDiscoveryState: MCPDiscoveryState = MCPDiscoveryState.NOT_STARTED;

/**
 * Map to track which MCP servers have been discovered to require OAuth
 */
export const mcpServerRequiresOAuth: Map<string, boolean> = new Map();

/**
 * Event listeners for MCP server status changes
 */
type StatusChangeListener = (
  serverName: string,
  status: MCPServerStatus,
) => void;
const statusChangeListeners: StatusChangeListener[] = [];

/**
 * Add a listener for MCP server status changes
 */
export function addMCPStatusChangeListener(
  listener: StatusChangeListener,
): void {
  statusChangeListeners.push(listener);
}

/**
 * Remove a listener for MCP server status changes
 */
export function removeMCPStatusChangeListener(
  listener: StatusChangeListener,
): void {
  const index = statusChangeListeners.indexOf(listener);
  if (index !== -1) {
    statusChangeListeners.splice(index, 1);
  }
}

/**
 * Update the status of an MCP server
 */
export function updateMCPServerStatus(
  serverName: string,
  status: MCPServerStatus,
): void {
  serverStatuses.set(serverName, status);
  // Notify all listeners
  for (const listener of statusChangeListeners) {
    listener(serverName, status);
  }
}

/**
 * Get the current status of an MCP server
 */
export function getMCPServerStatus(serverName: string): MCPServerStatus {
  return serverStatuses.get(serverName) || MCPServerStatus.DISCONNECTED;
}

/**
 * Get all MCP server statuses
 */
export function getAllMCPServerStatuses(): Map<string, MCPServerStatus> {
  return new Map(serverStatuses);
}

/**
 * Get the current MCP discovery state
 */
export function getMCPDiscoveryState(): MCPDiscoveryState {
  return mcpDiscoveryState;
}

/**
 * Extract WWW-Authenticate header from error message string.
 * This is a more robust approach than regex matching.
 *
 * @param errorString The error message string
 * @returns The www-authenticate header value if found, null otherwise
 */
function extractWWWAuthenticateHeader(errorString: string): string | null {
  // Try multiple patterns to extract the header
  const patterns = [
    /www-authenticate:\s*([^\n\r]+)/i,
    /WWW-Authenticate:\s*([^\n\r]+)/i,
    /"www-authenticate":\s*"([^"]+)"/i,
    /'www-authenticate':\s*'([^']+)'/i,
  ];

  for (const pattern of patterns) {
    const match = errorString.match(pattern);
    if (match) {
      return match[1].trim();
    }
  }

  return null;
}

/**
 * Handle automatic OAuth discovery and authentication for a server.
 *
 * @param mcpServerName The name of the MCP server
 * @param mcpServerConfig The MCP server configuration
 * @param wwwAuthenticate The www-authenticate header value
 * @returns True if OAuth was successfully configured and authenticated, false otherwise
 */
async function handleAutomaticOAuth(
  mcpServerName: string,
  mcpServerConfig: MCPServerConfig,
  wwwAuthenticate: string,
): Promise<boolean> {
  try {
<<<<<<< HEAD
    console.log(
      t(
        'commands.mcp.oauth.requires_auth',
        `🔐 '${mcpServerName}' requires OAuth authentication`,
        { serverName: mcpServerName },
      ),
    );
=======
    debugLogger.log(`🔐 '${mcpServerName}' requires OAuth authentication`);
>>>>>>> b364f376

    // Always try to parse the resource metadata URI from the www-authenticate header
    let oauthConfig;
    const resourceMetadataUri =
      OAuthUtils.parseWWWAuthenticateHeader(wwwAuthenticate);
    if (resourceMetadataUri) {
      oauthConfig = await OAuthUtils.discoverOAuthConfig(resourceMetadataUri);
    } else if (hasNetworkTransport(mcpServerConfig)) {
      // Fallback: try to discover OAuth config from the base URL
      const serverUrl = new URL(
        mcpServerConfig.httpUrl || mcpServerConfig.url!,
      );
      const baseUrl = `${serverUrl.protocol}//${serverUrl.host}`;
      oauthConfig = await OAuthUtils.discoverOAuthConfig(baseUrl);
    }

    if (!oauthConfig) {
      console.error(
        t(
          'commands.mcp.oauth.config_failed',
          `❌ Could not configure OAuth for '${mcpServerName}' - please authenticate manually with /mcp auth ${mcpServerName}`,
          { serverName: mcpServerName },
        ),
      );
      return false;
    }

    // OAuth configuration discovered - proceed with authentication

    // Create OAuth configuration for authentication
    const oauthAuthConfig = {
      enabled: true,
      authorizationUrl: oauthConfig.authorizationUrl,
      tokenUrl: oauthConfig.tokenUrl,
      scopes: oauthConfig.scopes || [],
    };

    // Perform OAuth authentication
    // Pass the server URL for proper discovery
    const serverUrl = mcpServerConfig.httpUrl || mcpServerConfig.url;
<<<<<<< HEAD
    console.log(
      t(
        'commands.mcp.oauth.starting_auth',
        `Starting OAuth authentication for server '${mcpServerName}'...`,
        { serverName: mcpServerName },
      ),
=======
    debugLogger.log(
      `Starting OAuth authentication for server '${mcpServerName}'...`,
>>>>>>> b364f376
    );
    const authProvider = new MCPOAuthProvider(new MCPOAuthTokenStorage());
    await authProvider.authenticate(mcpServerName, oauthAuthConfig, serverUrl);

<<<<<<< HEAD
    console.log(
      t(
        'commands.mcp.oauth.auth_successful',
        `OAuth authentication successful for server '${mcpServerName}'`,
        { serverName: mcpServerName },
      ),
=======
    debugLogger.log(
      `OAuth authentication successful for server '${mcpServerName}'`,
>>>>>>> b364f376
    );
    return true;
  } catch (error) {
    console.error(
      t(
        'commands.mcp.oauth.auth_failed',
        `Failed to handle automatic OAuth for server '${mcpServerName}': {error}`,
        { serverName: mcpServerName, error: getErrorMessage(error) },
      ),
    );
    return false;
  }
}

/**
 * Create a transport with OAuth token for the given server configuration.
 *
 * @param mcpServerName The name of the MCP server
 * @param mcpServerConfig The MCP server configuration
 * @param accessToken The OAuth access token
 * @returns The transport with OAuth token, or null if creation fails
 */
async function createTransportWithOAuth(
  mcpServerName: string,
  mcpServerConfig: MCPServerConfig,
  accessToken: string,
): Promise<StreamableHTTPClientTransport | SSEClientTransport | null> {
  try {
    if (mcpServerConfig.httpUrl) {
      // Create HTTP transport with OAuth token
      const oauthTransportOptions: StreamableHTTPClientTransportOptions = {
        requestInit: {
          headers: {
            ...mcpServerConfig.headers,
            Authorization: `Bearer ${accessToken}`,
          },
        },
      };

      return new StreamableHTTPClientTransport(
        new URL(mcpServerConfig.httpUrl),
        oauthTransportOptions,
      );
    } else if (mcpServerConfig.url) {
      // Create SSE transport with OAuth token in Authorization header
      return new SSEClientTransport(new URL(mcpServerConfig.url), {
        requestInit: {
          headers: {
            ...mcpServerConfig.headers,
            Authorization: `Bearer ${accessToken}`,
          },
        },
      });
    }

    return null;
  } catch (_error) {
    console.error(
      t(
        'commands.mcp.oauth.failed_create_transport',
        `Failed to create OAuth transport for server '${mcpServerName}'`,
        { serverName: mcpServerName },
      ),
    );
    return null;
  }
}

/**
 * Discovers tools from all configured MCP servers and registers them with the tool registry.
 * It orchestrates the connection and discovery process for each server defined in the
 * configuration, as well as any server specified via a command-line argument.
 *
 * @param mcpServers A record of named MCP server configurations.
 * @param mcpServerCommand An optional command string for a dynamically specified MCP server.
 * @param toolRegistry The central registry where discovered tools will be registered.
 * @returns A promise that resolves when the discovery process has been attempted for all servers.
 */

export async function discoverMcpTools(
  mcpServers: Record<string, MCPServerConfig>,
  mcpServerCommand: string | undefined,
  toolRegistry: ToolRegistry,
  promptRegistry: PromptRegistry,
  debugMode: boolean,
  workspaceContext: WorkspaceContext,
  cliConfig: Config,
): Promise<void> {
  mcpDiscoveryState = MCPDiscoveryState.IN_PROGRESS;
  try {
    mcpServers = populateMcpServerCommand(mcpServers, mcpServerCommand);

    const discoveryPromises = Object.entries(mcpServers).map(
      ([mcpServerName, mcpServerConfig]) =>
        connectAndDiscover(
          mcpServerName,
          mcpServerConfig,
          toolRegistry,
          promptRegistry,
          debugMode,
          workspaceContext,
          cliConfig,
        ),
    );
    await Promise.all(discoveryPromises);
  } finally {
    mcpDiscoveryState = MCPDiscoveryState.COMPLETED;
  }
}

/** Visible for Testing */
export function populateMcpServerCommand(
  mcpServers: Record<string, MCPServerConfig>,
  mcpServerCommand: string | undefined,
): Record<string, MCPServerConfig> {
  if (mcpServerCommand) {
    const cmd = mcpServerCommand;
    const args = parse(cmd, process.env) as string[];
    if (args.some((arg) => typeof arg !== 'string')) {
      throw new Error('failed to parse mcpServerCommand: ' + cmd);
    }
    // use generic server name 'mcp'
    mcpServers['mcp'] = {
      command: args[0],
      args: args.slice(1),
    };
  }
  return mcpServers;
}

/**
 * Connects to an MCP server and discovers available tools, registering them with the tool registry.
 * This function handles the complete lifecycle of connecting to a server, discovering tools,
 * and cleaning up resources if no tools are found.
 *
 * @param mcpServerName The name identifier for this MCP server
 * @param mcpServerConfig Configuration object containing connection details
 * @param toolRegistry The registry to register discovered tools with
 * @returns Promise that resolves when discovery is complete
 */
export async function connectAndDiscover(
  mcpServerName: string,
  mcpServerConfig: MCPServerConfig,
  toolRegistry: ToolRegistry,
  promptRegistry: PromptRegistry,
  debugMode: boolean,
  workspaceContext: WorkspaceContext,
  cliConfig: Config,
): Promise<void> {
  updateMCPServerStatus(mcpServerName, MCPServerStatus.CONNECTING);

  let mcpClient: Client | undefined;
  try {
    mcpClient = await connectToMcpServer(
      mcpServerName,
      mcpServerConfig,
      debugMode,
      workspaceContext,
    );

    mcpClient.onerror = (error) => {
      console.error(`MCP ERROR (${mcpServerName}):`, error.toString());
      updateMCPServerStatus(mcpServerName, MCPServerStatus.DISCONNECTED);
    };

    // Attempt to discover both prompts and tools
    const prompts = await discoverPrompts(
      mcpServerName,
      mcpClient,
      promptRegistry,
    );
    const tools = await discoverTools(
      mcpServerName,
      mcpServerConfig,
      mcpClient,
      cliConfig,
    );

    // If we have neither prompts nor tools, it's a failed discovery
    if (prompts.length === 0 && tools.length === 0) {
      throw new Error('No prompts or tools found on the server.');
    }

    // If we found anything, the server is connected
    updateMCPServerStatus(mcpServerName, MCPServerStatus.CONNECTED);

    // Register any discovered tools
    for (const tool of tools) {
      toolRegistry.registerTool(tool);
    }
  } catch (error) {
    if (mcpClient) {
      mcpClient.close();
    }
    console.error(
      `Error connecting to MCP server '${mcpServerName}': ${getErrorMessage(
        error,
      )}`,
    );
    updateMCPServerStatus(mcpServerName, MCPServerStatus.DISCONNECTED);
  }
}

/**
 * Discovers and sanitizes tools from a connected MCP client.
 * It retrieves function declarations from the client, filters out disabled tools,
 * generates valid names for them, and wraps them in `DiscoveredMCPTool` instances.
 *
 * @param mcpServerName The name of the MCP server.
 * @param mcpServerConfig The configuration for the MCP server.
 * @param mcpClient The active MCP client instance.
 * @returns A promise that resolves to an array of discovered and enabled tools.
 * @throws An error if no enabled tools are found or if the server provides invalid function declarations.
 */
export async function discoverTools(
  mcpServerName: string,
  mcpServerConfig: MCPServerConfig,
  mcpClient: Client,
  cliConfig: Config,
): Promise<DiscoveredMCPTool[]> {
  try {
    // Only request tools if the server supports them.
    if (mcpClient.getServerCapabilities()?.tools == null) return [];

    const mcpCallableTool = mcpToTool(mcpClient, {
      timeout: mcpServerConfig.timeout ?? MCP_DEFAULT_TIMEOUT_MSEC,
    });
    const tool = await mcpCallableTool.tool();

    if (!Array.isArray(tool.functionDeclarations)) {
      // This is a valid case for a prompt-only server
      return [];
    }

    const discoveredTools: DiscoveredMCPTool[] = [];
    for (const funcDecl of tool.functionDeclarations) {
      try {
        if (!isEnabled(funcDecl, mcpServerName, mcpServerConfig)) {
          continue;
        }

        discoveredTools.push(
          new DiscoveredMCPTool(
            mcpCallableTool,
            mcpServerName,
            funcDecl.name!,
            funcDecl.description ?? '',
            funcDecl.parametersJsonSchema ?? { type: 'object', properties: {} },
            mcpServerConfig.trust,
            undefined,
            cliConfig,
          ),
        );
      } catch (error) {
        console.error(
          `Error discovering tool: '${
            funcDecl.name
          }' from MCP server '${mcpServerName}': ${(error as Error).message}`,
        );
      }
    }
    return discoveredTools;
  } catch (error) {
    if (
      error instanceof Error &&
      !error.message?.includes('Method not found')
    ) {
      console.error(
        `Error discovering tools from ${mcpServerName}: ${getErrorMessage(
          error,
        )}`,
      );
    }
    return [];
  }
}

/**
 * Discovers and logs prompts from a connected MCP client.
 * It retrieves prompt declarations from the client and logs their names.
 *
 * @param mcpServerName The name of the MCP server.
 * @param mcpClient The active MCP client instance.
 */
export async function discoverPrompts(
  mcpServerName: string,
  mcpClient: Client,
  promptRegistry: PromptRegistry,
): Promise<Prompt[]> {
  try {
    // Only request prompts if the server supports them.
    if (mcpClient.getServerCapabilities()?.prompts == null) return [];

    const response = await mcpClient.request(
      { method: 'prompts/list', params: {} },
      ListPromptsResultSchema,
    );

    for (const prompt of response.prompts) {
      promptRegistry.registerPrompt({
        ...prompt,
        serverName: mcpServerName,
        invoke: (params: Record<string, unknown>) =>
          invokeMcpPrompt(mcpServerName, mcpClient, prompt.name, params),
      });
    }
    return response.prompts;
  } catch (error) {
    // It's okay if this fails, not all servers will have prompts.
    // Don't log an error if the method is not found, which is a common case.
    if (
      error instanceof Error &&
      !error.message?.includes('Method not found')
    ) {
      console.error(
        `Error discovering prompts from ${mcpServerName}: ${getErrorMessage(
          error,
        )}`,
      );
    }
    return [];
  }
}

/**
 * Invokes a prompt on a connected MCP client.
 *
 * @param mcpServerName The name of the MCP server.
 * @param mcpClient The active MCP client instance.
 * @param promptName The name of the prompt to invoke.
 * @param promptParams The parameters to pass to the prompt.
 * @returns A promise that resolves to the result of the prompt invocation.
 */
export async function invokeMcpPrompt(
  mcpServerName: string,
  mcpClient: Client,
  promptName: string,
  promptParams: Record<string, unknown>,
): Promise<GetPromptResult> {
  try {
    const response = await mcpClient.request(
      {
        method: 'prompts/get',
        params: {
          name: promptName,
          arguments: promptParams,
        },
      },
      GetPromptResultSchema,
    );

    return response;
  } catch (error) {
    if (
      error instanceof Error &&
      !error.message?.includes('Method not found')
    ) {
      console.error(
        `Error invoking prompt '${promptName}' from ${mcpServerName} ${promptParams}: ${getErrorMessage(
          error,
        )}`,
      );
    }
    throw error;
  }
}

/**
 * @visiblefortesting
 * Checks if the MCP server configuration has a network transport URL (SSE or HTTP).
 * @param config The MCP server configuration.
 * @returns True if a `url` or `httpUrl` is present, false otherwise.
 */
export function hasNetworkTransport(config: MCPServerConfig): boolean {
  return !!(config.url || config.httpUrl);
}

/**
 * Creates and connects an MCP client to a server based on the provided configuration.
 * It determines the appropriate transport (Stdio, SSE, or Streamable HTTP) and
 * establishes a connection. It also applies a patch to handle request timeouts.
 *
 * @param mcpServerName The name of the MCP server, used for logging and identification.
 * @param mcpServerConfig The configuration specifying how to connect to the server.
 * @returns A promise that resolves to a connected MCP `Client` instance.
 * @throws An error if the connection fails or the configuration is invalid.
 */
export async function connectToMcpServer(
  mcpServerName: string,
  mcpServerConfig: MCPServerConfig,
  debugMode: boolean,
  workspaceContext: WorkspaceContext,
): Promise<Client> {
  const mcpClient = new Client({
    name: 'gemini-cli-mcp-client',
    version: '0.0.1',
  });

  mcpClient.registerCapabilities({
    roots: {
      listChanged: true,
    },
  });

  mcpClient.setRequestHandler(ListRootsRequestSchema, async () => {
    const roots = [];
    for (const dir of workspaceContext.getDirectories()) {
      roots.push({
        uri: pathToFileURL(dir).toString(),
        name: basename(dir),
      });
    }
    return {
      roots,
    };
  });

  let unlistenDirectories: Unsubscribe | undefined =
    workspaceContext.onDirectoriesChanged(async () => {
      try {
        await mcpClient.notification({
          method: 'notifications/roots/list_changed',
        });
      } catch (_) {
        // If this fails, its almost certainly because the connection was closed
        // and we should just stop listening for future directory changes.
        unlistenDirectories?.();
        unlistenDirectories = undefined;
      }
    });

  // Attempt to pro-actively unsubscribe if the mcp client closes. This API is
  // very brittle though so we don't have any guarantees, hence the try/catch
  // above as well.
  //
  // Be a good steward and don't just bash over onclose.
  const oldOnClose = mcpClient.onclose;
  mcpClient.onclose = () => {
    oldOnClose?.();
    unlistenDirectories?.();
    unlistenDirectories = undefined;
  };

  try {
    const transport = await createTransport(
      mcpServerName,
      mcpServerConfig,
      debugMode,
    );
    try {
      await mcpClient.connect(transport, {
        timeout: mcpServerConfig.timeout ?? MCP_DEFAULT_TIMEOUT_MSEC,
      });
      return mcpClient;
    } catch (error) {
      await transport.close();
      throw error;
    }
  } catch (error) {
    // Check if this is a 401 error that might indicate OAuth is required
    const errorString = String(error);
    if (errorString.includes('401') && hasNetworkTransport(mcpServerConfig)) {
      mcpServerRequiresOAuth.set(mcpServerName, true);
      // Only trigger automatic OAuth discovery for HTTP servers or when OAuth is explicitly configured
      // For SSE servers, we should not trigger new OAuth flows automatically
      const shouldTriggerOAuth =
        mcpServerConfig.httpUrl || mcpServerConfig.oauth?.enabled;

      if (!shouldTriggerOAuth) {
        // For SSE servers without explicit OAuth config, if a token was found but rejected, report it accurately.
        const tokenStorage = new MCPOAuthTokenStorage();
        const credentials = await tokenStorage.getCredentials(mcpServerName);
        if (credentials) {
          const authProvider = new MCPOAuthProvider(tokenStorage);
          const hasStoredTokens = await authProvider.getValidToken(
            mcpServerName,
            {
              // Pass client ID if available
              clientId: credentials.clientId,
            },
          );
          if (hasStoredTokens) {
<<<<<<< HEAD
            console.log(
              t(
                'commands.mcp.oauth.token_rejected_sse',
                `Stored OAuth token for SSE server '${mcpServerName}' was rejected. Please re-authenticate using: /mcp auth ${mcpServerName}`,
                { serverName: mcpServerName },
              ),
            );
          } else {
            console.log(
              t(
                'commands.mcp.oauth.no_auth_config_sse',
                `401 error received for SSE server '${mcpServerName}' without OAuth configuration. Please authenticate using: /mcp auth ${mcpServerName}`,
                { serverName: mcpServerName },
              ),
=======
            debugLogger.log(
              `Stored OAuth token for SSE server '${mcpServerName}' was rejected. ` +
                `Please re-authenticate using: /mcp auth ${mcpServerName}`,
            );
          } else {
            debugLogger.log(
              `401 error received for SSE server '${mcpServerName}' without OAuth configuration. ` +
                `Please authenticate using: /mcp auth ${mcpServerName}`,
>>>>>>> b364f376
            );
          }
        }
        throw new Error(
          `401 error received for SSE server '${mcpServerName}' without OAuth configuration. ` +
            `Please authenticate using: /mcp auth ${mcpServerName}`,
        );
      }

      // Try to extract www-authenticate header from the error
      let wwwAuthenticate = extractWWWAuthenticateHeader(errorString);

      // If we didn't get the header from the error string, try to get it from the server
      if (!wwwAuthenticate && hasNetworkTransport(mcpServerConfig)) {
<<<<<<< HEAD
        console.log(
          t(
            'commands.mcp.oauth.no_www_auth_header',
            `No www-authenticate header in error, trying to fetch it from server...`,
          ),
=======
        debugLogger.log(
          `No www-authenticate header in error, trying to fetch it from server...`,
>>>>>>> b364f376
        );
        try {
          const urlToFetch = mcpServerConfig.httpUrl || mcpServerConfig.url!;
          const response = await fetch(urlToFetch, {
            method: 'HEAD',
            headers: {
              Accept: mcpServerConfig.httpUrl
                ? 'application/json'
                : 'text/event-stream',
            },
            signal: AbortSignal.timeout(5000),
          });

          if (response.status === 401) {
            wwwAuthenticate = response.headers.get('www-authenticate');
            if (wwwAuthenticate) {
<<<<<<< HEAD
              console.log(
                t(
                  'commands.mcp.oauth.found_www_auth',
                  `Found www-authenticate header from server: {header}`,
                  { header: wwwAuthenticate },
                ),
=======
              debugLogger.log(
                `Found www-authenticate header from server: ${wwwAuthenticate}`,
>>>>>>> b364f376
              );
            }
          }
        } catch (fetchError) {
          debugLogger.debug(
            `Failed to fetch www-authenticate header: ${getErrorMessage(
              fetchError,
            )}`,
          );
        }
      }

      if (wwwAuthenticate) {
<<<<<<< HEAD
        console.log(
          t(
            'commands.mcp.oauth.received_401_with_header',
            `Received 401 with www-authenticate header: {header}`,
            { header: wwwAuthenticate },
          ),
=======
        debugLogger.log(
          `Received 401 with www-authenticate header: ${wwwAuthenticate}`,
>>>>>>> b364f376
        );

        // Try automatic OAuth discovery and authentication
        const oauthSuccess = await handleAutomaticOAuth(
          mcpServerName,
          mcpServerConfig,
          wwwAuthenticate,
        );
        if (oauthSuccess) {
          // Retry connection with OAuth token
<<<<<<< HEAD
          console.log(
            t(
              'commands.mcp.oauth.retrying_connection',
              `Retrying connection to '${mcpServerName}' with OAuth token...`,
              { serverName: mcpServerName },
            ),
=======
          debugLogger.log(
            `Retrying connection to '${mcpServerName}' with OAuth token...`,
>>>>>>> b364f376
          );

          // Get the valid token - we need to create a proper OAuth config
          // The token should already be available from the authentication process
          const tokenStorage = new MCPOAuthTokenStorage();
          const credentials = await tokenStorage.getCredentials(mcpServerName);
          if (credentials) {
            const authProvider = new MCPOAuthProvider(tokenStorage);
            const accessToken = await authProvider.getValidToken(
              mcpServerName,
              {
                // Pass client ID if available
                clientId: credentials.clientId,
              },
            );

            if (accessToken) {
              // Create transport with OAuth token
              const oauthTransport = await createTransportWithOAuth(
                mcpServerName,
                mcpServerConfig,
                accessToken,
              );
              if (oauthTransport) {
                try {
                  await mcpClient.connect(oauthTransport, {
                    timeout:
                      mcpServerConfig.timeout ?? MCP_DEFAULT_TIMEOUT_MSEC,
                  });
                  // Connection successful with OAuth
                  return mcpClient;
                } catch (retryError) {
                  console.error(
                    `Failed to connect with OAuth token: ${getErrorMessage(
                      retryError,
                    )}`,
                  );
                  throw retryError;
                }
              } else {
                console.error(
                  `Failed to create OAuth transport for server '${mcpServerName}'`,
                );
                throw new Error(
                  `Failed to create OAuth transport for server '${mcpServerName}'`,
                );
              }
            } else {
              console.error(
                `Failed to get OAuth token for server '${mcpServerName}'`,
              );
              throw new Error(
                `Failed to get OAuth token for server '${mcpServerName}'`,
              );
            }
          } else {
            console.error(
              `Failed to get credentials for server '${mcpServerName}' after successful OAuth authentication`,
            );
            throw new Error(
              `Failed to get credentials for server '${mcpServerName}' after successful OAuth authentication`,
            );
          }
        } else {
          console.error(
            `Failed to handle automatic OAuth for server '${mcpServerName}'`,
          );
          throw new Error(
            `Failed to handle automatic OAuth for server '${mcpServerName}'`,
          );
        }
      } else {
        // No www-authenticate header found, but we got a 401
        // Only try OAuth discovery for HTTP servers or when OAuth is explicitly configured
        // For SSE servers, we should not trigger new OAuth flows automatically
        const shouldTryDiscovery =
          mcpServerConfig.httpUrl || mcpServerConfig.oauth?.enabled;

        if (!shouldTryDiscovery) {
          const tokenStorage = new MCPOAuthTokenStorage();
          const credentials = await tokenStorage.getCredentials(mcpServerName);
          if (credentials) {
            const authProvider = new MCPOAuthProvider(tokenStorage);
            const hasStoredTokens = await authProvider.getValidToken(
              mcpServerName,
              {
                // Pass client ID if available
                clientId: credentials.clientId,
              },
            );
            if (hasStoredTokens) {
              debugLogger.log(
                `Stored OAuth token for SSE server '${mcpServerName}' was rejected. ` +
                  `Please re-authenticate using: /mcp auth ${mcpServerName}`,
              );
            } else {
              debugLogger.log(
                `401 error received for SSE server '${mcpServerName}' without OAuth configuration. ` +
                  `Please authenticate using: /mcp auth ${mcpServerName}`,
              );
            }
          }
          throw new Error(
            `401 error received for SSE server '${mcpServerName}' without OAuth configuration. ` +
              `Please authenticate using: /mcp auth ${mcpServerName}`,
          );
        }

        // For SSE/HTTP servers, try to discover OAuth configuration from the base URL
<<<<<<< HEAD
        console.log(
          t(
            'commands.mcp.oauth.attempting_discovery',
            `🔍 Attempting OAuth discovery for '${mcpServerName}'...`,
            { serverName: mcpServerName },
          ),
=======
        debugLogger.log(
          `🔍 Attempting OAuth discovery for '${mcpServerName}'...`,
>>>>>>> b364f376
        );

        if (hasNetworkTransport(mcpServerConfig)) {
          const serverUrl = new URL(
            mcpServerConfig.httpUrl || mcpServerConfig.url!,
          );
          const baseUrl = `${serverUrl.protocol}//${serverUrl.host}`;

          try {
            // Try to discover OAuth configuration from the base URL
            const oauthConfig = await OAuthUtils.discoverOAuthConfig(baseUrl);
            if (oauthConfig) {
              debugLogger.log(
                `Discovered OAuth configuration from base URL for server '${mcpServerName}'`,
              );

              // Create OAuth configuration for authentication
              const oauthAuthConfig = {
                enabled: true,
                authorizationUrl: oauthConfig.authorizationUrl,
                tokenUrl: oauthConfig.tokenUrl,
                scopes: oauthConfig.scopes || [],
              };

              // Perform OAuth authentication
              // Pass the server URL for proper discovery
              const authServerUrl =
                mcpServerConfig.httpUrl || mcpServerConfig.url;
<<<<<<< HEAD
              console.log(
                t(
                  'commands.mcp.oauth.starting_auth',
                  `Starting OAuth authentication for server '${mcpServerName}'...`,
                  { serverName: mcpServerName },
                ),
=======
              debugLogger.log(
                `Starting OAuth authentication for server '${mcpServerName}'...`,
>>>>>>> b364f376
              );
              const authProvider = new MCPOAuthProvider(
                new MCPOAuthTokenStorage(),
              );
              await authProvider.authenticate(
                mcpServerName,
                oauthAuthConfig,
                authServerUrl,
              );

              // Retry connection with OAuth token
              const tokenStorage = new MCPOAuthTokenStorage();
              const credentials =
                await tokenStorage.getCredentials(mcpServerName);
              if (credentials) {
                const authProvider = new MCPOAuthProvider(tokenStorage);
                const accessToken = await authProvider.getValidToken(
                  mcpServerName,
                  {
                    // Pass client ID if available
                    clientId: credentials.clientId,
                  },
                );
                if (accessToken) {
                  // Create transport with OAuth token
                  const oauthTransport = await createTransportWithOAuth(
                    mcpServerName,
                    mcpServerConfig,
                    accessToken,
                  );
                  if (oauthTransport) {
                    try {
                      await mcpClient.connect(oauthTransport, {
                        timeout:
                          mcpServerConfig.timeout ?? MCP_DEFAULT_TIMEOUT_MSEC,
                      });
                      // Connection successful with OAuth
                      return mcpClient;
                    } catch (retryError) {
                      console.error(
                        `Failed to connect with OAuth token: ${getErrorMessage(
                          retryError,
                        )}`,
                      );
                      throw retryError;
                    }
                  } else {
                    console.error(
                      `Failed to create OAuth transport for server '${mcpServerName}'`,
                    );
                    throw new Error(
                      `Failed to create OAuth transport for server '${mcpServerName}'`,
                    );
                  }
                } else {
                  console.error(
                    `Failed to get OAuth token for server '${mcpServerName}'`,
                  );
                  throw new Error(
                    `Failed to get OAuth token for server '${mcpServerName}'`,
                  );
                }
              } else {
                console.error(
                  `Failed to get stored credentials for server '${mcpServerName}'`,
                );
                throw new Error(
                  `Failed to get stored credentials for server '${mcpServerName}'`,
                );
              }
            } else {
              console.error(
                `❌ Could not configure OAuth for '${mcpServerName}' - please authenticate manually with /mcp auth ${mcpServerName}`,
              );
              throw new Error(
                `OAuth configuration failed for '${mcpServerName}'. Please authenticate manually with /mcp auth ${mcpServerName}`,
              );
            }
          } catch (discoveryError) {
            console.error(
              `❌ OAuth discovery failed for '${mcpServerName}' - please authenticate manually with /mcp auth ${mcpServerName}`,
            );
            throw discoveryError;
          }
        } else {
          console.error(
            `❌ '${mcpServerName}' requires authentication but no OAuth configuration found`,
          );
          throw new Error(
            `MCP server '${mcpServerName}' requires authentication. Please configure OAuth or check server settings.`,
          );
        }
      }
    } else {
      // Handle other connection errors
      // Create a concise error message
      const errorMessage = (error as Error).message || String(error);
      const isNetworkError =
        errorMessage.includes('ENOTFOUND') ||
        errorMessage.includes('ECONNREFUSED');

      let conciseError: string;
      if (isNetworkError) {
        conciseError = `Cannot connect to '${mcpServerName}' - server may be down or URL incorrect`;
      } else {
        conciseError = `Connection failed for '${mcpServerName}': ${errorMessage}`;
      }

      if (process.env['SANDBOX']) {
        conciseError += ` (check sandbox availability)`;
      }

      throw new Error(conciseError);
    }
  }
}

/** Visible for Testing */
export async function createTransport(
  mcpServerName: string,
  mcpServerConfig: MCPServerConfig,
  debugMode: boolean,
): Promise<Transport> {
  if (
    mcpServerConfig.authProviderType ===
    AuthProviderType.SERVICE_ACCOUNT_IMPERSONATION
  ) {
    const provider = new ServiceAccountImpersonationProvider(mcpServerConfig);
    const transportOptions:
      | StreamableHTTPClientTransportOptions
      | SSEClientTransportOptions = {
      authProvider: provider,
    };

    if (mcpServerConfig.httpUrl) {
      return new StreamableHTTPClientTransport(
        new URL(mcpServerConfig.httpUrl),
        transportOptions,
      );
    } else if (mcpServerConfig.url) {
      // Default to SSE if only url is provided
      return new SSEClientTransport(
        new URL(mcpServerConfig.url),
        transportOptions,
      );
    }
    throw new Error(
      'No URL configured for ServiceAccountImpersonation MCP Server',
    );
  }

  if (
    mcpServerConfig.authProviderType === AuthProviderType.GOOGLE_CREDENTIALS
  ) {
    const provider = new GoogleCredentialProvider(mcpServerConfig);
    const transportOptions:
      | StreamableHTTPClientTransportOptions
      | SSEClientTransportOptions = {
      authProvider: provider,
    };
    if (mcpServerConfig.httpUrl) {
      return new StreamableHTTPClientTransport(
        new URL(mcpServerConfig.httpUrl),
        transportOptions,
      );
    } else if (mcpServerConfig.url) {
      return new SSEClientTransport(
        new URL(mcpServerConfig.url),
        transportOptions,
      );
    }
    throw new Error(
      t(
        'commands.mcp.google_credentials.no_url_configured',
        'No URL configured for Google Credentials MCP server',
      ),
    );
  }

  // Check if we have OAuth configuration or stored tokens
  let accessToken: string | null = null;
  let hasOAuthConfig = mcpServerConfig.oauth?.enabled;

  if (hasOAuthConfig && mcpServerConfig.oauth) {
    const tokenStorage = new MCPOAuthTokenStorage();
    const authProvider = new MCPOAuthProvider(tokenStorage);
    accessToken = await authProvider.getValidToken(
      mcpServerName,
      mcpServerConfig.oauth,
    );

    if (!accessToken) {
      console.error(
        t(
          'commands.mcp.oauth.requires_auth_command',
          `MCP server '${mcpServerName}' requires OAuth authentication. Please authenticate using the /mcp auth command.`,
          { serverName: mcpServerName },
        ),
      );
      throw new Error(
        `MCP server '${mcpServerName}' requires OAuth authentication. ` +
          `Please authenticate using the /mcp auth command.`,
      );
    }
  } else {
    // Check if we have stored OAuth tokens for this server (from previous authentication)
    const tokenStorage = new MCPOAuthTokenStorage();
    const credentials = await tokenStorage.getCredentials(mcpServerName);
    if (credentials) {
      const authProvider = new MCPOAuthProvider(tokenStorage);
      accessToken = await authProvider.getValidToken(mcpServerName, {
        // Pass client ID if available
        clientId: credentials.clientId,
      });

      if (accessToken) {
        hasOAuthConfig = true;
<<<<<<< HEAD
        console.log(
          t(
            'commands.mcp.oauth.found_stored_token',
            `Found stored OAuth token for server '${mcpServerName}'`,
            { serverName: mcpServerName },
          ),
=======
        debugLogger.log(
          `Found stored OAuth token for server '${mcpServerName}'`,
>>>>>>> b364f376
        );
      }
    }
  }

  if (mcpServerConfig.httpUrl) {
    const transportOptions: StreamableHTTPClientTransportOptions = {};

    // Set up headers with OAuth token if available
    if (hasOAuthConfig && accessToken) {
      transportOptions.requestInit = {
        headers: {
          ...mcpServerConfig.headers,
          Authorization: `Bearer ${accessToken}`,
        },
      };
    } else if (mcpServerConfig.headers) {
      transportOptions.requestInit = {
        headers: mcpServerConfig.headers,
      };
    }

    return new StreamableHTTPClientTransport(
      new URL(mcpServerConfig.httpUrl),
      transportOptions,
    );
  }

  if (mcpServerConfig.url) {
    const transportOptions: SSEClientTransportOptions = {};

    // Set up headers with OAuth token if available
    if (hasOAuthConfig && accessToken) {
      transportOptions.requestInit = {
        headers: {
          ...mcpServerConfig.headers,
          Authorization: `Bearer ${accessToken}`,
        },
      };
    } else if (mcpServerConfig.headers) {
      transportOptions.requestInit = {
        headers: mcpServerConfig.headers,
      };
    }

    return new SSEClientTransport(
      new URL(mcpServerConfig.url),
      transportOptions,
    );
  }

  if (mcpServerConfig.command) {
    const transport = new StdioClientTransport({
      command: mcpServerConfig.command,
      args: mcpServerConfig.args || [],
      env: {
        ...process.env,
        ...(mcpServerConfig.env || {}),
      } as Record<string, string>,
      cwd: mcpServerConfig.cwd,
      stderr: 'pipe',
    });
    if (debugMode) {
      transport.stderr!.on('data', (data) => {
        const stderrStr = data.toString().trim();
        debugLogger.debug(
          `[DEBUG] [MCP STDERR (${mcpServerName})]: `,
          stderrStr,
        );
      });
    }
    return transport;
  }

  throw new Error(
    `Invalid configuration: missing httpUrl (for Streamable HTTP), url (for SSE), and command (for stdio).`,
  );
}

/** Visible for testing */
export function isEnabled(
  funcDecl: FunctionDeclaration,
  mcpServerName: string,
  mcpServerConfig: MCPServerConfig,
): boolean {
  if (!funcDecl.name) {
    debugLogger.warn(
      `Discovered a function declaration without a name from MCP server '${mcpServerName}'. Skipping.`,
    );
    return false;
  }
  const { includeTools, excludeTools } = mcpServerConfig;

  // excludeTools takes precedence over includeTools
  if (excludeTools && excludeTools.includes(funcDecl.name)) {
    return false;
  }

  return (
    !includeTools ||
    includeTools.some(
      (tool) => tool === funcDecl.name || tool.startsWith(`${funcDecl.name}(`),
    )
  );
}<|MERGE_RESOLUTION|>--- conflicted
+++ resolved
@@ -323,7 +323,6 @@
   wwwAuthenticate: string,
 ): Promise<boolean> {
   try {
-<<<<<<< HEAD
     console.log(
       t(
         'commands.mcp.oauth.requires_auth',
@@ -331,9 +330,6 @@
         { serverName: mcpServerName },
       ),
     );
-=======
-    debugLogger.log(`🔐 '${mcpServerName}' requires OAuth authentication`);
->>>>>>> b364f376
 
     // Always try to parse the resource metadata URI from the www-authenticate header
     let oauthConfig;
@@ -374,32 +370,22 @@
     // Perform OAuth authentication
     // Pass the server URL for proper discovery
     const serverUrl = mcpServerConfig.httpUrl || mcpServerConfig.url;
-<<<<<<< HEAD
     console.log(
       t(
         'commands.mcp.oauth.starting_auth',
         `Starting OAuth authentication for server '${mcpServerName}'...`,
         { serverName: mcpServerName },
       ),
-=======
-    debugLogger.log(
-      `Starting OAuth authentication for server '${mcpServerName}'...`,
->>>>>>> b364f376
     );
     const authProvider = new MCPOAuthProvider(new MCPOAuthTokenStorage());
     await authProvider.authenticate(mcpServerName, oauthAuthConfig, serverUrl);
 
-<<<<<<< HEAD
     console.log(
       t(
         'commands.mcp.oauth.auth_successful',
         `OAuth authentication successful for server '${mcpServerName}'`,
         { serverName: mcpServerName },
       ),
-=======
-    debugLogger.log(
-      `OAuth authentication successful for server '${mcpServerName}'`,
->>>>>>> b364f376
     );
     return true;
   } catch (error) {
@@ -882,7 +868,6 @@
             },
           );
           if (hasStoredTokens) {
-<<<<<<< HEAD
             console.log(
               t(
                 'commands.mcp.oauth.token_rejected_sse',
@@ -897,16 +882,6 @@
                 `401 error received for SSE server '${mcpServerName}' without OAuth configuration. Please authenticate using: /mcp auth ${mcpServerName}`,
                 { serverName: mcpServerName },
               ),
-=======
-            debugLogger.log(
-              `Stored OAuth token for SSE server '${mcpServerName}' was rejected. ` +
-                `Please re-authenticate using: /mcp auth ${mcpServerName}`,
-            );
-          } else {
-            debugLogger.log(
-              `401 error received for SSE server '${mcpServerName}' without OAuth configuration. ` +
-                `Please authenticate using: /mcp auth ${mcpServerName}`,
->>>>>>> b364f376
             );
           }
         }
@@ -921,16 +896,11 @@
 
       // If we didn't get the header from the error string, try to get it from the server
       if (!wwwAuthenticate && hasNetworkTransport(mcpServerConfig)) {
-<<<<<<< HEAD
         console.log(
           t(
             'commands.mcp.oauth.no_www_auth_header',
             `No www-authenticate header in error, trying to fetch it from server...`,
           ),
-=======
-        debugLogger.log(
-          `No www-authenticate header in error, trying to fetch it from server...`,
->>>>>>> b364f376
         );
         try {
           const urlToFetch = mcpServerConfig.httpUrl || mcpServerConfig.url!;
@@ -947,17 +917,12 @@
           if (response.status === 401) {
             wwwAuthenticate = response.headers.get('www-authenticate');
             if (wwwAuthenticate) {
-<<<<<<< HEAD
               console.log(
                 t(
                   'commands.mcp.oauth.found_www_auth',
                   `Found www-authenticate header from server: {header}`,
                   { header: wwwAuthenticate },
                 ),
-=======
-              debugLogger.log(
-                `Found www-authenticate header from server: ${wwwAuthenticate}`,
->>>>>>> b364f376
               );
             }
           }
@@ -971,17 +936,12 @@
       }
 
       if (wwwAuthenticate) {
-<<<<<<< HEAD
         console.log(
           t(
             'commands.mcp.oauth.received_401_with_header',
             `Received 401 with www-authenticate header: {header}`,
             { header: wwwAuthenticate },
           ),
-=======
-        debugLogger.log(
-          `Received 401 with www-authenticate header: ${wwwAuthenticate}`,
->>>>>>> b364f376
         );
 
         // Try automatic OAuth discovery and authentication
@@ -992,17 +952,12 @@
         );
         if (oauthSuccess) {
           // Retry connection with OAuth token
-<<<<<<< HEAD
           console.log(
             t(
               'commands.mcp.oauth.retrying_connection',
               `Retrying connection to '${mcpServerName}' with OAuth token...`,
               { serverName: mcpServerName },
             ),
-=======
-          debugLogger.log(
-            `Retrying connection to '${mcpServerName}' with OAuth token...`,
->>>>>>> b364f376
           );
 
           // Get the valid token - we need to create a proper OAuth config
@@ -1112,17 +1067,12 @@
         }
 
         // For SSE/HTTP servers, try to discover OAuth configuration from the base URL
-<<<<<<< HEAD
         console.log(
           t(
             'commands.mcp.oauth.attempting_discovery',
             `🔍 Attempting OAuth discovery for '${mcpServerName}'...`,
             { serverName: mcpServerName },
           ),
-=======
-        debugLogger.log(
-          `🔍 Attempting OAuth discovery for '${mcpServerName}'...`,
->>>>>>> b364f376
         );
 
         if (hasNetworkTransport(mcpServerConfig)) {
@@ -1151,17 +1101,12 @@
               // Pass the server URL for proper discovery
               const authServerUrl =
                 mcpServerConfig.httpUrl || mcpServerConfig.url;
-<<<<<<< HEAD
               console.log(
                 t(
                   'commands.mcp.oauth.starting_auth',
                   `Starting OAuth authentication for server '${mcpServerName}'...`,
                   { serverName: mcpServerName },
                 ),
-=======
-              debugLogger.log(
-                `Starting OAuth authentication for server '${mcpServerName}'...`,
->>>>>>> b364f376
               );
               const authProvider = new MCPOAuthProvider(
                 new MCPOAuthTokenStorage(),
@@ -1379,17 +1324,12 @@
 
       if (accessToken) {
         hasOAuthConfig = true;
-<<<<<<< HEAD
         console.log(
           t(
             'commands.mcp.oauth.found_stored_token',
             `Found stored OAuth token for server '${mcpServerName}'`,
             { serverName: mcpServerName },
           ),
-=======
-        debugLogger.log(
-          `Found stored OAuth token for server '${mcpServerName}'`,
->>>>>>> b364f376
         );
       }
     }
