/**
 * @license
 * Copyright 2025 Google LLC
 * SPDX-License-Identifier: Apache-2.0
 */

import { Client } from '@modelcontextprotocol/sdk/client/index.js';
import type { Transport } from '@modelcontextprotocol/sdk/shared/transport.js';
import { StdioClientTransport } from '@modelcontextprotocol/sdk/client/stdio.js';
import type { SSEClientTransportOptions } from '@modelcontextprotocol/sdk/client/sse.js';
import { SSEClientTransport } from '@modelcontextprotocol/sdk/client/sse.js';
import type { StreamableHTTPClientTransportOptions } from '@modelcontextprotocol/sdk/client/streamableHttp.js';
import { StreamableHTTPClientTransport } from '@modelcontextprotocol/sdk/client/streamableHttp.js';
import type {
  Prompt,
  GetPromptResult,
} from '@modelcontextprotocol/sdk/types.js';
import {
  ListPromptsResultSchema,
  GetPromptResultSchema,
  ListRootsRequestSchema,
} from '@modelcontextprotocol/sdk/types.js';
import { parse } from 'shell-quote';
import type { Config, MCPServerConfig } from '../config/config.js';
import { AuthProviderType } from '../config/config.js';
import { GoogleCredentialProvider } from '../mcp/google-auth-provider.js';
import { DiscoveredMCPTool } from './mcp-tool.js';

import type { FunctionDeclaration, CallableToolConfig } from '@google/genai';
import { mcpToTool } from '@google/genai';
import type { ToolRegistry } from './tool-registry.js';
import type { PromptRegistry } from '../prompts/prompt-registry.js';
import { MCPOAuthProvider } from '../mcp/oauth-provider.js';
import { OAuthUtils } from '../mcp/oauth-utils.js';
import { MCPOAuthTokenStorage } from '../mcp/oauth-token-storage.js';
import { getErrorMessage } from '../utils/errors.js';
import { basename } from 'node:path';
import { pathToFileURL } from 'node:url';
import type {
  Unsubscribe,
  WorkspaceContext,
} from '../utils/workspaceContext.js';

export const MCP_DEFAULT_TIMEOUT_MSEC = 10 * 60 * 1000; // default to 10 minutes

export type DiscoveredMCPPrompt = Prompt & {
  serverName: string;
  invoke: (params: Record<string, unknown>) => Promise<GetPromptResult>;
};

/**
 * Enum representing the connection status of an MCP server
 */
export enum MCPServerStatus {
  /** Server is disconnected or experiencing errors */
  DISCONNECTED = 'disconnected',
  /** Server is in the process of connecting */
  CONNECTING = 'connecting',
  /** Server is connected and ready to use */
  CONNECTED = 'connected',
}

/**
 * Enum representing the overall MCP discovery state
 */
export enum MCPDiscoveryState {
  /** Discovery has not started yet */
  NOT_STARTED = 'not_started',
  /** Discovery is currently in progress */
  IN_PROGRESS = 'in_progress',
  /** Discovery has completed (with or without errors) */
  COMPLETED = 'completed',
}

/**
 * A client for a single MCP server.
 *
 * This class is responsible for connecting to, discovering tools from, and
 * managing the state of a single MCP server.
 */
export class McpClient {
  private client: Client;
  private transport: Transport | undefined;
  private status: MCPServerStatus = MCPServerStatus.DISCONNECTED;
  private isDisconnecting = false;

  constructor(
    private readonly serverName: string,
    private readonly serverConfig: MCPServerConfig,
    private readonly toolRegistry: ToolRegistry,
    private readonly promptRegistry: PromptRegistry,
    private readonly workspaceContext: WorkspaceContext,
    private readonly debugMode: boolean,
  ) {
    this.client = new Client({
      name: `gemini-cli-mcp-client-${this.serverName}`,
      version: '0.0.1',
    });
  }

  /**
   * Connects to the MCP server.
   */
  async connect(): Promise<void> {
    this.isDisconnecting = false;
    this.updateStatus(MCPServerStatus.CONNECTING);
    try {
      this.transport = await this.createTransport();

      this.client.onerror = (error) => {
        if (this.isDisconnecting) {
          return;
        }
        console.error(`MCP ERROR (${this.serverName}):`, error.toString());
        this.updateStatus(MCPServerStatus.DISCONNECTED);
      };

      this.client.registerCapabilities({
        roots: {},
      });

      this.client.setRequestHandler(ListRootsRequestSchema, async () => {
        const roots = [];
        for (const dir of this.workspaceContext.getDirectories()) {
          roots.push({
            uri: pathToFileURL(dir).toString(),
            name: basename(dir),
          });
        }
        return {
          roots,
        };
      });

      await this.client.connect(this.transport, {
        timeout: this.serverConfig.timeout,
      });

      this.updateStatus(MCPServerStatus.CONNECTED);
    } catch (error) {
      this.updateStatus(MCPServerStatus.DISCONNECTED);
      throw error;
    }
  }

  /**
   * Discovers tools and prompts from the MCP server.
   */
  async discover(cliConfig: Config): Promise<void> {
    if (this.status !== MCPServerStatus.CONNECTED) {
      throw new Error('Client is not connected.');
    }

    const prompts = await this.discoverPrompts();
    const tools = await this.discoverTools(cliConfig);

    if (prompts.length === 0 && tools.length === 0) {
      throw new Error('No prompts or tools found on the server.');
    }

    for (const tool of tools) {
      this.toolRegistry.registerTool(tool);
    }
  }

  /**
   * Disconnects from the MCP server.
   */
  async disconnect(): Promise<void> {
    this.isDisconnecting = true;
    if (this.transport) {
      await this.transport.close();
    }
    this.client.close();
    this.updateStatus(MCPServerStatus.DISCONNECTED);
  }

  /**
   * Returns the current status of the client.
   */
  getStatus(): MCPServerStatus {
    return this.status;
  }

  private updateStatus(status: MCPServerStatus): void {
    this.status = status;
    updateMCPServerStatus(this.serverName, status);
  }

  private async createTransport(): Promise<Transport> {
    return createTransport(this.serverName, this.serverConfig, this.debugMode);
  }

  private async discoverTools(cliConfig: Config): Promise<DiscoveredMCPTool[]> {
    return discoverTools(
      this.serverName,
      this.serverConfig,
      this.client,
      cliConfig,
    );
  }

  private async discoverPrompts(): Promise<Prompt[]> {
    return discoverPrompts(this.serverName, this.client, this.promptRegistry);
  }
}

/**
 * Map to track the status of each MCP server within the core package
 */
const serverStatuses: Map<string, MCPServerStatus> = new Map();

/**
 * Track the overall MCP discovery state
 */
let mcpDiscoveryState: MCPDiscoveryState = MCPDiscoveryState.NOT_STARTED;

/**
 * Map to track which MCP servers have been discovered to require OAuth
 */
export const mcpServerRequiresOAuth: Map<string, boolean> = new Map();

/**
 * Event listeners for MCP server status changes
 */
type StatusChangeListener = (
  serverName: string,
  status: MCPServerStatus,
) => void;
const statusChangeListeners: StatusChangeListener[] = [];

/**
 * Add a listener for MCP server status changes
 */
export function addMCPStatusChangeListener(
  listener: StatusChangeListener,
): void {
  statusChangeListeners.push(listener);
}

/**
 * Remove a listener for MCP server status changes
 */
export function removeMCPStatusChangeListener(
  listener: StatusChangeListener,
): void {
  const index = statusChangeListeners.indexOf(listener);
  if (index !== -1) {
    statusChangeListeners.splice(index, 1);
  }
}

/**
 * Update the status of an MCP server
 */
export function updateMCPServerStatus(
  serverName: string,
  status: MCPServerStatus,
): void {
  serverStatuses.set(serverName, status);
  // Notify all listeners
  for (const listener of statusChangeListeners) {
    listener(serverName, status);
  }
}

/**
 * Get the current status of an MCP server
 */
export function getMCPServerStatus(serverName: string): MCPServerStatus {
  return serverStatuses.get(serverName) || MCPServerStatus.DISCONNECTED;
}

/**
 * Get all MCP server statuses
 */
export function getAllMCPServerStatuses(): Map<string, MCPServerStatus> {
  return new Map(serverStatuses);
}

/**
 * Get the current MCP discovery state
 */
export function getMCPDiscoveryState(): MCPDiscoveryState {
  return mcpDiscoveryState;
}

/**
 * Extract WWW-Authenticate header from error message string.
 * This is a more robust approach than regex matching.
 *
 * @param errorString The error message string
 * @returns The www-authenticate header value if found, null otherwise
 */
function extractWWWAuthenticateHeader(errorString: string): string | null {
  // Try multiple patterns to extract the header
  const patterns = [
    /www-authenticate:\s*([^\n\r]+)/i,
    /WWW-Authenticate:\s*([^\n\r]+)/i,
    /"www-authenticate":\s*"([^"]+)"/i,
    /'www-authenticate':\s*'([^']+)'/i,
  ];

  for (const pattern of patterns) {
    const match = errorString.match(pattern);
    if (match) {
      return match[1].trim();
    }
  }

  return null;
}

/**
 * Handle automatic OAuth discovery and authentication for a server.
 *
 * @param mcpServerName The name of the MCP server
 * @param mcpServerConfig The MCP server configuration
 * @param wwwAuthenticate The www-authenticate header value
 * @returns True if OAuth was successfully configured and authenticated, false otherwise
 */
async function handleAutomaticOAuth(
  mcpServerName: string,
  mcpServerConfig: MCPServerConfig,
  wwwAuthenticate: string,
): Promise<boolean> {
  try {
    console.log(`🔐 '${mcpServerName}' requires OAuth authentication`);

    // Always try to parse the resource metadata URI from the www-authenticate header
    let oauthConfig;
    const resourceMetadataUri =
      OAuthUtils.parseWWWAuthenticateHeader(wwwAuthenticate);
    if (resourceMetadataUri) {
      oauthConfig = await OAuthUtils.discoverOAuthConfig(resourceMetadataUri);
    } else if (hasNetworkTransport(mcpServerConfig)) {
      // Fallback: try to discover OAuth config from the base URL
      const serverUrl = new URL(
        mcpServerConfig.httpUrl || mcpServerConfig.url!,
      );
      const baseUrl = `${serverUrl.protocol}//${serverUrl.host}`;
      oauthConfig = await OAuthUtils.discoverOAuthConfig(baseUrl);
    }

    if (!oauthConfig) {
      console.error(
        `❌ Could not configure OAuth for '${mcpServerName}' - please authenticate manually with /mcp auth ${mcpServerName}`,
      );
      return false;
    }

    // OAuth configuration discovered - proceed with authentication

    // Create OAuth configuration for authentication
    const oauthAuthConfig = {
      enabled: true,
      authorizationUrl: oauthConfig.authorizationUrl,
      tokenUrl: oauthConfig.tokenUrl,
      scopes: oauthConfig.scopes || [],
    };

    // Perform OAuth authentication
    // Pass the server URL for proper discovery
    const serverUrl = mcpServerConfig.httpUrl || mcpServerConfig.url;
    console.log(
      `Starting OAuth authentication for server '${mcpServerName}'...`,
    );
    await MCPOAuthProvider.authenticate(
      mcpServerName,
      oauthAuthConfig,
      serverUrl,
    );

    console.log(
      `OAuth authentication successful for server '${mcpServerName}'`,
    );
    return true;
  } catch (error) {
    console.error(
      `Failed to handle automatic OAuth for server '${mcpServerName}': ${getErrorMessage(error)}`,
    );
    return false;
  }
}

/**
 * Create a transport with OAuth token for the given server configuration.
 *
 * @param mcpServerName The name of the MCP server
 * @param mcpServerConfig The MCP server configuration
 * @param accessToken The OAuth access token
 * @returns The transport with OAuth token, or null if creation fails
 */
async function createTransportWithOAuth(
  mcpServerName: string,
  mcpServerConfig: MCPServerConfig,
  accessToken: string,
): Promise<StreamableHTTPClientTransport | SSEClientTransport | null> {
  try {
    if (mcpServerConfig.httpUrl) {
      // Create HTTP transport with OAuth token
      const oauthTransportOptions: StreamableHTTPClientTransportOptions = {
        requestInit: {
          headers: {
            ...mcpServerConfig.headers,
            Authorization: `Bearer ${accessToken}`,
          },
        },
      };

      return new StreamableHTTPClientTransport(
        new URL(mcpServerConfig.httpUrl),
        oauthTransportOptions,
      );
    } else if (mcpServerConfig.url) {
      // Create SSE transport with OAuth token in Authorization header
      return new SSEClientTransport(new URL(mcpServerConfig.url), {
        requestInit: {
          headers: {
            ...mcpServerConfig.headers,
            Authorization: `Bearer ${accessToken}`,
          },
        },
      });
    }

    return null;
  } catch (error) {
    console.error(
      `Failed to create OAuth transport for server '${mcpServerName}': ${getErrorMessage(error)}`,
    );
    return null;
  }
}

/**
 * Discovers tools from all configured MCP servers and registers them with the tool registry.
 * It orchestrates the connection and discovery process for each server defined in the
 * configuration, as well as any server specified via a command-line argument.
 *
 * @param mcpServers A record of named MCP server configurations.
 * @param mcpServerCommand An optional command string for a dynamically specified MCP server.
 * @param toolRegistry The central registry where discovered tools will be registered.
 * @returns A promise that resolves when the discovery process has been attempted for all servers.
 */
export async function discoverMcpTools(
  mcpServers: Record<string, MCPServerConfig>,
  mcpServerCommand: string | undefined,
  toolRegistry: ToolRegistry,
  promptRegistry: PromptRegistry,
  debugMode: boolean,
  workspaceContext: WorkspaceContext,
  cliConfig: Config,
): Promise<void> {
  mcpDiscoveryState = MCPDiscoveryState.IN_PROGRESS;
  try {
    mcpServers = populateMcpServerCommand(mcpServers, mcpServerCommand);

    const discoveryPromises = Object.entries(mcpServers).map(
      ([mcpServerName, mcpServerConfig]) =>
        connectAndDiscover(
          mcpServerName,
          mcpServerConfig,
          toolRegistry,
          promptRegistry,
          debugMode,
          workspaceContext,
          cliConfig,
        ),
    );
    await Promise.all(discoveryPromises);
  } finally {
    mcpDiscoveryState = MCPDiscoveryState.COMPLETED;
  }
}

/** Visible for Testing */
export function populateMcpServerCommand(
  mcpServers: Record<string, MCPServerConfig>,
  mcpServerCommand: string | undefined,
): Record<string, MCPServerConfig> {
  if (mcpServerCommand) {
    const cmd = mcpServerCommand;
    const args = parse(cmd, process.env) as string[];
    if (args.some((arg) => typeof arg !== 'string')) {
      throw new Error('failed to parse mcpServerCommand: ' + cmd);
    }
    // use generic server name 'mcp'
    mcpServers['mcp'] = {
      command: args[0],
      args: args.slice(1),
    };
  }
  return mcpServers;
}

/**
 * Connects to an MCP server and discovers available tools, registering them with the tool registry.
 * This function handles the complete lifecycle of connecting to a server, discovering tools,
 * and cleaning up resources if no tools are found.
 *
 * @param mcpServerName The name identifier for this MCP server
 * @param mcpServerConfig Configuration object containing connection details
 * @param toolRegistry The registry to register discovered tools with
 * @returns Promise that resolves when discovery is complete
 */
export async function connectAndDiscover(
  mcpServerName: string,
  mcpServerConfig: MCPServerConfig,
  toolRegistry: ToolRegistry,
  promptRegistry: PromptRegistry,
  debugMode: boolean,
  workspaceContext: WorkspaceContext,
  cliConfig: Config,
): Promise<void> {
  updateMCPServerStatus(mcpServerName, MCPServerStatus.CONNECTING);

  let mcpClient: Client | undefined;
  try {
    mcpClient = await connectToMcpServer(
      mcpServerName,
      mcpServerConfig,
      debugMode,
      workspaceContext,
    );

    mcpClient.onerror = (error) => {
      console.error(`MCP ERROR (${mcpServerName}):`, error.toString());
      updateMCPServerStatus(mcpServerName, MCPServerStatus.DISCONNECTED);
    };

    // Attempt to discover both prompts and tools
    const prompts = await discoverPrompts(
      mcpServerName,
      mcpClient,
      promptRegistry,
    );
    const tools = await discoverTools(
      mcpServerName,
      mcpServerConfig,
      mcpClient,
      cliConfig,
    );

    // If we have neither prompts nor tools, it's a failed discovery
    if (prompts.length === 0 && tools.length === 0) {
      throw new Error('No prompts or tools found on the server.');
    }

    // If we found anything, the server is connected
    updateMCPServerStatus(mcpServerName, MCPServerStatus.CONNECTED);

    // Register any discovered tools
    for (const tool of tools) {
      toolRegistry.registerTool(tool);
    }
  } catch (error) {
    if (mcpClient) {
      mcpClient.close();
    }
    console.error(
      `Error connecting to MCP server '${mcpServerName}': ${getErrorMessage(
        error,
      )}`,
    );
    updateMCPServerStatus(mcpServerName, MCPServerStatus.DISCONNECTED);
  }
}

/**
 * Recursively validates that a JSON schema and all its nested properties and
 * items have a `type` defined.
 *
 * @param schema The JSON schema to validate.
 * @returns `true` if the schema is valid, `false` otherwise.
 *
 * @visiblefortesting
 */
export function hasValidTypes(schema: unknown): boolean {
  if (typeof schema !== 'object' || schema === null) {
    // Not a schema object we can validate, or not a schema at all.
    // Treat as valid as it has no properties to be invalid.
    return true;
  }

  const s = schema as Record<string, unknown>;

  if (!s['type']) {
    // These keywords contain an array of schemas that should be validated.
    //
    // If no top level type was given, then they must each have a type.
    let hasSubSchema = false;
    const schemaArrayKeywords = ['anyOf', 'allOf', 'oneOf'];
    for (const keyword of schemaArrayKeywords) {
      const subSchemas = s[keyword];
      if (Array.isArray(subSchemas)) {
        hasSubSchema = true;
        for (const subSchema of subSchemas) {
          if (!hasValidTypes(subSchema)) {
            return false;
          }
        }
      }
    }

    // If the node itself is missing a type and had no subschemas, then it isn't valid.
    if (!hasSubSchema) return false;
  }

  if (s['type'] === 'object' && s['properties']) {
    if (typeof s['properties'] === 'object' && s['properties'] !== null) {
      for (const prop of Object.values(s['properties'])) {
        if (!hasValidTypes(prop)) {
          return false;
        }
      }
    }
  }

  if (s['type'] === 'array' && s['items']) {
    if (!hasValidTypes(s['items'])) {
      return false;
    }
  }

  return true;
}

/**
 * Discovers and sanitizes tools from a connected MCP client.
 * It retrieves function declarations from the client, filters out disabled tools,
 * generates valid names for them, and wraps them in `DiscoveredMCPTool` instances.
 *
 * @param mcpServerName The name of the MCP server.
 * @param mcpServerConfig The configuration for the MCP server.
 * @param mcpClient The active MCP client instance.
 * @returns A promise that resolves to an array of discovered and enabled tools.
 * @throws An error if no enabled tools are found or if the server provides invalid function declarations.
 */
export async function discoverTools(
  mcpServerName: string,
  mcpServerConfig: MCPServerConfig,
  mcpClient: Client,
  cliConfig: Config,
): Promise<DiscoveredMCPTool[]> {
  try {
<<<<<<< HEAD
    const config: CallableToolConfig = {
      timeout: mcpServerConfig.timeout ?? MCP_DEFAULT_TIMEOUT_MSEC
    }
    const mcpCallableTool = mcpToTool(mcpClient, config);
=======
    const mcpCallableTool = mcpToTool(mcpClient, {
      timeout: mcpServerConfig.timeout ?? MCP_DEFAULT_TIMEOUT_MSEC,
    });
>>>>>>> 645133d9
    const tool = await mcpCallableTool.tool();

    if (!Array.isArray(tool.functionDeclarations)) {
      // This is a valid case for a prompt-only server
      return [];
    }

    const discoveredTools: DiscoveredMCPTool[] = [];
    for (const funcDecl of tool.functionDeclarations) {
      try {
        if (!isEnabled(funcDecl, mcpServerName, mcpServerConfig)) {
          continue;
        }

        if (!hasValidTypes(funcDecl.parametersJsonSchema)) {
          console.warn(
            `Skipping tool '${funcDecl.name}' from MCP server '${mcpServerName}' ` +
              `because it has missing types in its parameter schema. Please file an ` +
              `issue with the owner of the MCP server.`,
          );
          continue;
        }

        discoveredTools.push(
          new DiscoveredMCPTool(
            mcpCallableTool,
            mcpServerName,
            funcDecl.name!,
            funcDecl.description ?? '',
            funcDecl.parametersJsonSchema ?? { type: 'object', properties: {} },
            mcpServerConfig.trust,
            undefined,
            cliConfig,
          ),
        );
      } catch (error) {
        console.error(
          `Error discovering tool: '${
            funcDecl.name
          }' from MCP server '${mcpServerName}': ${(error as Error).message}`,
        );
      }
    }
    return discoveredTools;
  } catch (error) {
    if (
      error instanceof Error &&
      !error.message?.includes('Method not found')
    ) {
      console.error(
        `Error discovering tools from ${mcpServerName}: ${getErrorMessage(
          error,
        )}`,
      );
    }
    return [];
  }
}

/**
 * Discovers and logs prompts from a connected MCP client.
 * It retrieves prompt declarations from the client and logs their names.
 *
 * @param mcpServerName The name of the MCP server.
 * @param mcpClient The active MCP client instance.
 */
export async function discoverPrompts(
  mcpServerName: string,
  mcpClient: Client,
  promptRegistry: PromptRegistry,
): Promise<Prompt[]> {
  try {
    // Only request prompts if the server supports them.
    if (mcpClient.getServerCapabilities()?.prompts == null) return [];

    const response = await mcpClient.request(
      { method: 'prompts/list', params: {} },
      ListPromptsResultSchema,
    );

    for (const prompt of response.prompts) {
      promptRegistry.registerPrompt({
        ...prompt,
        serverName: mcpServerName,
        invoke: (params: Record<string, unknown>) =>
          invokeMcpPrompt(mcpServerName, mcpClient, prompt.name, params),
      });
    }
    return response.prompts;
  } catch (error) {
    // It's okay if this fails, not all servers will have prompts.
    // Don't log an error if the method is not found, which is a common case.
    if (
      error instanceof Error &&
      !error.message?.includes('Method not found')
    ) {
      console.error(
        `Error discovering prompts from ${mcpServerName}: ${getErrorMessage(
          error,
        )}`,
      );
    }
    return [];
  }
}

/**
 * Invokes a prompt on a connected MCP client.
 *
 * @param mcpServerName The name of the MCP server.
 * @param mcpClient The active MCP client instance.
 * @param promptName The name of the prompt to invoke.
 * @param promptParams The parameters to pass to the prompt.
 * @returns A promise that resolves to the result of the prompt invocation.
 */
export async function invokeMcpPrompt(
  mcpServerName: string,
  mcpClient: Client,
  promptName: string,
  promptParams: Record<string, unknown>,
): Promise<GetPromptResult> {
  try {
    const response = await mcpClient.request(
      {
        method: 'prompts/get',
        params: {
          name: promptName,
          arguments: promptParams,
        },
      },
      GetPromptResultSchema,
    );

    return response;
  } catch (error) {
    if (
      error instanceof Error &&
      !error.message?.includes('Method not found')
    ) {
      console.error(
        `Error invoking prompt '${promptName}' from ${mcpServerName} ${promptParams}: ${getErrorMessage(
          error,
        )}`,
      );
    }
    throw error;
  }
}

/**
 * @visiblefortesting
 * Checks if the MCP server configuration has a network transport URL (SSE or HTTP).
 * @param config The MCP server configuration.
 * @returns True if a `url` or `httpUrl` is present, false otherwise.
 */
export function hasNetworkTransport(config: MCPServerConfig): boolean {
  return !!(config.url || config.httpUrl);
}

/**
 * Creates and connects an MCP client to a server based on the provided configuration.
 * It determines the appropriate transport (Stdio, SSE, or Streamable HTTP) and
 * establishes a connection. It also applies a patch to handle request timeouts.
 *
 * @param mcpServerName The name of the MCP server, used for logging and identification.
 * @param mcpServerConfig The configuration specifying how to connect to the server.
 * @returns A promise that resolves to a connected MCP `Client` instance.
 * @throws An error if the connection fails or the configuration is invalid.
 */
export async function connectToMcpServer(
  mcpServerName: string,
  mcpServerConfig: MCPServerConfig,
  debugMode: boolean,
  workspaceContext: WorkspaceContext,
): Promise<Client> {
  const mcpClient = new Client({
    name: 'gemini-cli-mcp-client',
    version: '0.0.1',
  });

  mcpClient.registerCapabilities({
    roots: {
      listChanged: true,
    },
  });

  mcpClient.setRequestHandler(ListRootsRequestSchema, async () => {
    const roots = [];
    for (const dir of workspaceContext.getDirectories()) {
      roots.push({
        uri: pathToFileURL(dir).toString(),
        name: basename(dir),
      });
    }
    return {
      roots,
    };
  });

  let unlistenDirectories: Unsubscribe | undefined =
    workspaceContext.onDirectoriesChanged(async () => {
      try {
        await mcpClient.notification({
          method: 'notifications/roots/list_changed',
        });
      } catch (_) {
        // If this fails, its almost certainly because the connection was closed
        // and we should just stop listening for future directory changes.
        unlistenDirectories?.();
        unlistenDirectories = undefined;
      }
    });

  // Attempt to pro-actively unsubscribe if the mcp client closes. This API is
  // very brittle though so we don't have any guarantees, hence the try/catch
  // above as well.
  //
  // Be a good steward and don't just bash over onclose.
  const oldOnClose = mcpClient.onclose;
  mcpClient.onclose = () => {
    oldOnClose?.();
    unlistenDirectories?.();
    unlistenDirectories = undefined;
  };

  try {
    const transport = await createTransport(
      mcpServerName,
      mcpServerConfig,
      debugMode,
    );
    try {
      await mcpClient.connect(transport, {
        timeout: mcpServerConfig.timeout ?? MCP_DEFAULT_TIMEOUT_MSEC,
      });
      return mcpClient;
    } catch (error) {
      await transport.close();
      throw error;
    }
  } catch (error) {
    // Check if this is a 401 error that might indicate OAuth is required
    const errorString = String(error);
    if (errorString.includes('401') && hasNetworkTransport(mcpServerConfig)) {
      mcpServerRequiresOAuth.set(mcpServerName, true);
      // Only trigger automatic OAuth discovery for HTTP servers or when OAuth is explicitly configured
      // For SSE servers, we should not trigger new OAuth flows automatically
      const shouldTriggerOAuth =
        mcpServerConfig.httpUrl || mcpServerConfig.oauth?.enabled;

      if (!shouldTriggerOAuth) {
        // For SSE servers without explicit OAuth config, if a token was found but rejected, report it accurately.
        const credentials = await MCPOAuthTokenStorage.getToken(mcpServerName);
        if (credentials) {
          const hasStoredTokens = await MCPOAuthProvider.getValidToken(
            mcpServerName,
            {
              // Pass client ID if available
              clientId: credentials.clientId,
            },
          );
          if (hasStoredTokens) {
            console.log(
              `Stored OAuth token for SSE server '${mcpServerName}' was rejected. ` +
                `Please re-authenticate using: /mcp auth ${mcpServerName}`,
            );
          } else {
            console.log(
              `401 error received for SSE server '${mcpServerName}' without OAuth configuration. ` +
                `Please authenticate using: /mcp auth ${mcpServerName}`,
            );
          }
        }
        throw new Error(
          `401 error received for SSE server '${mcpServerName}' without OAuth configuration. ` +
            `Please authenticate using: /mcp auth ${mcpServerName}`,
        );
      }

      // Try to extract www-authenticate header from the error
      let wwwAuthenticate = extractWWWAuthenticateHeader(errorString);

      // If we didn't get the header from the error string, try to get it from the server
      if (!wwwAuthenticate && hasNetworkTransport(mcpServerConfig)) {
        console.log(
          `No www-authenticate header in error, trying to fetch it from server...`,
        );
        try {
          const urlToFetch = mcpServerConfig.httpUrl || mcpServerConfig.url!;
          const response = await fetch(urlToFetch, {
            method: 'HEAD',
            headers: {
              Accept: mcpServerConfig.httpUrl
                ? 'application/json'
                : 'text/event-stream',
            },
            signal: AbortSignal.timeout(5000),
          });

          if (response.status === 401) {
            wwwAuthenticate = response.headers.get('www-authenticate');
            if (wwwAuthenticate) {
              console.log(
                `Found www-authenticate header from server: ${wwwAuthenticate}`,
              );
            }
          }
        } catch (fetchError) {
          console.debug(
            `Failed to fetch www-authenticate header: ${getErrorMessage(
              fetchError,
            )}`,
          );
        }
      }

      if (wwwAuthenticate) {
        console.log(
          `Received 401 with www-authenticate header: ${wwwAuthenticate}`,
        );

        // Try automatic OAuth discovery and authentication
        const oauthSuccess = await handleAutomaticOAuth(
          mcpServerName,
          mcpServerConfig,
          wwwAuthenticate,
        );
        if (oauthSuccess) {
          // Retry connection with OAuth token
          console.log(
            `Retrying connection to '${mcpServerName}' with OAuth token...`,
          );

          // Get the valid token - we need to create a proper OAuth config
          // The token should already be available from the authentication process
          const credentials =
            await MCPOAuthTokenStorage.getToken(mcpServerName);
          if (credentials) {
            const accessToken = await MCPOAuthProvider.getValidToken(
              mcpServerName,
              {
                // Pass client ID if available
                clientId: credentials.clientId,
              },
            );

            if (accessToken) {
              // Create transport with OAuth token
              const oauthTransport = await createTransportWithOAuth(
                mcpServerName,
                mcpServerConfig,
                accessToken,
              );
              if (oauthTransport) {
                try {
                  await mcpClient.connect(oauthTransport, {
                    timeout:
                      mcpServerConfig.timeout ?? MCP_DEFAULT_TIMEOUT_MSEC,
                  });
                  // Connection successful with OAuth
                  return mcpClient;
                } catch (retryError) {
                  console.error(
                    `Failed to connect with OAuth token: ${getErrorMessage(
                      retryError,
                    )}`,
                  );
                  throw retryError;
                }
              } else {
                console.error(
                  `Failed to create OAuth transport for server '${mcpServerName}'`,
                );
                throw new Error(
                  `Failed to create OAuth transport for server '${mcpServerName}'`,
                );
              }
            } else {
              console.error(
                `Failed to get OAuth token for server '${mcpServerName}'`,
              );
              throw new Error(
                `Failed to get OAuth token for server '${mcpServerName}'`,
              );
            }
          } else {
            console.error(
              `Failed to get credentials for server '${mcpServerName}' after successful OAuth authentication`,
            );
            throw new Error(
              `Failed to get credentials for server '${mcpServerName}' after successful OAuth authentication`,
            );
          }
        } else {
          console.error(
            `Failed to handle automatic OAuth for server '${mcpServerName}'`,
          );
          throw new Error(
            `Failed to handle automatic OAuth for server '${mcpServerName}'`,
          );
        }
      } else {
        // No www-authenticate header found, but we got a 401
        // Only try OAuth discovery for HTTP servers or when OAuth is explicitly configured
        // For SSE servers, we should not trigger new OAuth flows automatically
        const shouldTryDiscovery =
          mcpServerConfig.httpUrl || mcpServerConfig.oauth?.enabled;

        if (!shouldTryDiscovery) {
          const credentials =
            await MCPOAuthTokenStorage.getToken(mcpServerName);
          if (credentials) {
            const hasStoredTokens = await MCPOAuthProvider.getValidToken(
              mcpServerName,
              {
                // Pass client ID if available
                clientId: credentials.clientId,
              },
            );
            if (hasStoredTokens) {
              console.log(
                `Stored OAuth token for SSE server '${mcpServerName}' was rejected. ` +
                  `Please re-authenticate using: /mcp auth ${mcpServerName}`,
              );
            } else {
              console.log(
                `401 error received for SSE server '${mcpServerName}' without OAuth configuration. ` +
                  `Please authenticate using: /mcp auth ${mcpServerName}`,
              );
            }
          }
          throw new Error(
            `401 error received for SSE server '${mcpServerName}' without OAuth configuration. ` +
              `Please authenticate using: /mcp auth ${mcpServerName}`,
          );
        }

        // For SSE/HTTP servers, try to discover OAuth configuration from the base URL
        console.log(`🔍 Attempting OAuth discovery for '${mcpServerName}'...`);

        if (hasNetworkTransport(mcpServerConfig)) {
          const serverUrl = new URL(
            mcpServerConfig.httpUrl || mcpServerConfig.url!,
          );
          const baseUrl = `${serverUrl.protocol}//${serverUrl.host}`;

          try {
            // Try to discover OAuth configuration from the base URL
            const oauthConfig = await OAuthUtils.discoverOAuthConfig(baseUrl);
            if (oauthConfig) {
              console.log(
                `Discovered OAuth configuration from base URL for server '${mcpServerName}'`,
              );

              // Create OAuth configuration for authentication
              const oauthAuthConfig = {
                enabled: true,
                authorizationUrl: oauthConfig.authorizationUrl,
                tokenUrl: oauthConfig.tokenUrl,
                scopes: oauthConfig.scopes || [],
              };

              // Perform OAuth authentication
              // Pass the server URL for proper discovery
              const authServerUrl =
                mcpServerConfig.httpUrl || mcpServerConfig.url;
              console.log(
                `Starting OAuth authentication for server '${mcpServerName}'...`,
              );
              await MCPOAuthProvider.authenticate(
                mcpServerName,
                oauthAuthConfig,
                authServerUrl,
              );

              // Retry connection with OAuth token
              const credentials =
                await MCPOAuthTokenStorage.getToken(mcpServerName);
              if (credentials) {
                const accessToken = await MCPOAuthProvider.getValidToken(
                  mcpServerName,
                  {
                    // Pass client ID if available
                    clientId: credentials.clientId,
                  },
                );
                if (accessToken) {
                  // Create transport with OAuth token
                  const oauthTransport = await createTransportWithOAuth(
                    mcpServerName,
                    mcpServerConfig,
                    accessToken,
                  );
                  if (oauthTransport) {
                    try {
                      await mcpClient.connect(oauthTransport, {
                        timeout:
                          mcpServerConfig.timeout ?? MCP_DEFAULT_TIMEOUT_MSEC,
                      });
                      // Connection successful with OAuth
                      return mcpClient;
                    } catch (retryError) {
                      console.error(
                        `Failed to connect with OAuth token: ${getErrorMessage(
                          retryError,
                        )}`,
                      );
                      throw retryError;
                    }
                  } else {
                    console.error(
                      `Failed to create OAuth transport for server '${mcpServerName}'`,
                    );
                    throw new Error(
                      `Failed to create OAuth transport for server '${mcpServerName}'`,
                    );
                  }
                } else {
                  console.error(
                    `Failed to get OAuth token for server '${mcpServerName}'`,
                  );
                  throw new Error(
                    `Failed to get OAuth token for server '${mcpServerName}'`,
                  );
                }
              } else {
                console.error(
                  `Failed to get stored credentials for server '${mcpServerName}'`,
                );
                throw new Error(
                  `Failed to get stored credentials for server '${mcpServerName}'`,
                );
              }
            } else {
              console.error(
                `❌ Could not configure OAuth for '${mcpServerName}' - please authenticate manually with /mcp auth ${mcpServerName}`,
              );
              throw new Error(
                `OAuth configuration failed for '${mcpServerName}'. Please authenticate manually with /mcp auth ${mcpServerName}`,
              );
            }
          } catch (discoveryError) {
            console.error(
              `❌ OAuth discovery failed for '${mcpServerName}' - please authenticate manually with /mcp auth ${mcpServerName}`,
            );
            throw discoveryError;
          }
        } else {
          console.error(
            `❌ '${mcpServerName}' requires authentication but no OAuth configuration found`,
          );
          throw new Error(
            `MCP server '${mcpServerName}' requires authentication. Please configure OAuth or check server settings.`,
          );
        }
      }
    } else {
      // Handle other connection errors
      // Create a concise error message
      const errorMessage = (error as Error).message || String(error);
      const isNetworkError =
        errorMessage.includes('ENOTFOUND') ||
        errorMessage.includes('ECONNREFUSED');

      let conciseError: string;
      if (isNetworkError) {
        conciseError = `Cannot connect to '${mcpServerName}' - server may be down or URL incorrect`;
      } else {
        conciseError = `Connection failed for '${mcpServerName}': ${errorMessage}`;
      }

      if (process.env['SANDBOX']) {
        conciseError += ` (check sandbox availability)`;
      }

      throw new Error(conciseError);
    }
  }
}

/** Visible for Testing */
export async function createTransport(
  mcpServerName: string,
  mcpServerConfig: MCPServerConfig,
  debugMode: boolean,
): Promise<Transport> {
  if (
    mcpServerConfig.authProviderType === AuthProviderType.GOOGLE_CREDENTIALS
  ) {
    const provider = new GoogleCredentialProvider(mcpServerConfig);
    const transportOptions:
      | StreamableHTTPClientTransportOptions
      | SSEClientTransportOptions = {
      authProvider: provider,
    };
    if (mcpServerConfig.httpUrl) {
      return new StreamableHTTPClientTransport(
        new URL(mcpServerConfig.httpUrl),
        transportOptions,
      );
    } else if (mcpServerConfig.url) {
      return new SSEClientTransport(
        new URL(mcpServerConfig.url),
        transportOptions,
      );
    }
    throw new Error('No URL configured for Google Credentials MCP server');
  }

  // Check if we have OAuth configuration or stored tokens
  let accessToken: string | null = null;
  let hasOAuthConfig = mcpServerConfig.oauth?.enabled;

  if (hasOAuthConfig && mcpServerConfig.oauth) {
    accessToken = await MCPOAuthProvider.getValidToken(
      mcpServerName,
      mcpServerConfig.oauth,
    );

    if (!accessToken) {
      console.error(
        `MCP server '${mcpServerName}' requires OAuth authentication. ` +
          `Please authenticate using the /mcp auth command.`,
      );
      throw new Error(
        `MCP server '${mcpServerName}' requires OAuth authentication. ` +
          `Please authenticate using the /mcp auth command.`,
      );
    }
  } else {
    // Check if we have stored OAuth tokens for this server (from previous authentication)
    const credentials = await MCPOAuthTokenStorage.getToken(mcpServerName);
    if (credentials) {
      accessToken = await MCPOAuthProvider.getValidToken(mcpServerName, {
        // Pass client ID if available
        clientId: credentials.clientId,
      });

      if (accessToken) {
        hasOAuthConfig = true;
        console.log(`Found stored OAuth token for server '${mcpServerName}'`);
      }
    }
  }

  if (mcpServerConfig.httpUrl) {
    const transportOptions: StreamableHTTPClientTransportOptions = {};

    // Set up headers with OAuth token if available
    if (hasOAuthConfig && accessToken) {
      transportOptions.requestInit = {
        headers: {
          ...mcpServerConfig.headers,
          Authorization: `Bearer ${accessToken}`,
        },
      };
    } else if (mcpServerConfig.headers) {
      transportOptions.requestInit = {
        headers: mcpServerConfig.headers,
      };
    }

    return new StreamableHTTPClientTransport(
      new URL(mcpServerConfig.httpUrl),
      transportOptions,
    );
  }

  if (mcpServerConfig.url) {
    const transportOptions: SSEClientTransportOptions = {};

    // Set up headers with OAuth token if available
    if (hasOAuthConfig && accessToken) {
      transportOptions.requestInit = {
        headers: {
          ...mcpServerConfig.headers,
          Authorization: `Bearer ${accessToken}`,
        },
      };
    } else if (mcpServerConfig.headers) {
      transportOptions.requestInit = {
        headers: mcpServerConfig.headers,
      };
    }

    return new SSEClientTransport(
      new URL(mcpServerConfig.url),
      transportOptions,
    );
  }

  if (mcpServerConfig.command) {
    const transport = new StdioClientTransport({
      command: mcpServerConfig.command,
      args: mcpServerConfig.args || [],
      env: {
        ...process.env,
        ...(mcpServerConfig.env || {}),
      } as Record<string, string>,
      cwd: mcpServerConfig.cwd,
      stderr: 'pipe',
    });
    if (debugMode) {
      transport.stderr!.on('data', (data) => {
        const stderrStr = data.toString().trim();
        console.debug(`[DEBUG] [MCP STDERR (${mcpServerName})]: `, stderrStr);
      });
    }
    return transport;
  }

  throw new Error(
    `Invalid configuration: missing httpUrl (for Streamable HTTP), url (for SSE), and command (for stdio).`,
  );
}

/** Visible for testing */
export function isEnabled(
  funcDecl: FunctionDeclaration,
  mcpServerName: string,
  mcpServerConfig: MCPServerConfig,
): boolean {
  if (!funcDecl.name) {
    console.warn(
      `Discovered a function declaration without a name from MCP server '${mcpServerName}'. Skipping.`,
    );
    return false;
  }
  const { includeTools, excludeTools } = mcpServerConfig;

  // excludeTools takes precedence over includeTools
  if (excludeTools && excludeTools.includes(funcDecl.name)) {
    return false;
  }

  return (
    !includeTools ||
    includeTools.some(
      (tool) => tool === funcDecl.name || tool.startsWith(`${funcDecl.name}(`),
    )
  );
}<|MERGE_RESOLUTION|>--- conflicted
+++ resolved
@@ -644,16 +644,9 @@
   cliConfig: Config,
 ): Promise<DiscoveredMCPTool[]> {
   try {
-<<<<<<< HEAD
-    const config: CallableToolConfig = {
-      timeout: mcpServerConfig.timeout ?? MCP_DEFAULT_TIMEOUT_MSEC
-    }
-    const mcpCallableTool = mcpToTool(mcpClient, config);
-=======
     const mcpCallableTool = mcpToTool(mcpClient, {
       timeout: mcpServerConfig.timeout ?? MCP_DEFAULT_TIMEOUT_MSEC,
     });
->>>>>>> 645133d9
     const tool = await mcpCallableTool.tool();
 
     if (!Array.isArray(tool.functionDeclarations)) {
