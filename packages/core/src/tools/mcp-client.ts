/**
 * @license
 * Copyright 2025 Google LLC
 * SPDX-License-Identifier: Apache-2.0
 */

import { Client } from '@modelcontextprotocol/sdk/client/index.js';
import { Transport } from '@modelcontextprotocol/sdk/shared/transport.js';
import { StdioClientTransport } from '@modelcontextprotocol/sdk/client/stdio.js';
import {
  SSEClientTransport,
  SSEClientTransportOptions,
} from '@modelcontextprotocol/sdk/client/sse.js';
import {
  StreamableHTTPClientTransport,
  StreamableHTTPClientTransportOptions,
} from '@modelcontextprotocol/sdk/client/streamableHttp.js';
import {
  Prompt,
  ListPromptsResultSchema,
  GetPromptResult,
  GetPromptResultSchema,
} from '@modelcontextprotocol/sdk/types.js';
import { parse } from 'shell-quote';
import { AuthProviderType, MCPServerConfig } from '../config/config.js';
import { GoogleCredentialProvider } from '../mcp/google-auth-provider.js';
import { DiscoveredMCPTool } from './mcp-tool.js';

import { FunctionDeclaration, mcpToTool } from '@google/genai';
import { ToolRegistry } from './tool-registry.js';
import { PromptRegistry } from '../prompts/prompt-registry.js';
import { MCPOAuthProvider } from '../mcp/oauth-provider.js';
import { OAuthUtils } from '../mcp/oauth-utils.js';
import { MCPOAuthTokenStorage } from '../mcp/oauth-token-storage.js';
import { getErrorMessage } from '../utils/errors.js';

export const MCP_DEFAULT_TIMEOUT_MSEC = 10 * 60 * 1000; // default to 10 minutes

export type DiscoveredMCPPrompt = Prompt & {
  serverName: string;
  invoke: (params: Record<string, unknown>) => Promise<GetPromptResult>;
};

/**
 * Enum representing the connection status of an MCP server
 */
export enum MCPServerStatus {
  /** Server is disconnected or experiencing errors */
  DISCONNECTED = 'disconnected',
  /** Server is in the process of connecting */
  CONNECTING = 'connecting',
  /** Server is connected and ready to use */
  CONNECTED = 'connected',
}

/**
 * Enum representing the overall MCP discovery state
 */
export enum MCPDiscoveryState {
  /** Discovery has not started yet */
  NOT_STARTED = 'not_started',
  /** Discovery is currently in progress */
  IN_PROGRESS = 'in_progress',
  /** Discovery has completed (with or without errors) */
  COMPLETED = 'completed',
}

/**
 * Map to track the status of each MCP server within the core package
 */
const serverStatuses: Map<string, MCPServerStatus> = new Map();

/**
 * Track the overall MCP discovery state
 */
let mcpDiscoveryState: MCPDiscoveryState = MCPDiscoveryState.NOT_STARTED;

/**
 * Map to track which MCP servers have been discovered to require OAuth
 */
export const mcpServerRequiresOAuth: Map<string, boolean> = new Map();

/**
 * Event listeners for MCP server status changes
 */
type StatusChangeListener = (
  serverName: string,
  status: MCPServerStatus,
) => void;
const statusChangeListeners: StatusChangeListener[] = [];

/**
 * Add a listener for MCP server status changes
 */
export function addMCPStatusChangeListener(
  listener: StatusChangeListener,
): void {
  statusChangeListeners.push(listener);
}

/**
 * Remove a listener for MCP server status changes
 */
export function removeMCPStatusChangeListener(
  listener: StatusChangeListener,
): void {
  const index = statusChangeListeners.indexOf(listener);
  if (index !== -1) {
    statusChangeListeners.splice(index, 1);
  }
}

/**
 * Update the status of an MCP server
 */
function updateMCPServerStatus(
  serverName: string,
  status: MCPServerStatus,
): void {
  serverStatuses.set(serverName, status);
  // Notify all listeners
  for (const listener of statusChangeListeners) {
    listener(serverName, status);
  }
}

/**
 * Get the current status of an MCP server
 */
export function getMCPServerStatus(serverName: string): MCPServerStatus {
  return serverStatuses.get(serverName) || MCPServerStatus.DISCONNECTED;
}

/**
 * Get all MCP server statuses
 */
export function getAllMCPServerStatuses(): Map<string, MCPServerStatus> {
  return new Map(serverStatuses);
}

/**
 * Get the current MCP discovery state
 */
export function getMCPDiscoveryState(): MCPDiscoveryState {
  return mcpDiscoveryState;
}

/**
 * Extract WWW-Authenticate header from error message string.
 * This is a more robust approach than regex matching.
 *
 * @param errorString The error message string
 * @returns The www-authenticate header value if found, null otherwise
 */
function extractWWWAuthenticateHeader(errorString: string): string | null {
  // Try multiple patterns to extract the header
  const patterns = [
    /www-authenticate:\s*([^\n\r]+)/i,
    /WWW-Authenticate:\s*([^\n\r]+)/i,
    /"www-authenticate":\s*"([^"]+)"/i,
    /'www-authenticate':\s*'([^']+)'/i,
  ];

  for (const pattern of patterns) {
    const match = errorString.match(pattern);
    if (match) {
      return match[1].trim();
    }
  }

  return null;
}

/**
 * Handle automatic OAuth discovery and authentication for a server.
 *
 * @param mcpServerName The name of the MCP server
 * @param mcpServerConfig The MCP server configuration
 * @param wwwAuthenticate The www-authenticate header value
 * @returns True if OAuth was successfully configured and authenticated, false otherwise
 */
async function handleAutomaticOAuth(
  mcpServerName: string,
  mcpServerConfig: MCPServerConfig,
  wwwAuthenticate: string,
): Promise<boolean> {
  try {
    console.log(`🔐 '${mcpServerName}' requires OAuth authentication`);

    // Always try to parse the resource metadata URI from the www-authenticate header
    let oauthConfig;
    const resourceMetadataUri =
      OAuthUtils.parseWWWAuthenticateHeader(wwwAuthenticate);
    if (resourceMetadataUri) {
      oauthConfig = await OAuthUtils.discoverOAuthConfig(resourceMetadataUri);
    } else if (mcpServerConfig.url) {
      // Fallback: try to discover OAuth config from the base URL for SSE
      const sseUrl = new URL(mcpServerConfig.url);
      const baseUrl = `${sseUrl.protocol}//${sseUrl.host}`;
      oauthConfig = await OAuthUtils.discoverOAuthConfig(baseUrl);
    } else if (mcpServerConfig.httpUrl) {
      // Fallback: try to discover OAuth config from the base URL for HTTP
      const httpUrl = new URL(mcpServerConfig.httpUrl);
      const baseUrl = `${httpUrl.protocol}//${httpUrl.host}`;
      oauthConfig = await OAuthUtils.discoverOAuthConfig(baseUrl);
    }

    if (!oauthConfig) {
      console.error(
        `❌ Could not configure OAuth for '${mcpServerName}' - please authenticate manually with /mcp auth ${mcpServerName}`,
      );
      return false;
    }

    // OAuth configuration discovered - proceed with authentication

    // Create OAuth configuration for authentication
    const oauthAuthConfig = {
      enabled: true,
      authorizationUrl: oauthConfig.authorizationUrl,
      tokenUrl: oauthConfig.tokenUrl,
      scopes: oauthConfig.scopes || [],
    };

    // Perform OAuth authentication
    console.log(
      `Starting OAuth authentication for server '${mcpServerName}'...`,
    );
    await MCPOAuthProvider.authenticate(mcpServerName, oauthAuthConfig);

    console.log(
      `OAuth authentication successful for server '${mcpServerName}'`,
    );
    return true;
  } catch (error) {
    console.error(
      `Failed to handle automatic OAuth for server '${mcpServerName}': ${getErrorMessage(error)}`,
    );
    return false;
  }
}

/**
 * Create a transport with OAuth token for the given server configuration.
 *
 * @param mcpServerName The name of the MCP server
 * @param mcpServerConfig The MCP server configuration
 * @param accessToken The OAuth access token
 * @returns The transport with OAuth token, or null if creation fails
 */
async function createTransportWithOAuth(
  mcpServerName: string,
  mcpServerConfig: MCPServerConfig,
  accessToken: string,
): Promise<StreamableHTTPClientTransport | SSEClientTransport | null> {
  try {
    if (mcpServerConfig.httpUrl) {
      // Create HTTP transport with OAuth token
      const oauthTransportOptions: StreamableHTTPClientTransportOptions = {
        requestInit: {
          headers: {
            ...mcpServerConfig.headers,
            Authorization: `Bearer ${accessToken}`,
          },
        },
      };

      return new StreamableHTTPClientTransport(
        new URL(mcpServerConfig.httpUrl),
        oauthTransportOptions,
      );
    } else if (mcpServerConfig.url) {
      // Create SSE transport with OAuth token in Authorization header
      return new SSEClientTransport(new URL(mcpServerConfig.url), {
        requestInit: {
          headers: {
            ...mcpServerConfig.headers,
            Authorization: `Bearer ${accessToken}`,
          },
        },
      });
    }

    return null;
  } catch (error) {
    console.error(
      `Failed to create OAuth transport for server '${mcpServerName}': ${getErrorMessage(error)}`,
    );
    return null;
  }
}

/**
 * Discovers tools from all configured MCP servers and registers them with the tool registry.
 * It orchestrates the connection and discovery process for each server defined in the
 * configuration, as well as any server specified via a command-line argument.
 *
 * @param mcpServers A record of named MCP server configurations.
 * @param mcpServerCommand An optional command string for a dynamically specified MCP server.
 * @param toolRegistry The central registry where discovered tools will be registered.
 * @returns A promise that resolves when the discovery process has been attempted for all servers.
 */
export async function discoverMcpTools(
  mcpServers: Record<string, MCPServerConfig>,
  mcpServerCommand: string | undefined,
  toolRegistry: ToolRegistry,
  promptRegistry: PromptRegistry,
  debugMode: boolean,
): Promise<void> {
  mcpDiscoveryState = MCPDiscoveryState.IN_PROGRESS;
  try {
    mcpServers = populateMcpServerCommand(mcpServers, mcpServerCommand);

    const discoveryPromises = Object.entries(mcpServers).map(
      ([mcpServerName, mcpServerConfig]) =>
        connectAndDiscover(
          mcpServerName,
          mcpServerConfig,
          toolRegistry,
          promptRegistry,
          debugMode,
        ),
    );
    await Promise.all(discoveryPromises);
  } finally {
    mcpDiscoveryState = MCPDiscoveryState.COMPLETED;
  }
}

/** Visible for Testing */
export function populateMcpServerCommand(
  mcpServers: Record<string, MCPServerConfig>,
  mcpServerCommand: string | undefined,
): Record<string, MCPServerConfig> {
  if (mcpServerCommand) {
    const cmd = mcpServerCommand;
    const args = parse(cmd, process.env) as string[];
    if (args.some((arg) => typeof arg !== 'string')) {
      throw new Error('failed to parse mcpServerCommand: ' + cmd);
    }
    // use generic server name 'mcp'
    mcpServers['mcp'] = {
      command: args[0],
      args: args.slice(1),
    };
  }
  return mcpServers;
}

/**
 * Connects to an MCP server and discovers available tools, registering them with the tool registry.
 * This function handles the complete lifecycle of connecting to a server, discovering tools,
 * and cleaning up resources if no tools are found.
 *
 * @param mcpServerName The name identifier for this MCP server
 * @param mcpServerConfig Configuration object containing connection details
 * @param toolRegistry The registry to register discovered tools with
 * @returns Promise that resolves when discovery is complete
 */
export async function connectAndDiscover(
  mcpServerName: string,
  mcpServerConfig: MCPServerConfig,
  toolRegistry: ToolRegistry,
  promptRegistry: PromptRegistry,
  debugMode: boolean,
): Promise<void> {
  updateMCPServerStatus(mcpServerName, MCPServerStatus.CONNECTING);

  try {
    const mcpClient = await connectToMcpServer(
      mcpServerName,
      mcpServerConfig,
      debugMode,
    );
    try {
      updateMCPServerStatus(mcpServerName, MCPServerStatus.CONNECTED);
      mcpClient.onerror = (error) => {
        console.error(`MCP ERROR (${mcpServerName}):`, error.toString());
        updateMCPServerStatus(mcpServerName, MCPServerStatus.DISCONNECTED);
      };
      await discoverPrompts(mcpServerName, mcpClient, promptRegistry);

      const tools = await discoverTools(
        mcpServerName,
        mcpServerConfig,
        mcpClient,
      );
      for (const tool of tools) {
        toolRegistry.registerTool(tool);
      }
    } catch (error) {
      mcpClient.close();
      throw error;
    }
  } catch (error) {
    console.error(
      `Error connecting to MCP server '${mcpServerName}': ${getErrorMessage(
        error,
      )}`,
    );
    updateMCPServerStatus(mcpServerName, MCPServerStatus.DISCONNECTED);
  }
}

/**
 * Discovers and sanitizes tools from a connected MCP client.
 * It retrieves function declarations from the client, filters out disabled tools,
 * generates valid names for them, and wraps them in `DiscoveredMCPTool` instances.
 *
 * @param mcpServerName The name of the MCP server.
 * @param mcpServerConfig The configuration for the MCP server.
 * @param mcpClient The active MCP client instance.
 * @returns A promise that resolves to an array of discovered and enabled tools.
 * @throws An error if no enabled tools are found or if the server provides invalid function declarations.
 */
export async function discoverTools(
  mcpServerName: string,
  mcpServerConfig: MCPServerConfig,
  mcpClient: Client,
): Promise<DiscoveredMCPTool[]> {
  try {
    const mcpCallableTool = mcpToTool(mcpClient);
    const tool = await mcpCallableTool.tool();

    if (!Array.isArray(tool.functionDeclarations)) {
      throw new Error(`Server did not return valid function declarations.`);
    }

    const discoveredTools: DiscoveredMCPTool[] = [];
    for (const funcDecl of tool.functionDeclarations) {
      try {
        if (!isEnabled(funcDecl, mcpServerName, mcpServerConfig)) {
          continue;
        }

<<<<<<< HEAD
      discoveredTools.push(
        new DiscoveredMCPTool(
          mcpCallableTool,
          mcpServerName,
          funcDecl.name!,
          funcDecl.description ?? '',
          funcDecl.parametersJsonSchema ?? { type: 'object', properties: {} },
          isAllowed(funcDecl, mcpServerName, mcpServerConfig),
          mcpServerConfig.timeout ?? MCP_DEFAULT_TIMEOUT_MSEC,
          mcpServerConfig.trust,
        ),
      );
=======
        discoveredTools.push(
          new DiscoveredMCPTool(
            mcpCallableTool,
            mcpServerName,
            funcDecl.name!,
            funcDecl.description ?? '',
            funcDecl.parametersJsonSchema ?? { type: 'object', properties: {} },
            mcpServerConfig.timeout ?? MCP_DEFAULT_TIMEOUT_MSEC,
            mcpServerConfig.trust,
          ),
        );
      } catch (error) {
        console.error(
          `Error discovering tool: '${
            funcDecl.name
          }' from MCP server '${mcpServerName}': ${(error as Error).message}`,
        );
      }
>>>>>>> c77a22d4
    }
    return discoveredTools;
  } catch (error) {
    throw new Error(`Error discovering tools: ${error}`);
  }
}

/**
 * Discovers and logs prompts from a connected MCP client.
 * It retrieves prompt declarations from the client and logs their names.
 *
 * @param mcpServerName The name of the MCP server.
 * @param mcpClient The active MCP client instance.
 */
export async function discoverPrompts(
  mcpServerName: string,
  mcpClient: Client,
  promptRegistry: PromptRegistry,
): Promise<void> {
  try {
    const response = await mcpClient.request(
      { method: 'prompts/list', params: {} },
      ListPromptsResultSchema,
    );

    for (const prompt of response.prompts) {
      promptRegistry.registerPrompt({
        ...prompt,
        serverName: mcpServerName,
        invoke: (params: Record<string, unknown>) =>
          invokeMcpPrompt(mcpServerName, mcpClient, prompt.name, params),
      });
    }
  } catch (error) {
    // It's okay if this fails, not all servers will have prompts.
    // Don't log an error if the method is not found, which is a common case.
    if (
      error instanceof Error &&
      !error.message?.includes('Method not found')
    ) {
      console.error(
        `Error discovering prompts from ${mcpServerName}: ${getErrorMessage(
          error,
        )}`,
      );
    }
  }
}

/**
 * Invokes a prompt on a connected MCP client.
 *
 * @param mcpServerName The name of the MCP server.
 * @param mcpClient The active MCP client instance.
 * @param promptName The name of the prompt to invoke.
 * @param promptParams The parameters to pass to the prompt.
 * @returns A promise that resolves to the result of the prompt invocation.
 */
export async function invokeMcpPrompt(
  mcpServerName: string,
  mcpClient: Client,
  promptName: string,
  promptParams: Record<string, unknown>,
): Promise<GetPromptResult> {
  try {
    const response = await mcpClient.request(
      {
        method: 'prompts/get',
        params: {
          name: promptName,
          arguments: promptParams,
        },
      },
      GetPromptResultSchema,
    );

    return response;
  } catch (error) {
    if (
      error instanceof Error &&
      !error.message?.includes('Method not found')
    ) {
      console.error(
        `Error invoking prompt '${promptName}' from ${mcpServerName} ${promptParams}: ${getErrorMessage(
          error,
        )}`,
      );
    }
    throw error;
  }
}

/**
 * Creates and connects an MCP client to a server based on the provided configuration.
 * It determines the appropriate transport (Stdio, SSE, or Streamable HTTP) and
 * establishes a connection. It also applies a patch to handle request timeouts.
 *
 * @param mcpServerName The name of the MCP server, used for logging and identification.
 * @param mcpServerConfig The configuration specifying how to connect to the server.
 * @returns A promise that resolves to a connected MCP `Client` instance.
 * @throws An error if the connection fails or the configuration is invalid.
 */
export async function connectToMcpServer(
  mcpServerName: string,
  mcpServerConfig: MCPServerConfig,
  debugMode: boolean,
): Promise<Client> {
  const mcpClient = new Client({
    name: 'gemini-cli-mcp-client',
    version: '0.0.1',
  });

  // patch Client.callTool to use request timeout as genai McpCallTool.callTool does not do it
  // TODO: remove this hack once GenAI SDK does callTool with request options
  if ('callTool' in mcpClient) {
    const origCallTool = mcpClient.callTool.bind(mcpClient);
    mcpClient.callTool = function (params, resultSchema, options) {
      return origCallTool(params, resultSchema, {
        ...options,
        timeout: mcpServerConfig.timeout ?? MCP_DEFAULT_TIMEOUT_MSEC,
      });
    };
  }

  try {
    const transport = await createTransport(
      mcpServerName,
      mcpServerConfig,
      debugMode,
    );
    try {
      await mcpClient.connect(transport, {
        timeout: mcpServerConfig.timeout ?? MCP_DEFAULT_TIMEOUT_MSEC,
      });
      return mcpClient;
    } catch (error) {
      await transport.close();
      throw error;
    }
  } catch (error) {
    // Check if this is a 401 error that might indicate OAuth is required
    const errorString = String(error);
    if (
      errorString.includes('401') &&
      (mcpServerConfig.httpUrl || mcpServerConfig.url)
    ) {
      mcpServerRequiresOAuth.set(mcpServerName, true);
      // Only trigger automatic OAuth discovery for HTTP servers or when OAuth is explicitly configured
      // For SSE servers, we should not trigger new OAuth flows automatically
      const shouldTriggerOAuth =
        mcpServerConfig.httpUrl || mcpServerConfig.oauth?.enabled;

      if (!shouldTriggerOAuth) {
        // For SSE servers without explicit OAuth config, if a token was found but rejected, report it accurately.
        const credentials = await MCPOAuthTokenStorage.getToken(mcpServerName);
        if (credentials) {
          const hasStoredTokens = await MCPOAuthProvider.getValidToken(
            mcpServerName,
            {
              // Pass client ID if available
              clientId: credentials.clientId,
            },
          );
          if (hasStoredTokens) {
            console.log(
              `Stored OAuth token for SSE server '${mcpServerName}' was rejected. ` +
                `Please re-authenticate using: /mcp auth ${mcpServerName}`,
            );
          } else {
            console.log(
              `401 error received for SSE server '${mcpServerName}' without OAuth configuration. ` +
                `Please authenticate using: /mcp auth ${mcpServerName}`,
            );
          }
        }
        throw new Error(
          `401 error received for SSE server '${mcpServerName}' without OAuth configuration. ` +
            `Please authenticate using: /mcp auth ${mcpServerName}`,
        );
      }

      // Try to extract www-authenticate header from the error
      let wwwAuthenticate = extractWWWAuthenticateHeader(errorString);

      // If we didn't get the header from the error string, try to get it from the server
      if (!wwwAuthenticate && mcpServerConfig.url) {
        console.log(
          `No www-authenticate header in error, trying to fetch it from server...`,
        );
        try {
          const response = await fetch(mcpServerConfig.url, {
            method: 'HEAD',
            headers: {
              Accept: 'text/event-stream',
            },
            signal: AbortSignal.timeout(5000),
          });

          if (response.status === 401) {
            wwwAuthenticate = response.headers.get('www-authenticate');
            if (wwwAuthenticate) {
              console.log(
                `Found www-authenticate header from server: ${wwwAuthenticate}`,
              );
            }
          }
        } catch (fetchError) {
          console.debug(
            `Failed to fetch www-authenticate header: ${getErrorMessage(fetchError)}`,
          );
        }
      }

      if (wwwAuthenticate) {
        console.log(
          `Received 401 with www-authenticate header: ${wwwAuthenticate}`,
        );

        // Try automatic OAuth discovery and authentication
        const oauthSuccess = await handleAutomaticOAuth(
          mcpServerName,
          mcpServerConfig,
          wwwAuthenticate,
        );
        if (oauthSuccess) {
          // Retry connection with OAuth token
          console.log(
            `Retrying connection to '${mcpServerName}' with OAuth token...`,
          );

          // Get the valid token - we need to create a proper OAuth config
          // The token should already be available from the authentication process
          const credentials =
            await MCPOAuthTokenStorage.getToken(mcpServerName);
          if (credentials) {
            const accessToken = await MCPOAuthProvider.getValidToken(
              mcpServerName,
              {
                // Pass client ID if available
                clientId: credentials.clientId,
              },
            );

            if (accessToken) {
              // Create transport with OAuth token
              const oauthTransport = await createTransportWithOAuth(
                mcpServerName,
                mcpServerConfig,
                accessToken,
              );
              if (oauthTransport) {
                try {
                  await mcpClient.connect(oauthTransport, {
                    timeout:
                      mcpServerConfig.timeout ?? MCP_DEFAULT_TIMEOUT_MSEC,
                  });
                  // Connection successful with OAuth
                  return mcpClient;
                } catch (retryError) {
                  console.error(
                    `Failed to connect with OAuth token: ${getErrorMessage(
                      retryError,
                    )}`,
                  );
                  throw retryError;
                }
              } else {
                console.error(
                  `Failed to create OAuth transport for server '${mcpServerName}'`,
                );
                throw new Error(
                  `Failed to create OAuth transport for server '${mcpServerName}'`,
                );
              }
            } else {
              console.error(
                `Failed to get OAuth token for server '${mcpServerName}'`,
              );
              throw new Error(
                `Failed to get OAuth token for server '${mcpServerName}'`,
              );
            }
          } else {
            console.error(
              `Failed to get credentials for server '${mcpServerName}' after successful OAuth authentication`,
            );
            throw new Error(
              `Failed to get credentials for server '${mcpServerName}' after successful OAuth authentication`,
            );
          }
        } else {
          console.error(
            `Failed to handle automatic OAuth for server '${mcpServerName}'`,
          );
          throw new Error(
            `Failed to handle automatic OAuth for server '${mcpServerName}'`,
          );
        }
      } else {
        // No www-authenticate header found, but we got a 401
        // Only try OAuth discovery for HTTP servers or when OAuth is explicitly configured
        // For SSE servers, we should not trigger new OAuth flows automatically
        const shouldTryDiscovery =
          mcpServerConfig.httpUrl || mcpServerConfig.oauth?.enabled;

        if (!shouldTryDiscovery) {
          const credentials =
            await MCPOAuthTokenStorage.getToken(mcpServerName);
          if (credentials) {
            const hasStoredTokens = await MCPOAuthProvider.getValidToken(
              mcpServerName,
              {
                // Pass client ID if available
                clientId: credentials.clientId,
              },
            );
            if (hasStoredTokens) {
              console.log(
                `Stored OAuth token for SSE server '${mcpServerName}' was rejected. ` +
                  `Please re-authenticate using: /mcp auth ${mcpServerName}`,
              );
            } else {
              console.log(
                `401 error received for SSE server '${mcpServerName}' without OAuth configuration. ` +
                  `Please authenticate using: /mcp auth ${mcpServerName}`,
              );
            }
          }
          throw new Error(
            `401 error received for SSE server '${mcpServerName}' without OAuth configuration. ` +
              `Please authenticate using: /mcp auth ${mcpServerName}`,
          );
        }

        // For SSE servers, try to discover OAuth configuration from the base URL
        console.log(`🔍 Attempting OAuth discovery for '${mcpServerName}'...`);

        if (mcpServerConfig.url) {
          const sseUrl = new URL(mcpServerConfig.url);
          const baseUrl = `${sseUrl.protocol}//${sseUrl.host}`;

          try {
            // Try to discover OAuth configuration from the base URL
            const oauthConfig = await OAuthUtils.discoverOAuthConfig(baseUrl);
            if (oauthConfig) {
              console.log(
                `Discovered OAuth configuration from base URL for server '${mcpServerName}'`,
              );

              // Create OAuth configuration for authentication
              const oauthAuthConfig = {
                enabled: true,
                authorizationUrl: oauthConfig.authorizationUrl,
                tokenUrl: oauthConfig.tokenUrl,
                scopes: oauthConfig.scopes || [],
              };

              // Perform OAuth authentication
              console.log(
                `Starting OAuth authentication for server '${mcpServerName}'...`,
              );
              await MCPOAuthProvider.authenticate(
                mcpServerName,
                oauthAuthConfig,
              );

              // Retry connection with OAuth token
              const credentials =
                await MCPOAuthTokenStorage.getToken(mcpServerName);
              if (credentials) {
                const accessToken = await MCPOAuthProvider.getValidToken(
                  mcpServerName,
                  {
                    // Pass client ID if available
                    clientId: credentials.clientId,
                  },
                );
                if (accessToken) {
                  // Create transport with OAuth token
                  const oauthTransport = await createTransportWithOAuth(
                    mcpServerName,
                    mcpServerConfig,
                    accessToken,
                  );
                  if (oauthTransport) {
                    try {
                      await mcpClient.connect(oauthTransport, {
                        timeout:
                          mcpServerConfig.timeout ?? MCP_DEFAULT_TIMEOUT_MSEC,
                      });
                      // Connection successful with OAuth
                      return mcpClient;
                    } catch (retryError) {
                      console.error(
                        `Failed to connect with OAuth token: ${getErrorMessage(
                          retryError,
                        )}`,
                      );
                      throw retryError;
                    }
                  } else {
                    console.error(
                      `Failed to create OAuth transport for server '${mcpServerName}'`,
                    );
                    throw new Error(
                      `Failed to create OAuth transport for server '${mcpServerName}'`,
                    );
                  }
                } else {
                  console.error(
                    `Failed to get OAuth token for server '${mcpServerName}'`,
                  );
                  throw new Error(
                    `Failed to get OAuth token for server '${mcpServerName}'`,
                  );
                }
              } else {
                console.error(
                  `Failed to get stored credentials for server '${mcpServerName}'`,
                );
                throw new Error(
                  `Failed to get stored credentials for server '${mcpServerName}'`,
                );
              }
            } else {
              console.error(
                `❌ Could not configure OAuth for '${mcpServerName}' - please authenticate manually with /mcp auth ${mcpServerName}`,
              );
              throw new Error(
                `OAuth configuration failed for '${mcpServerName}'. Please authenticate manually with /mcp auth ${mcpServerName}`,
              );
            }
          } catch (discoveryError) {
            console.error(
              `❌ OAuth discovery failed for '${mcpServerName}' - please authenticate manually with /mcp auth ${mcpServerName}`,
            );
            throw discoveryError;
          }
        } else {
          console.error(
            `❌ '${mcpServerName}' requires authentication but no OAuth configuration found`,
          );
          throw new Error(
            `MCP server '${mcpServerName}' requires authentication. Please configure OAuth or check server settings.`,
          );
        }
      }
    } else {
      // Handle other connection errors
      // Create a concise error message
      const errorMessage = (error as Error).message || String(error);
      const isNetworkError =
        errorMessage.includes('ENOTFOUND') ||
        errorMessage.includes('ECONNREFUSED');

      let conciseError: string;
      if (isNetworkError) {
        conciseError = `Cannot connect to '${mcpServerName}' - server may be down or URL incorrect`;
      } else {
        conciseError = `Connection failed for '${mcpServerName}': ${errorMessage}`;
      }

      if (process.env.SANDBOX) {
        conciseError += ` (check sandbox availability)`;
      }

      throw new Error(conciseError);
    }
  }
}

/** Visible for Testing */
export async function createTransport(
  mcpServerName: string,
  mcpServerConfig: MCPServerConfig,
  debugMode: boolean,
): Promise<Transport> {
  if (
    mcpServerConfig.authProviderType === AuthProviderType.GOOGLE_CREDENTIALS
  ) {
    const provider = new GoogleCredentialProvider(mcpServerConfig);
    const transportOptions:
      | StreamableHTTPClientTransportOptions
      | SSEClientTransportOptions = {
      authProvider: provider,
    };
    if (mcpServerConfig.httpUrl) {
      return new StreamableHTTPClientTransport(
        new URL(mcpServerConfig.httpUrl),
        transportOptions,
      );
    } else if (mcpServerConfig.url) {
      return new SSEClientTransport(
        new URL(mcpServerConfig.url),
        transportOptions,
      );
    }
    throw new Error('No URL configured for Google Credentials MCP server');
  }

  // Check if we have OAuth configuration or stored tokens
  let accessToken: string | null = null;
  let hasOAuthConfig = mcpServerConfig.oauth?.enabled;

  if (hasOAuthConfig && mcpServerConfig.oauth) {
    accessToken = await MCPOAuthProvider.getValidToken(
      mcpServerName,
      mcpServerConfig.oauth,
    );

    if (!accessToken) {
      console.error(
        `MCP server '${mcpServerName}' requires OAuth authentication. ` +
          `Please authenticate using the /mcp auth command.`,
      );
      throw new Error(
        `MCP server '${mcpServerName}' requires OAuth authentication. ` +
          `Please authenticate using the /mcp auth command.`,
      );
    }
  } else {
    // Check if we have stored OAuth tokens for this server (from previous authentication)
    const credentials = await MCPOAuthTokenStorage.getToken(mcpServerName);
    if (credentials) {
      accessToken = await MCPOAuthProvider.getValidToken(mcpServerName, {
        // Pass client ID if available
        clientId: credentials.clientId,
      });

      if (accessToken) {
        hasOAuthConfig = true;
        console.log(`Found stored OAuth token for server '${mcpServerName}'`);
      }
    }
  }

  if (mcpServerConfig.httpUrl) {
    const transportOptions: StreamableHTTPClientTransportOptions = {};

    // Set up headers with OAuth token if available
    if (hasOAuthConfig && accessToken) {
      transportOptions.requestInit = {
        headers: {
          ...mcpServerConfig.headers,
          Authorization: `Bearer ${accessToken}`,
        },
      };
    } else if (mcpServerConfig.headers) {
      transportOptions.requestInit = {
        headers: mcpServerConfig.headers,
      };
    }

    return new StreamableHTTPClientTransport(
      new URL(mcpServerConfig.httpUrl),
      transportOptions,
    );
  }

  if (mcpServerConfig.url) {
    const transportOptions: SSEClientTransportOptions = {};

    // Set up headers with OAuth token if available
    if (hasOAuthConfig && accessToken) {
      transportOptions.requestInit = {
        headers: {
          ...mcpServerConfig.headers,
          Authorization: `Bearer ${accessToken}`,
        },
      };
    } else if (mcpServerConfig.headers) {
      transportOptions.requestInit = {
        headers: mcpServerConfig.headers,
      };
    }

    return new SSEClientTransport(
      new URL(mcpServerConfig.url),
      transportOptions,
    );
  }

  if (mcpServerConfig.command) {
    const transport = new StdioClientTransport({
      command: mcpServerConfig.command,
      args: mcpServerConfig.args || [],
      env: {
        ...process.env,
        ...(mcpServerConfig.env || {}),
      } as Record<string, string>,
      cwd: mcpServerConfig.cwd,
      stderr: 'pipe',
    });
    if (debugMode) {
      transport.stderr!.on('data', (data) => {
        const stderrStr = data.toString().trim();
        console.debug(`[DEBUG] [MCP STDERR (${mcpServerName})]: `, stderrStr);
      });
    }
    return transport;
  }

  throw new Error(
    `Invalid configuration: missing httpUrl (for Streamable HTTP), url (for SSE), and command (for stdio).`,
  );
}

/** Visible for testing */
export function isEnabled(
  funcDecl: FunctionDeclaration,
  mcpServerName: string,
  mcpServerConfig: MCPServerConfig,
): boolean {
  if (!funcDecl.name) {
    console.warn(
      `Discovered a function declaration without a name from MCP server '${mcpServerName}'. Skipping.`,
    );
    return false;
  }
  const { includeTools, excludeTools } = mcpServerConfig;

  // excludeTools takes precedence over includeTools
  if (excludeTools && excludeTools.includes(funcDecl.name)) {
    return false;
  }

  return (
    !includeTools ||
    includeTools.some(
      (tool) => tool === funcDecl.name || tool.startsWith(`${funcDecl.name}(`),
    )
  );
}

export function isAllowed(
  funcDecl: FunctionDeclaration,
  mcpServerName: string,
  mcpServerConfig: MCPServerConfig,
): boolean {
  if (!funcDecl.name) {
    console.warn(
      `Discovered a function declaration without a name from MCP server '${mcpServerName}'. Skipping.`,
    );
    return false;
  }
  
  const { allowTools } = mcpServerConfig;
  if (allowTools) {
    if (Array.isArray(allowTools)) {
      return allowTools.includes(funcDecl.name);
    }
    console.warn(
      `Configuration warning: 'allowTools' for MCP server '${mcpServerName}' is not an array. Skipping allowlist check.`,
    );
  }

  return false;
}<|MERGE_RESOLUTION|>--- conflicted
+++ resolved
@@ -433,20 +433,6 @@
           continue;
         }
 
-<<<<<<< HEAD
-      discoveredTools.push(
-        new DiscoveredMCPTool(
-          mcpCallableTool,
-          mcpServerName,
-          funcDecl.name!,
-          funcDecl.description ?? '',
-          funcDecl.parametersJsonSchema ?? { type: 'object', properties: {} },
-          isAllowed(funcDecl, mcpServerName, mcpServerConfig),
-          mcpServerConfig.timeout ?? MCP_DEFAULT_TIMEOUT_MSEC,
-          mcpServerConfig.trust,
-        ),
-      );
-=======
         discoveredTools.push(
           new DiscoveredMCPTool(
             mcpCallableTool,
@@ -454,6 +440,7 @@
             funcDecl.name!,
             funcDecl.description ?? '',
             funcDecl.parametersJsonSchema ?? { type: 'object', properties: {} },
+            isAllowed(funcDecl, mcpServerName, mcpServerConfig),
             mcpServerConfig.timeout ?? MCP_DEFAULT_TIMEOUT_MSEC,
             mcpServerConfig.trust,
           ),
@@ -465,7 +452,6 @@
           }' from MCP server '${mcpServerName}': ${(error as Error).message}`,
         );
       }
->>>>>>> c77a22d4
     }
     return discoveredTools;
   } catch (error) {
