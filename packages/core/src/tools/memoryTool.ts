--- conflicted
+++ resolved
@@ -4,13 +4,6 @@
  * SPDX-License-Identifier: Apache-2.0
  */
 
-<<<<<<< HEAD
-import { BaseTool, Icon, ToolResult } from './tools.js';
-import { FunctionDeclaration, Type } from '@google/genai';
-import * as fs from 'node:fs/promises';
-import * as path from 'node:path';
-import { homedir } from 'node:os';
-=======
 import {
   BaseDeclarativeTool,
   BaseToolInvocation,
@@ -20,15 +13,14 @@
   ToolResult,
 } from './tools.js';
 import { FunctionDeclaration } from '@google/genai';
-import * as fs from 'fs/promises';
-import * as path from 'path';
+import * as fs from 'node:fs/promises';
+import * as path from 'node:path';
 import { Storage } from '../config/storage.js';
 import * as Diff from 'diff';
 import { DEFAULT_DIFF_OPTIONS } from './diffOptions.js';
 import { tildeifyPath } from '../utils/paths.js';
 import { ModifiableDeclarativeTool, ModifyContext } from './modifiable-tool.js';
 import { ToolErrorType } from './tool-error.js';
->>>>>>> 4c1c6d2b
 
 const memoryToolSchemaData: FunctionDeclaration = {
   name: 'save_memory',
