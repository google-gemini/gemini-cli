--- conflicted
+++ resolved
@@ -112,28 +112,6 @@
   return '\n\n';
 }
 
-<<<<<<< HEAD
-export class MemoryTool
-  extends BaseTool<SaveMemoryParams, ToolResult>
-  implements ModifiableDeclarativeTool<SaveMemoryParams>
-{
-  private static readonly allowlist: Set<string> = new Set();
-
-  static readonly Name: string = memoryToolSchemaData.name!;
-  constructor() {
-    super(
-      MemoryTool.Name,
-      'Save Memory',
-      memoryToolDescription,
-      Icon.LightBulb,
-      memoryToolSchemaData.parametersJsonSchema as Record<string, unknown>,
-    );
-  }
-
-  override getDescription(_params: SaveMemoryParams): string {
-    const memoryFilePath = getGlobalMemoryFilePath();
-    return `in ${tildeifyPath(memoryFilePath)}`;
-=======
 /**
  * Reads the current content of the memory file
  */
@@ -144,7 +122,6 @@
     const error = err as Error & { code?: string };
     if (!(error instanceof Error) || error.code !== 'ENOENT') throw err;
     return '';
->>>>>>> 8fae227e
   }
 }
 
@@ -203,12 +180,7 @@
     return `in ${tildeifyPath(memoryFilePath)}`;
   }
 
-<<<<<<< HEAD
-  override async shouldConfirmExecute(
-    params: SaveMemoryParams,
-=======
   async shouldConfirmExecute(
->>>>>>> 8fae227e
     _abortSignal: AbortSignal,
   ): Promise<ToolEditConfirmationDetails | false> {
     const memoryFilePath = getGlobalMemoryFilePath();
