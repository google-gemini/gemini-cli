/**
 * @license
 * Copyright 2025 Google LLC
 * SPDX-License-Identifier: Apache-2.0
 */

import { BaseTool, ToolResult } from './tools.js';
<<<<<<< HEAD
import * as fs from 'node:fs/promises';
import * as path from 'node:path';
import { homedir } from 'node:os';
=======
import { FunctionDeclaration, Type } from '@google/genai';
import * as fs from 'fs/promises';
import * as path from 'path';
import { homedir } from 'os';
>>>>>>> 4dab31f1

const memoryToolSchemaData: FunctionDeclaration = {
  name: 'save_memory',
  description:
    'Saves a specific piece of information or fact to your long-term memory. Use this when the user explicitly asks you to remember something, or when they state a clear, concise fact that seems important to retain for future interactions.',
  parameters: {
    type: Type.OBJECT,
    properties: {
      fact: {
        type: Type.STRING,
        description:
          'The specific fact or piece of information to remember. Should be a clear, self-contained statement.',
      },
    },
    required: ['fact'],
  },
};

const memoryToolDescription = `
Saves a specific piece of information or fact to your long-term memory.

Use this tool:

- When the user explicitly asks you to remember something (e.g., "Remember that I like pineapple on pizza", "Please save this: my cat's name is Whiskers").
- When the user states a clear, concise fact about themselves, their preferences, or their environment that seems important for you to retain for future interactions to provide a more personalized and effective assistance.

Do NOT use this tool:

- To remember conversational context that is only relevant for the current session.
- To save long, complex, or rambling pieces of text. The fact should be relatively short and to the point.
- If you are unsure whether the information is a fact worth remembering long-term. If in doubt, you can ask the user, "Should I remember that for you?"

## Parameters

- \`fact\` (string, required): The specific fact or piece of information to remember. This should be a clear, self-contained statement. For example, if the user says "My favorite color is blue", the fact would be "My favorite color is blue".
`;

export const GEMINI_CONFIG_DIR = '.gemini';
export const DEFAULT_CONTEXT_FILENAME = 'GEMINI.md';
export const MEMORY_SECTION_HEADER = '## Gemini Added Memories';

// This variable will hold the currently configured filename for GEMINI.md context files.
// It defaults to DEFAULT_CONTEXT_FILENAME but can be overridden by setGeminiMdFilename.
let currentGeminiMdFilename: string | string[] = DEFAULT_CONTEXT_FILENAME;

export function setGeminiMdFilename(newFilename: string | string[]): void {
  if (Array.isArray(newFilename)) {
    if (newFilename.length > 0) {
      currentGeminiMdFilename = newFilename.map((name) => name.trim());
    }
  } else if (newFilename && newFilename.trim() !== '') {
    currentGeminiMdFilename = newFilename.trim();
  }
}

export function getCurrentGeminiMdFilename(): string {
  if (Array.isArray(currentGeminiMdFilename)) {
    return currentGeminiMdFilename[0];
  }
  return currentGeminiMdFilename;
}

export function getAllGeminiMdFilenames(): string[] {
  if (Array.isArray(currentGeminiMdFilename)) {
    return currentGeminiMdFilename;
  }
  return [currentGeminiMdFilename];
}

interface SaveMemoryParams {
  fact: string;
}

function getGlobalMemoryFilePath(): string {
  return path.join(homedir(), GEMINI_CONFIG_DIR, getCurrentGeminiMdFilename());
}

/**
 * Ensures proper newline separation before appending content.
 */
function ensureNewlineSeparation(currentContent: string): string {
  if (currentContent.length === 0) return '';
  if (currentContent.endsWith('\n\n') || currentContent.endsWith('\r\n\r\n'))
    return '';
  if (currentContent.endsWith('\n') || currentContent.endsWith('\r\n'))
    return '\n';
  return '\n\n';
}

export class MemoryTool extends BaseTool<SaveMemoryParams, ToolResult> {
  static readonly Name: string = memoryToolSchemaData.name!;
  constructor() {
    super(
      MemoryTool.Name,
      'Save Memory',
      memoryToolDescription,
      memoryToolSchemaData.parameters as Record<string, unknown>,
    );
  }

  static async performAddMemoryEntry(
    text: string,
    memoryFilePath: string,
    fsAdapter: {
      readFile: (path: string, encoding: 'utf-8') => Promise<string>;
      writeFile: (
        path: string,
        data: string,
        encoding: 'utf-8',
      ) => Promise<void>;
      mkdir: (
        path: string,
        options: { recursive: boolean },
      ) => Promise<string | undefined>;
    },
  ): Promise<void> {
    let processedText = text.trim();
    // Remove leading hyphens and spaces that might be misinterpreted as markdown list items
    processedText = processedText.replace(/^(-+\s*)+/, '').trim();
    const newMemoryItem = `- ${processedText}`;

    try {
      await fsAdapter.mkdir(path.dirname(memoryFilePath), { recursive: true });
      let content = '';
      try {
        content = await fsAdapter.readFile(memoryFilePath, 'utf-8');
      } catch (_e) {
        // File doesn't exist, will be created with header and item.
      }

      const headerIndex = content.indexOf(MEMORY_SECTION_HEADER);

      if (headerIndex === -1) {
        // Header not found, append header and then the entry
        const separator = ensureNewlineSeparation(content);
        content += `${separator}${MEMORY_SECTION_HEADER}\n${newMemoryItem}\n`;
      } else {
        // Header found, find where to insert the new memory entry
        const startOfSectionContent =
          headerIndex + MEMORY_SECTION_HEADER.length;
        let endOfSectionIndex = content.indexOf('\n## ', startOfSectionContent);
        if (endOfSectionIndex === -1) {
          endOfSectionIndex = content.length; // End of file
        }

        const beforeSectionMarker = content
          .substring(0, startOfSectionContent)
          .trimEnd();
        let sectionContent = content
          .substring(startOfSectionContent, endOfSectionIndex)
          .trimEnd();
        const afterSectionMarker = content.substring(endOfSectionIndex);

        sectionContent += `\n${newMemoryItem}`;
        content =
          `${beforeSectionMarker}\n${sectionContent.trimStart()}\n${afterSectionMarker}`.trimEnd() +
          '\n';
      }
      await fsAdapter.writeFile(memoryFilePath, content, 'utf-8');
    } catch (error) {
      console.error(
        `[MemoryTool] Error adding memory entry to ${memoryFilePath}:`,
        error,
      );
      throw new Error(
        `[MemoryTool] Failed to add memory entry: ${error instanceof Error ? error.message : String(error)}`,
      );
    }
  }

  async execute(
    params: SaveMemoryParams,
    _signal: AbortSignal,
  ): Promise<ToolResult> {
    const { fact } = params;

    if (!fact || typeof fact !== 'string' || fact.trim() === '') {
      const errorMessage = 'Parameter "fact" must be a non-empty string.';
      return {
        llmContent: JSON.stringify({ success: false, error: errorMessage }),
        returnDisplay: `Error: ${errorMessage}`,
      };
    }

    try {
      // Use the static method with actual fs promises
      await MemoryTool.performAddMemoryEntry(fact, getGlobalMemoryFilePath(), {
        readFile: fs.readFile,
        writeFile: fs.writeFile,
        mkdir: fs.mkdir,
      });
      const successMessage = `Okay, I've remembered that: "${fact}"`;
      return {
        llmContent: JSON.stringify({ success: true, message: successMessage }),
        returnDisplay: successMessage,
      };
    } catch (error) {
      const errorMessage =
        error instanceof Error ? error.message : String(error);
      console.error(
        `[MemoryTool] Error executing save_memory for fact "${fact}": ${errorMessage}`,
      );
      return {
        llmContent: JSON.stringify({
          success: false,
          error: `Failed to save memory. Detail: ${errorMessage}`,
        }),
        returnDisplay: `Error saving memory: ${errorMessage}`,
      };
    }
  }
}<|MERGE_RESOLUTION|>--- conflicted
+++ resolved
@@ -5,16 +5,10 @@
  */
 
 import { BaseTool, ToolResult } from './tools.js';
-<<<<<<< HEAD
+import { FunctionDeclaration, Type } from '@google/genai';
 import * as fs from 'node:fs/promises';
 import * as path from 'node:path';
 import { homedir } from 'node:os';
-=======
-import { FunctionDeclaration, Type } from '@google/genai';
-import * as fs from 'fs/promises';
-import * as path from 'path';
-import { homedir } from 'os';
->>>>>>> 4dab31f1
 
 const memoryToolSchemaData: FunctionDeclaration = {
   name: 'save_memory',
