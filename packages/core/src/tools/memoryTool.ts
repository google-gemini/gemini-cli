/**
 * @license
 * Copyright 2025 Google LLC
 * SPDX-License-Identifier: Apache-2.0
 */

import type { ToolEditConfirmationDetails, ToolResult } from './tools.js';
import {
  BaseDeclarativeTool,
  BaseToolInvocation,
  Kind,
  ToolConfirmationOutcome,
} from './tools.js';
import type { FunctionDeclaration } from '@google/genai';
import * as fs from 'node:fs/promises';
import * as path from 'node:path';
import { Storage } from '../config/storage.js';
import * as Diff from 'diff';
import { DEFAULT_DIFF_OPTIONS } from './diffOptions.js';
import { tildeifyPath } from '../utils/paths.js';
import type {
  ModifiableDeclarativeTool,
  ModifyContext,
} from './modifiable-tool.js';
import { ToolErrorType } from './tool-error.js';

const memoryToolSchemaData: FunctionDeclaration = {
  name: 'save_memory',
  description:
    'Saves a specific piece of information or fact to your long-term memory. Use this when the user explicitly asks you to remember something, or when they state a clear, concise fact that seems important to retain for future interactions.',
  parametersJsonSchema: {
    type: 'object',
    properties: {
      fact: {
        type: 'string',
        description:
          'The specific fact or piece of information to remember. Should be a clear, self-contained statement.',
      },
    },
    required: ['fact'],
  },
};

const memoryToolDescription = `
Saves a specific piece of information or fact to your long-term memory.

Use this tool:

- When the user explicitly asks you to remember something (e.g., "Remember that I like pineapple on pizza", "Please save this: my cat's name is Whiskers").
- When the user states a clear, concise fact about themselves, their preferences, or their environment that seems important for you to retain for future interactions to provide a more personalized and effective assistance.

Do NOT use this tool:

- To remember conversational context that is only relevant for the current session.
- To save long, complex, or rambling pieces of text. The fact should be relatively short and to the point.
- If you are unsure whether the information is a fact worth remembering long-term. If in doubt, you can ask the user, "Should I remember that for you?"

## Parameters

- \`fact\` (string, required): The specific fact or piece of information to remember. This should be a clear, self-contained statement. For example, if the user says "My favorite color is blue", the fact would be "My favorite color is blue".
`;

<<<<<<< HEAD
export const GEMINI_CONFIG_DIR = '.auditaria';
=======
>>>>>>> 518caae6
export const DEFAULT_CONTEXT_FILENAME = 'GEMINI.md';
export const MEMORY_SECTION_HEADER = '## Gemini Added Memories';

// This variable will hold the currently configured filename for GEMINI.md context files.
// It defaults to DEFAULT_CONTEXT_FILENAME but can be overridden by setGeminiMdFilename.
let currentGeminiMdFilename: string | string[] = DEFAULT_CONTEXT_FILENAME;

export function setGeminiMdFilename(newFilename: string | string[]): void {
  if (Array.isArray(newFilename)) {
    if (newFilename.length > 0) {
      currentGeminiMdFilename = newFilename.map((name) => name.trim());
    }
  } else if (newFilename && newFilename.trim() !== '') {
    currentGeminiMdFilename = newFilename.trim();
  }
}

export function getCurrentGeminiMdFilename(): string {
  if (Array.isArray(currentGeminiMdFilename)) {
    return currentGeminiMdFilename[0];
  }
  return currentGeminiMdFilename;
}

export function getAllGeminiMdFilenames(): string[] {
  if (Array.isArray(currentGeminiMdFilename)) {
    return currentGeminiMdFilename;
  }
  return [currentGeminiMdFilename];
}

interface SaveMemoryParams {
  fact: string;
  modified_by_user?: boolean;
  modified_content?: string;
}

export function getGlobalMemoryFilePath(): string {
  return path.join(Storage.getGlobalGeminiDir(), getCurrentGeminiMdFilename());
}

/**
 * Ensures proper newline separation before appending content.
 */
function ensureNewlineSeparation(currentContent: string): string {
  if (currentContent.length === 0) return '';
  if (currentContent.endsWith('\n\n') || currentContent.endsWith('\r\n\r\n'))
    return '';
  if (currentContent.endsWith('\n') || currentContent.endsWith('\r\n'))
    return '\n';
  return '\n\n';
}

/**
 * Reads the current content of the memory file
 */
async function readMemoryFileContent(): Promise<string> {
  try {
    return await fs.readFile(getGlobalMemoryFilePath(), 'utf-8');
  } catch (err) {
    const error = err as Error & { code?: string };
    if (!(error instanceof Error) || error.code !== 'ENOENT') throw err;
    return '';
  }
}

/**
 * Computes the new content that would result from adding a memory entry
 */
function computeNewContent(currentContent: string, fact: string): string {
  let processedText = fact.trim();
  processedText = processedText.replace(/^(-+\s*)+/, '').trim();
  const newMemoryItem = `- ${processedText}`;

  const headerIndex = currentContent.indexOf(MEMORY_SECTION_HEADER);

  if (headerIndex === -1) {
    // Header not found, append header and then the entry
    const separator = ensureNewlineSeparation(currentContent);
    return (
      currentContent +
      `${separator}${MEMORY_SECTION_HEADER}\n${newMemoryItem}\n`
    );
  } else {
    // Header found, find where to insert the new memory entry
    const startOfSectionContent = headerIndex + MEMORY_SECTION_HEADER.length;
    let endOfSectionIndex = currentContent.indexOf(
      '\n## ',
      startOfSectionContent,
    );
    if (endOfSectionIndex === -1) {
      endOfSectionIndex = currentContent.length; // End of file
    }

    const beforeSectionMarker = currentContent
      .substring(0, startOfSectionContent)
      .trimEnd();
    let sectionContent = currentContent
      .substring(startOfSectionContent, endOfSectionIndex)
      .trimEnd();
    const afterSectionMarker = currentContent.substring(endOfSectionIndex);

    sectionContent += `\n${newMemoryItem}`;
    return (
      `${beforeSectionMarker}\n${sectionContent.trimStart()}\n${afterSectionMarker}`.trimEnd() +
      '\n'
    );
  }
}

class MemoryToolInvocation extends BaseToolInvocation<
  SaveMemoryParams,
  ToolResult
> {
  private static readonly allowlist: Set<string> = new Set();

  getDescription(): string {
    const memoryFilePath = getGlobalMemoryFilePath();
    return `in ${tildeifyPath(memoryFilePath)}`;
  }

  override async shouldConfirmExecute(
    _abortSignal: AbortSignal,
  ): Promise<ToolEditConfirmationDetails | false> {
    const memoryFilePath = getGlobalMemoryFilePath();
    const allowlistKey = memoryFilePath;

    if (MemoryToolInvocation.allowlist.has(allowlistKey)) {
      return false;
    }

    const currentContent = await readMemoryFileContent();
    const newContent = computeNewContent(currentContent, this.params.fact);

    const fileName = path.basename(memoryFilePath);
    const fileDiff = Diff.createPatch(
      fileName,
      currentContent,
      newContent,
      'Current',
      'Proposed',
      DEFAULT_DIFF_OPTIONS,
    );

    const confirmationDetails: ToolEditConfirmationDetails = {
      type: 'edit',
      title: `Confirm Memory Save: ${tildeifyPath(memoryFilePath)}`,
      fileName: memoryFilePath,
      filePath: memoryFilePath,
      fileDiff,
      originalContent: currentContent,
      newContent,
      onConfirm: async (outcome: ToolConfirmationOutcome) => {
        if (outcome === ToolConfirmationOutcome.ProceedAlways) {
          MemoryToolInvocation.allowlist.add(allowlistKey);
        }
      },
    };
    return confirmationDetails;
  }

  async execute(_signal: AbortSignal): Promise<ToolResult> {
    const { fact, modified_by_user, modified_content } = this.params;

    try {
      if (modified_by_user && modified_content !== undefined) {
        // User modified the content in external editor, write it directly
        await fs.mkdir(path.dirname(getGlobalMemoryFilePath()), {
          recursive: true,
        });
        await fs.writeFile(
          getGlobalMemoryFilePath(),
          modified_content,
          'utf-8',
        );
        const successMessage = `Okay, I've updated the memory file with your modifications.`;
        return {
          llmContent: JSON.stringify({
            success: true,
            message: successMessage,
          }),
          returnDisplay: successMessage,
        };
      } else {
        // Use the normal memory entry logic
        await MemoryTool.performAddMemoryEntry(
          fact,
          getGlobalMemoryFilePath(),
          {
            readFile: fs.readFile,
            writeFile: fs.writeFile,
            mkdir: fs.mkdir,
          },
        );
        const successMessage = `Okay, I've remembered that: "${fact}"`;
        return {
          llmContent: JSON.stringify({
            success: true,
            message: successMessage,
          }),
          returnDisplay: successMessage,
        };
      }
    } catch (error) {
      const errorMessage =
        error instanceof Error ? error.message : String(error);
      console.error(
        `[MemoryTool] Error executing save_memory for fact "${fact}": ${errorMessage}`,
      );
      return {
        llmContent: JSON.stringify({
          success: false,
          error: `Failed to save memory. Detail: ${errorMessage}`,
        }),
        returnDisplay: `Error saving memory: ${errorMessage}`,
        error: {
          message: errorMessage,
          type: ToolErrorType.MEMORY_TOOL_EXECUTION_ERROR,
        },
      };
    }
  }
}

export class MemoryTool
  extends BaseDeclarativeTool<SaveMemoryParams, ToolResult>
  implements ModifiableDeclarativeTool<SaveMemoryParams>
{
  static readonly Name: string = memoryToolSchemaData.name!;
  constructor() {
    super(
      MemoryTool.Name,
      'Save Memory',
      memoryToolDescription,
      Kind.Think,
      memoryToolSchemaData.parametersJsonSchema as Record<string, unknown>,
    );
  }

  protected override validateToolParamValues(
    params: SaveMemoryParams,
  ): string | null {
    if (params.fact.trim() === '') {
      return 'Parameter "fact" must be a non-empty string.';
    }

    return null;
  }

  protected createInvocation(params: SaveMemoryParams) {
    return new MemoryToolInvocation(params);
  }

  static async performAddMemoryEntry(
    text: string,
    memoryFilePath: string,
    fsAdapter: {
      readFile: (path: string, encoding: 'utf-8') => Promise<string>;
      writeFile: (
        path: string,
        data: string,
        encoding: 'utf-8',
      ) => Promise<void>;
      mkdir: (
        path: string,
        options: { recursive: boolean },
      ) => Promise<string | undefined>;
    },
  ): Promise<void> {
    try {
      await fsAdapter.mkdir(path.dirname(memoryFilePath), { recursive: true });
      let currentContent = '';
      try {
        currentContent = await fsAdapter.readFile(memoryFilePath, 'utf-8');
      } catch (_e) {
        // File doesn't exist, which is fine. currentContent will be empty.
      }

      const newContent = computeNewContent(currentContent, text);

      await fsAdapter.writeFile(memoryFilePath, newContent, 'utf-8');
    } catch (error) {
      console.error(
        `[MemoryTool] Error adding memory entry to ${memoryFilePath}:`,
        error,
      );
      throw new Error(
        `[MemoryTool] Failed to add memory entry: ${error instanceof Error ? error.message : String(error)}`,
      );
    }
  }

  getModifyContext(_abortSignal: AbortSignal): ModifyContext<SaveMemoryParams> {
    return {
      getFilePath: (_params: SaveMemoryParams) => getGlobalMemoryFilePath(),
      getCurrentContent: async (_params: SaveMemoryParams): Promise<string> =>
        readMemoryFileContent(),
      getProposedContent: async (params: SaveMemoryParams): Promise<string> => {
        const currentContent = await readMemoryFileContent();
        return computeNewContent(currentContent, params.fact);
      },
      createUpdatedParams: (
        _oldContent: string,
        modifiedProposedContent: string,
        originalParams: SaveMemoryParams,
      ): SaveMemoryParams => ({
        ...originalParams,
        modified_by_user: true,
        modified_content: modifiedProposedContent,
      }),
    };
  }
}<|MERGE_RESOLUTION|>--- conflicted
+++ resolved
@@ -60,10 +60,6 @@
 - \`fact\` (string, required): The specific fact or piece of information to remember. This should be a clear, self-contained statement. For example, if the user says "My favorite color is blue", the fact would be "My favorite color is blue".
 `;
 
-<<<<<<< HEAD
-export const GEMINI_CONFIG_DIR = '.auditaria';
-=======
->>>>>>> 518caae6
 export const DEFAULT_CONTEXT_FILENAME = 'GEMINI.md';
 export const MEMORY_SECTION_HEADER = '## Gemini Added Memories';
 
