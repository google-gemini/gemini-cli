/**
 * @license
 * Copyright 2025 Google LLC
 * SPDX-License-Identifier: Apache-2.0
 */

import type { ToolEditConfirmationDetails, ToolResult } from './tools.js';
import {
  BaseDeclarativeTool,
  BaseToolInvocation,
  Kind,
  ToolConfirmationOutcome,
} from './tools.js';
<<<<<<< HEAD
import type { FunctionDeclaration } from '@google/genai';
import * as fs from 'fs/promises';
import * as path from 'path';
=======
import { FunctionDeclaration } from '@google/genai';
import * as fs from 'node:fs/promises';
import * as path from 'node:path';
>>>>>>> ee4feea0
import { Storage } from '../config/storage.js';
import * as Diff from 'diff';
import { DEFAULT_DIFF_OPTIONS } from './diffOptions.js';
import { tildeifyPath } from '../utils/paths.js';
import type {
  ModifiableDeclarativeTool,
  ModifyContext,
} from './modifiable-tool.js';
import { ToolErrorType } from './tool-error.js';

const memoryToolSchemaData: FunctionDeclaration = {
  name: 'save_memory',
  description:
    'Saves a specific piece of information or fact to your long-term memory. Use this when the user explicitly asks you to remember something, or when they state a clear, concise fact that seems important to retain for future interactions.',
  parametersJsonSchema: {
    type: 'object',
    properties: {
      fact: {
        type: 'string',
        description:
          'The specific fact or piece of information to remember. Should be a clear, self-contained statement.',
      },
    },
    required: ['fact'],
  },
};

const memoryToolDescription = `
Saves a specific piece of information or fact to your long-term memory.

Use this tool:

- When the user explicitly asks you to remember something (e.g., "Remember that I like pineapple on pizza", "Please save this: my cat's name is Whiskers").
- When the user states a clear, concise fact about themselves, their preferences, or their environment that seems important for you to retain for future interactions to provide a more personalized and effective assistance.

Do NOT use this tool:

- To remember conversational context that is only relevant for the current session.
- To save long, complex, or rambling pieces of text. The fact should be relatively short and to the point.
- If you are unsure whether the information is a fact worth remembering long-term. If in doubt, you can ask the user, "Should I remember that for you?"

## Parameters

- \`fact\` (string, required): The specific fact or piece of information to remember. This should be a clear, self-contained statement. For example, if the user says "My favorite color is blue", the fact would be "My favorite color is blue".
`;

export const GEMINI_CONFIG_DIR = '.gemini';
export const DEFAULT_CONTEXT_FILENAME = 'GEMINI.md';
export const MEMORY_SECTION_HEADER = '## Gemini Added Memories';

// This variable will hold the currently configured filename for GEMINI.md context files.
// It defaults to DEFAULT_CONTEXT_FILENAME but can be overridden by setGeminiMdFilename.
let currentGeminiMdFilename: string | string[] = DEFAULT_CONTEXT_FILENAME;

export function setGeminiMdFilename(newFilename: string | string[]): void {
  if (Array.isArray(newFilename)) {
    if (newFilename.length > 0) {
      currentGeminiMdFilename = newFilename.map((name) => name.trim());
    }
  } else if (newFilename && newFilename.trim() !== '') {
    currentGeminiMdFilename = newFilename.trim();
  }
}

export function getCurrentGeminiMdFilename(): string {
  if (Array.isArray(currentGeminiMdFilename)) {
    return currentGeminiMdFilename[0];
  }
  return currentGeminiMdFilename;
}

export function getAllGeminiMdFilenames(): string[] {
  if (Array.isArray(currentGeminiMdFilename)) {
    return currentGeminiMdFilename;
  }
  return [currentGeminiMdFilename];
}

interface SaveMemoryParams {
  fact: string;
  modified_by_user?: boolean;
  modified_content?: string;
}

function getGlobalMemoryFilePath(): string {
  return path.join(Storage.getGlobalGeminiDir(), getCurrentGeminiMdFilename());
}

/**
 * Ensures proper newline separation before appending content.
 */
function ensureNewlineSeparation(currentContent: string): string {
  if (currentContent.length === 0) return '';
  if (currentContent.endsWith('\n\n') || currentContent.endsWith('\r\n\r\n'))
    return '';
  if (currentContent.endsWith('\n') || currentContent.endsWith('\r\n'))
    return '\n';
  return '\n\n';
}

/**
 * Reads the current content of the memory file
 */
async function readMemoryFileContent(): Promise<string> {
  try {
    return await fs.readFile(getGlobalMemoryFilePath(), 'utf-8');
  } catch (err) {
    const error = err as Error & { code?: string };
    if (!(error instanceof Error) || error.code !== 'ENOENT') throw err;
    return '';
  }
}

/**
 * Computes the new content that would result from adding a memory entry
 */
function computeNewContent(currentContent: string, fact: string): string {
  let processedText = fact.trim();
  processedText = processedText.replace(/^(-+\s*)+/, '').trim();
  const newMemoryItem = `- ${processedText}`;

  const headerIndex = currentContent.indexOf(MEMORY_SECTION_HEADER);

  if (headerIndex === -1) {
    // Header not found, append header and then the entry
    const separator = ensureNewlineSeparation(currentContent);
    return (
      currentContent +
      `${separator}${MEMORY_SECTION_HEADER}\n${newMemoryItem}\n`
    );
  } else {
    // Header found, find where to insert the new memory entry
    const startOfSectionContent = headerIndex + MEMORY_SECTION_HEADER.length;
    let endOfSectionIndex = currentContent.indexOf(
      '\n## ',
      startOfSectionContent,
    );
    if (endOfSectionIndex === -1) {
      endOfSectionIndex = currentContent.length; // End of file
    }

    const beforeSectionMarker = currentContent
      .substring(0, startOfSectionContent)
      .trimEnd();
    let sectionContent = currentContent
      .substring(startOfSectionContent, endOfSectionIndex)
      .trimEnd();
    const afterSectionMarker = currentContent.substring(endOfSectionIndex);

    sectionContent += `\n${newMemoryItem}`;
    return (
      `${beforeSectionMarker}\n${sectionContent.trimStart()}\n${afterSectionMarker}`.trimEnd() +
      '\n'
    );
  }
}

class MemoryToolInvocation extends BaseToolInvocation<
  SaveMemoryParams,
  ToolResult
> {
  private static readonly allowlist: Set<string> = new Set();

  getDescription(): string {
    const memoryFilePath = getGlobalMemoryFilePath();
    return `in ${tildeifyPath(memoryFilePath)}`;
  }

  override async shouldConfirmExecute(
    _abortSignal: AbortSignal,
  ): Promise<ToolEditConfirmationDetails | false> {
    const memoryFilePath = getGlobalMemoryFilePath();
    const allowlistKey = memoryFilePath;

    if (MemoryToolInvocation.allowlist.has(allowlistKey)) {
      return false;
    }

    const currentContent = await readMemoryFileContent();
    const newContent = computeNewContent(currentContent, this.params.fact);

    const fileName = path.basename(memoryFilePath);
    const fileDiff = Diff.createPatch(
      fileName,
      currentContent,
      newContent,
      'Current',
      'Proposed',
      DEFAULT_DIFF_OPTIONS,
    );

    const confirmationDetails: ToolEditConfirmationDetails = {
      type: 'edit',
      title: `Confirm Memory Save: ${tildeifyPath(memoryFilePath)}`,
      fileName: memoryFilePath,
      filePath: memoryFilePath,
      fileDiff,
      originalContent: currentContent,
      newContent,
      onConfirm: async (outcome: ToolConfirmationOutcome) => {
        if (outcome === ToolConfirmationOutcome.ProceedAlways) {
          MemoryToolInvocation.allowlist.add(allowlistKey);
        }
      },
    };
    return confirmationDetails;
  }

  async execute(_signal: AbortSignal): Promise<ToolResult> {
    const { fact, modified_by_user, modified_content } = this.params;

    try {
      if (modified_by_user && modified_content !== undefined) {
        // User modified the content in external editor, write it directly
        await fs.mkdir(path.dirname(getGlobalMemoryFilePath()), {
          recursive: true,
        });
        await fs.writeFile(
          getGlobalMemoryFilePath(),
          modified_content,
          'utf-8',
        );
        const successMessage = `Okay, I've updated the memory file with your modifications.`;
        return {
          llmContent: JSON.stringify({
            success: true,
            message: successMessage,
          }),
          returnDisplay: successMessage,
        };
      } else {
        // Use the normal memory entry logic
        await MemoryTool.performAddMemoryEntry(
          fact,
          getGlobalMemoryFilePath(),
          {
            readFile: fs.readFile,
            writeFile: fs.writeFile,
            mkdir: fs.mkdir,
          },
        );
        const successMessage = `Okay, I've remembered that: "${fact}"`;
        return {
          llmContent: JSON.stringify({
            success: true,
            message: successMessage,
          }),
          returnDisplay: successMessage,
        };
      }
    } catch (error) {
      const errorMessage =
        error instanceof Error ? error.message : String(error);
      console.error(
        `[MemoryTool] Error executing save_memory for fact "${fact}": ${errorMessage}`,
      );
      return {
        llmContent: JSON.stringify({
          success: false,
          error: `Failed to save memory. Detail: ${errorMessage}`,
        }),
        returnDisplay: `Error saving memory: ${errorMessage}`,
        error: {
          message: errorMessage,
          type: ToolErrorType.MEMORY_TOOL_EXECUTION_ERROR,
        },
      };
    }
  }
}

export class MemoryTool
  extends BaseDeclarativeTool<SaveMemoryParams, ToolResult>
  implements ModifiableDeclarativeTool<SaveMemoryParams>
{
  static readonly Name: string = memoryToolSchemaData.name!;
  constructor() {
    super(
      MemoryTool.Name,
      'Save Memory',
      memoryToolDescription,
      Kind.Think,
      memoryToolSchemaData.parametersJsonSchema as Record<string, unknown>,
    );
  }

  protected override validateToolParamValues(
    params: SaveMemoryParams,
  ): string | null {
    if (params.fact.trim() === '') {
      return 'Parameter "fact" must be a non-empty string.';
    }

    return null;
  }

  protected createInvocation(params: SaveMemoryParams) {
    return new MemoryToolInvocation(params);
  }

  static async performAddMemoryEntry(
    text: string,
    memoryFilePath: string,
    fsAdapter: {
      readFile: (path: string, encoding: 'utf-8') => Promise<string>;
      writeFile: (
        path: string,
        data: string,
        encoding: 'utf-8',
      ) => Promise<void>;
      mkdir: (
        path: string,
        options: { recursive: boolean },
      ) => Promise<string | undefined>;
    },
  ): Promise<void> {
    let processedText = text.trim();
    // Remove leading hyphens and spaces that might be misinterpreted as markdown list items
    processedText = processedText.replace(/^(-+\s*)+/, '').trim();
    const newMemoryItem = `- ${processedText}`;

    try {
      await fsAdapter.mkdir(path.dirname(memoryFilePath), { recursive: true });
      let content = '';
      try {
        content = await fsAdapter.readFile(memoryFilePath, 'utf-8');
      } catch (_e) {
        // File doesn't exist, will be created with header and item.
      }

      const headerIndex = content.indexOf(MEMORY_SECTION_HEADER);

      if (headerIndex === -1) {
        // Header not found, append header and then the entry
        const separator = ensureNewlineSeparation(content);
        content += `${separator}${MEMORY_SECTION_HEADER}\n${newMemoryItem}\n`;
      } else {
        // Header found, find where to insert the new memory entry
        const startOfSectionContent =
          headerIndex + MEMORY_SECTION_HEADER.length;
        let endOfSectionIndex = content.indexOf('\n## ', startOfSectionContent);
        if (endOfSectionIndex === -1) {
          endOfSectionIndex = content.length; // End of file
        }

        const beforeSectionMarker = content
          .substring(0, startOfSectionContent)
          .trimEnd();
        let sectionContent = content
          .substring(startOfSectionContent, endOfSectionIndex)
          .trimEnd();
        const afterSectionMarker = content.substring(endOfSectionIndex);

        sectionContent += `\n${newMemoryItem}`;
        content =
          `${beforeSectionMarker}\n${sectionContent.trimStart()}\n${afterSectionMarker}`.trimEnd() +
          '\n';
      }
      await fsAdapter.writeFile(memoryFilePath, content, 'utf-8');
    } catch (error) {
      console.error(
        `[MemoryTool] Error adding memory entry to ${memoryFilePath}:`,
        error,
      );
      throw new Error(
        `[MemoryTool] Failed to add memory entry: ${error instanceof Error ? error.message : String(error)}`,
      );
    }
  }

  getModifyContext(_abortSignal: AbortSignal): ModifyContext<SaveMemoryParams> {
    return {
      getFilePath: (_params: SaveMemoryParams) => getGlobalMemoryFilePath(),
      getCurrentContent: async (_params: SaveMemoryParams): Promise<string> =>
        readMemoryFileContent(),
      getProposedContent: async (params: SaveMemoryParams): Promise<string> => {
        const currentContent = await readMemoryFileContent();
        return computeNewContent(currentContent, params.fact);
      },
      createUpdatedParams: (
        _oldContent: string,
        modifiedProposedContent: string,
        originalParams: SaveMemoryParams,
      ): SaveMemoryParams => ({
        ...originalParams,
        modified_by_user: true,
        modified_content: modifiedProposedContent,
      }),
    };
  }
}<|MERGE_RESOLUTION|>--- conflicted
+++ resolved
@@ -11,15 +11,9 @@
   Kind,
   ToolConfirmationOutcome,
 } from './tools.js';
-<<<<<<< HEAD
 import type { FunctionDeclaration } from '@google/genai';
-import * as fs from 'fs/promises';
-import * as path from 'path';
-=======
-import { FunctionDeclaration } from '@google/genai';
 import * as fs from 'node:fs/promises';
 import * as path from 'node:path';
->>>>>>> ee4feea0
 import { Storage } from '../config/storage.js';
 import * as Diff from 'diff';
 import { DEFAULT_DIFF_OPTIONS } from './diffOptions.js';
