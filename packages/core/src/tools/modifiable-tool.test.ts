/**
 * @license
 * Copyright 2025 Google LLC
 * SPDX-License-Identifier: Apache-2.0
 */

import { vi, describe, it, expect, beforeEach, afterEach } from 'vitest';
import type {
  ModifyContext,
  ModifiableDeclarativeTool,
} from './modifiable-tool.js';
import {
  modifyWithEditor,
  isModifiableDeclarativeTool,
} from './modifiable-tool.js';
<<<<<<< HEAD
import type { EditorType } from '../utils/editor.js';
import fs from 'fs';
import fsp from 'fs/promises';
import os from 'os';
import * as path from 'path';
=======
import { EditorType } from '../utils/editor.js';
import fs from 'node:fs';
import fsp from 'node:fs/promises';
import os from 'node:os';
import * as path from 'node:path';
>>>>>>> ee4feea0

// Mock dependencies
const mockOpenDiff = vi.hoisted(() => vi.fn());
const mockCreatePatch = vi.hoisted(() => vi.fn());

vi.mock('../utils/editor.js', () => ({
  openDiff: mockOpenDiff,
}));

vi.mock('diff', () => ({
  createPatch: mockCreatePatch,
}));

interface TestParams {
  filePath: string;
  someOtherParam: string;
  modifiedContent?: string;
}

describe('modifyWithEditor', () => {
  let testProjectDir: string;
  let mockModifyContext: ModifyContext<TestParams>;
  let mockParams: TestParams;
  let currentContent: string;
  let proposedContent: string;
  let modifiedContent: string;
  let abortSignal: AbortSignal;

  beforeEach(async () => {
    vi.resetAllMocks();

    testProjectDir = await fsp.mkdtemp(
      path.join(os.tmpdir(), 'modifiable-tool-test-'),
    );
    abortSignal = new AbortController().signal;

    currentContent = 'original content\nline 2\nline 3';
    proposedContent = 'modified content\nline 2\nline 3';
    modifiedContent = 'user modified content\nline 2\nline 3\nnew line';
    mockParams = {
      filePath: path.join(testProjectDir, 'test.txt'),
      someOtherParam: 'value',
    };

    mockModifyContext = {
      getFilePath: vi.fn().mockReturnValue(mockParams.filePath),
      getCurrentContent: vi.fn().mockResolvedValue(currentContent),
      getProposedContent: vi.fn().mockResolvedValue(proposedContent),
      createUpdatedParams: vi
        .fn()
        .mockImplementation((oldContent, modifiedContent, originalParams) => ({
          ...originalParams,
          modifiedContent,
          oldContent,
        })),
    };

    mockOpenDiff.mockImplementation(async (_oldPath, newPath) => {
      await fsp.writeFile(newPath, modifiedContent, 'utf8');
    });

    mockCreatePatch.mockReturnValue('mock diff content');
  });

  afterEach(async () => {
    vi.restoreAllMocks();
    await fsp.rm(testProjectDir, { recursive: true, force: true });
    const diffDir = path.join(os.tmpdir(), 'gemini-cli-tool-modify-diffs');
    await fsp.rm(diffDir, { recursive: true, force: true });
  });

  describe('successful modification', () => {
    it('should successfully modify content with VSCode editor', async () => {
      const result = await modifyWithEditor(
        mockParams,
        mockModifyContext,
        'vscode' as EditorType,
        abortSignal,
        vi.fn(),
      );

      expect(mockModifyContext.getCurrentContent).toHaveBeenCalledWith(
        mockParams,
      );
      expect(mockModifyContext.getProposedContent).toHaveBeenCalledWith(
        mockParams,
      );
      expect(mockModifyContext.getFilePath).toHaveBeenCalledWith(mockParams);

      expect(mockOpenDiff).toHaveBeenCalledOnce();
      const [oldFilePath, newFilePath] = mockOpenDiff.mock.calls[0];

      expect(mockModifyContext.createUpdatedParams).toHaveBeenCalledWith(
        currentContent,
        modifiedContent,
        mockParams,
      );

      expect(mockCreatePatch).toHaveBeenCalledWith(
        path.basename(mockParams.filePath),
        currentContent,
        modifiedContent,
        'Current',
        'Proposed',
        expect.objectContaining({
          context: 3,
          ignoreWhitespace: true,
        }),
      );

      // Check that temp files are deleted.
      await expect(fsp.access(oldFilePath)).rejects.toThrow();
      await expect(fsp.access(newFilePath)).rejects.toThrow();

      expect(result).toEqual({
        updatedParams: {
          ...mockParams,
          modifiedContent,
          oldContent: currentContent,
        },
        updatedDiff: 'mock diff content',
      });
    });

    it('should create temp directory if it does not exist', async () => {
      const diffDir = path.join(os.tmpdir(), 'gemini-cli-tool-modify-diffs');
      await fsp.rm(diffDir, { recursive: true, force: true }).catch(() => {});

      await modifyWithEditor(
        mockParams,
        mockModifyContext,
        'vscode' as EditorType,
        abortSignal,
        vi.fn(),
      );

      const stats = await fsp.stat(diffDir);
      expect(stats.isDirectory()).toBe(true);
    });

    it('should not create temp directory if it already exists', async () => {
      const diffDir = path.join(os.tmpdir(), 'gemini-cli-tool-modify-diffs');
      await fsp.mkdir(diffDir, { recursive: true });

      const mkdirSpy = vi.spyOn(fs, 'mkdirSync');

      await modifyWithEditor(
        mockParams,
        mockModifyContext,
        'vscode' as EditorType,
        abortSignal,
        vi.fn(),
      );

      expect(mkdirSpy).not.toHaveBeenCalled();
      mkdirSpy.mockRestore();
    });
  });

  it('should handle missing old temp file gracefully', async () => {
    mockOpenDiff.mockImplementation(async (oldPath, newPath) => {
      await fsp.writeFile(newPath, modifiedContent, 'utf8');
      await fsp.unlink(oldPath);
    });

    const result = await modifyWithEditor(
      mockParams,
      mockModifyContext,
      'vscode' as EditorType,
      abortSignal,
      vi.fn(),
    );

    expect(mockCreatePatch).toHaveBeenCalledWith(
      path.basename(mockParams.filePath),
      '',
      modifiedContent,
      'Current',
      'Proposed',
      expect.objectContaining({
        context: 3,
        ignoreWhitespace: true,
      }),
    );

    expect(result.updatedParams).toBeDefined();
    expect(result.updatedDiff).toBe('mock diff content');
  });

  it('should handle missing new temp file gracefully', async () => {
    mockOpenDiff.mockImplementation(async (_oldPath, newPath) => {
      await fsp.unlink(newPath);
    });

    const result = await modifyWithEditor(
      mockParams,
      mockModifyContext,
      'vscode' as EditorType,
      abortSignal,
      vi.fn(),
    );

    expect(mockCreatePatch).toHaveBeenCalledWith(
      path.basename(mockParams.filePath),
      currentContent,
      '',
      'Current',
      'Proposed',
      expect.objectContaining({
        context: 3,
        ignoreWhitespace: true,
      }),
    );

    expect(result.updatedParams).toBeDefined();
    expect(result.updatedDiff).toBe('mock diff content');
  });

  it('should clean up temp files even if editor fails', async () => {
    const editorError = new Error('Editor failed to open');
    mockOpenDiff.mockRejectedValue(editorError);

    const writeSpy = vi.spyOn(fs, 'writeFileSync');

    await expect(
      modifyWithEditor(
        mockParams,
        mockModifyContext,
        'vscode' as EditorType,
        abortSignal,
        vi.fn(),
      ),
    ).rejects.toThrow('Editor failed to open');

    expect(writeSpy).toHaveBeenCalledTimes(2);
    const oldFilePath = writeSpy.mock.calls[0][0] as string;
    const newFilePath = writeSpy.mock.calls[1][0] as string;

    await expect(fsp.access(oldFilePath)).rejects.toThrow();
    await expect(fsp.access(newFilePath)).rejects.toThrow();

    writeSpy.mockRestore();
  });

  it('should handle temp file cleanup errors gracefully', async () => {
    const consoleErrorSpy = vi
      .spyOn(console, 'error')
      .mockImplementation(() => {});
    vi.spyOn(fs, 'unlinkSync').mockImplementation(() => {
      throw new Error('Failed to delete file');
    });

    await modifyWithEditor(
      mockParams,
      mockModifyContext,
      'vscode' as EditorType,
      abortSignal,
      vi.fn(),
    );

    expect(consoleErrorSpy).toHaveBeenCalledTimes(2);
    expect(consoleErrorSpy).toHaveBeenCalledWith(
      expect.stringContaining('Error deleting temp diff file:'),
    );

    consoleErrorSpy.mockRestore();
  });

  it('should create temp files with correct naming with extension', async () => {
    const testFilePath = path.join(
      testProjectDir,
      'subfolder',
      'test-file.txt',
    );
    mockModifyContext.getFilePath = vi.fn().mockReturnValue(testFilePath);

    await modifyWithEditor(
      mockParams,
      mockModifyContext,
      'vscode' as EditorType,
      abortSignal,
      vi.fn(),
    );

    expect(mockOpenDiff).toHaveBeenCalledOnce();
    const [oldFilePath, newFilePath] = mockOpenDiff.mock.calls[0];
    expect(oldFilePath).toMatch(/gemini-cli-modify-test-file-old-\d+\.txt$/);
    expect(newFilePath).toMatch(/gemini-cli-modify-test-file-new-\d+\.txt$/);

    const diffDir = path.join(os.tmpdir(), 'gemini-cli-tool-modify-diffs');
    expect(path.dirname(oldFilePath)).toBe(diffDir);
    expect(path.dirname(newFilePath)).toBe(diffDir);
  });

  it('should create temp files with correct naming without extension', async () => {
    const testFilePath = path.join(testProjectDir, 'subfolder', 'test-file');
    mockModifyContext.getFilePath = vi.fn().mockReturnValue(testFilePath);

    await modifyWithEditor(
      mockParams,
      mockModifyContext,
      'vscode' as EditorType,
      abortSignal,
      vi.fn(),
    );

    expect(mockOpenDiff).toHaveBeenCalledOnce();
    const [oldFilePath, newFilePath] = mockOpenDiff.mock.calls[0];
    expect(oldFilePath).toMatch(/gemini-cli-modify-test-file-old-\d+$/);
    expect(newFilePath).toMatch(/gemini-cli-modify-test-file-new-\d+$/);

    const diffDir = path.join(os.tmpdir(), 'gemini-cli-tool-modify-diffs');
    expect(path.dirname(oldFilePath)).toBe(diffDir);
    expect(path.dirname(newFilePath)).toBe(diffDir);
  });
});

describe('isModifiableTool', () => {
  it('should return true for objects with getModifyContext method', () => {
    const mockTool = {
      name: 'test-tool',
      getModifyContext: vi.fn(),
    } as unknown as ModifiableDeclarativeTool<TestParams>;

    expect(isModifiableDeclarativeTool(mockTool)).toBe(true);
  });

  it('should return false for objects without getModifyContext method', () => {
    const mockTool = {
      name: 'test-tool',
    } as unknown as ModifiableDeclarativeTool<TestParams>;

    expect(isModifiableDeclarativeTool(mockTool)).toBe(false);
  });
});<|MERGE_RESOLUTION|>--- conflicted
+++ resolved
@@ -13,19 +13,11 @@
   modifyWithEditor,
   isModifiableDeclarativeTool,
 } from './modifiable-tool.js';
-<<<<<<< HEAD
 import type { EditorType } from '../utils/editor.js';
-import fs from 'fs';
-import fsp from 'fs/promises';
-import os from 'os';
-import * as path from 'path';
-=======
-import { EditorType } from '../utils/editor.js';
 import fs from 'node:fs';
 import fsp from 'node:fs/promises';
 import os from 'node:os';
 import * as path from 'node:path';
->>>>>>> ee4feea0
 
 // Mock dependencies
 const mockOpenDiff = vi.hoisted(() => vi.fn());
