--- conflicted
+++ resolved
@@ -8,19 +8,11 @@
 import type { ReadFileToolParams } from './read-file.js';
 import { ReadFileTool } from './read-file.js';
 import { ToolErrorType } from './tool-error.js';
-<<<<<<< HEAD
-import path from 'path';
-import os from 'os';
-import fs from 'fs';
-import fsp from 'fs/promises';
-import type { Config } from '../config/config.js';
-=======
 import path from 'node:path';
 import os from 'node:os';
 import fs from 'node:fs';
 import fsp from 'node:fs/promises';
-import { Config } from '../config/config.js';
->>>>>>> ee4feea0
+import type { Config } from '../config/config.js';
 import { FileDiscoveryService } from '../services/fileDiscoveryService.js';
 import { StandardFileSystemService } from '../services/fileSystemService.js';
 import { createMockWorkspaceContext } from '../test-utils/mockWorkspaceContext.js';
