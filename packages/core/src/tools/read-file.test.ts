--- conflicted
+++ resolved
@@ -6,18 +6,11 @@
 
 import { describe, it, expect, beforeEach, afterEach, vi } from 'vitest';
 import { ReadFileTool, ReadFileToolParams } from './read-file.js';
-<<<<<<< HEAD
-import * as fileUtils from '../utils/fileUtils.js';
+import { ToolErrorType } from './tool-error.js';
 import path from 'node:path';
 import os from 'node:os';
-import fs from 'node:fs'; // For actual fs operations in setup
-=======
-import { ToolErrorType } from './tool-error.js';
-import path from 'path';
-import os from 'os';
-import fs from 'fs';
-import fsp from 'fs/promises';
->>>>>>> 4c1c6d2b
+import fs from 'node:fs';
+import fsp from 'node:fs/promises';
 import { Config } from '../config/config.js';
 import { FileDiscoveryService } from '../services/fileDiscoveryService.js';
 import { StandardFileSystemService } from '../services/fileSystemService.js';
