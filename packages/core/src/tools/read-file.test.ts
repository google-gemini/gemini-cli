/**
 * @license
 * Copyright 2025 Google LLC
 * SPDX-License-Identifier: Apache-2.0
 */

import { describe, it, expect, beforeEach, afterEach } from 'vitest';
import { ReadFileTool, ReadFileToolParams } from './read-file.js';
import { ToolErrorType } from './tool-error.js';
import path from 'path';
import os from 'os';
import fs from 'fs';
import fsp from 'fs/promises';
import { Config } from '../config/config.js';
import { FileDiscoveryService } from '../services/fileDiscoveryService.js';
import { createMockWorkspaceContext } from '../test-utils/mockWorkspaceContext.js';
import { ToolInvocation, ToolResult } from './tools.js';

describe('ReadFileTool', () => {
  let tempRootDir: string;
  let tool: ReadFileTool;
  const abortSignal = new AbortController().signal;

  beforeEach(async () => {
    // Create a unique temporary root directory for each test run
    tempRootDir = await fsp.mkdtemp(
      path.join(os.tmpdir(), 'read-file-tool-root-'),
    );

    const mockConfigInstance = {
      getFileService: () => new FileDiscoveryService(tempRootDir),
      getTargetDir: () => tempRootDir,
      getWorkspaceContext: () => createMockWorkspaceContext(tempRootDir),
    } as unknown as Config;
    tool = new ReadFileTool(mockConfigInstance);
  });

  afterEach(async () => {
    // Clean up the temporary root directory
    if (fs.existsSync(tempRootDir)) {
      await fsp.rm(tempRootDir, { recursive: true, force: true });
    }
  });

  describe('build', () => {
    it('should return an invocation for valid params (absolute path within root)', () => {
      const params: ReadFileToolParams = {
        absolute_path: path.join(tempRootDir, 'test.txt'),
      };
      const result = tool.build(params);
      expect(result).not.toBeTypeOf('string');
      expect(typeof result).toBe('object');
      expect(
        (result as ToolInvocation<ReadFileToolParams, ToolResult>).params,
      ).toEqual(params);
    });

    it('should return an invocation for valid params with offset and limit', () => {
      const params: ReadFileToolParams = {
        absolute_path: path.join(tempRootDir, 'test.txt'),
        offset: 0,
        limit: 10,
      };
      const result = tool.build(params);
      expect(result).not.toBeTypeOf('string');
    });

    it('should throw error for relative path', () => {
      const params: ReadFileToolParams = { absolute_path: 'test.txt' };
      expect(() => tool.build(params)).toThrow(
        `File path must be absolute, but was relative: test.txt. You must provide an absolute path.`,
      );
    });

    it('should throw error for path outside root', () => {
      const outsidePath = path.resolve(os.tmpdir(), 'outside-root.txt');
      const params: ReadFileToolParams = { absolute_path: outsidePath };
      expect(() => tool.build(params)).toThrow(
        'File path must be within one of the workspace directories',
      );
    });

    it('should throw error for negative offset', () => {
      const params: ReadFileToolParams = {
        absolute_path: path.join(tempRootDir, 'test.txt'),
        offset: -1,
        limit: 10,
      };
      expect(() => tool.build(params)).toThrow(
        'Offset must be a non-negative number',
      );
    });

    it('should throw error for non-positive limit', () => {
      const paramsZero: ReadFileToolParams = {
        absolute_path: path.join(tempRootDir, 'test.txt'),
        offset: 0,
        limit: 0,
      };
      expect(() => tool.build(paramsZero)).toThrow(
        'Limit must be a positive number',
      );
      const paramsNegative: ReadFileToolParams = {
        absolute_path: path.join(tempRootDir, 'test.txt'),
        offset: 0,
        limit: -5,
      };
      expect(() => tool.build(paramsNegative)).toThrow(
        'Limit must be a positive number',
      );
    });

    it('should throw error for schema validation failure (e.g. missing path)', () => {
      const params = { offset: 0 } as unknown as ReadFileToolParams;
      expect(() => tool.build(params)).toThrow(
        `params must have required property 'absolute_path'`,
      );
    });
  });

<<<<<<< HEAD
  describe('getDescription', () => {
    it('should return a shortened, relative path', () => {
      const filePath = path.join(tempRootDir, 'sub', 'dir', 'file.txt');
      const params: ReadFileToolParams = { absolute_path: filePath };
      expect(tool.getDescription(params)).toBe(
        path.join('sub', 'dir', 'file.txt'),
      );
    });

    it('should return . if path is the root directory', () => {
      const params: ReadFileToolParams = { absolute_path: tempRootDir };
      expect(tool.getDescription(params)).toBe('.');
    });
  });

  describe('execute', () => {
    it('should return validation error if params are invalid', async () => {
      const params: ReadFileToolParams = {
        absolute_path: 'relative/path.txt',
      };
      const result = await tool.execute(params, abortSignal);
      expect(result).toEqual({
        llmContent: 'Could not read file due to invalid parameters.',
        returnDisplay:
          'File path must be absolute, but was relative: relative/path.txt. You must provide an absolute path.',
        error: {
          message:
            'File path must be absolute, but was relative: relative/path.txt. You must provide an absolute path.',
          type: ToolErrorType.INVALID_TOOL_PARAMS,
        },
=======
  describe('ToolInvocation', () => {
    describe('getDescription', () => {
      it('should return a shortened, relative path', () => {
        const filePath = path.join(tempRootDir, 'sub', 'dir', 'file.txt');
        const params: ReadFileToolParams = { absolute_path: filePath };
        const invocation = tool.build(params);
        expect(typeof invocation).not.toBe('string');
        expect(
          (
            invocation as ToolInvocation<ReadFileToolParams, ToolResult>
          ).getDescription(),
        ).toBe(path.join('sub', 'dir', 'file.txt'));
>>>>>>> 6133bea3
      });

<<<<<<< HEAD
    it('should return error if file does not exist', async () => {
      const filePath = path.join(tempRootDir, 'nonexistent.txt');
      const params: ReadFileToolParams = { absolute_path: filePath };

      const result = await tool.execute(params, abortSignal);
      expect(result).toEqual({
        llmContent: 'Could not read file.',
        returnDisplay: 'File not found.',
        error: {
          message: `File not found: ${filePath}`,
          type: ToolErrorType.FILE_NOT_FOUND,
        },
=======
      it('should return . if path is the root directory', () => {
        const params: ReadFileToolParams = { absolute_path: tempRootDir };
        const invocation = tool.build(params);
        expect(typeof invocation).not.toBe('string');
        expect(
          (
            invocation as ToolInvocation<ReadFileToolParams, ToolResult>
          ).getDescription(),
        ).toBe('.');
>>>>>>> 6133bea3
      });
    });

    describe('execute', () => {
      it('should return error if file does not exist', async () => {
        const filePath = path.join(tempRootDir, 'nonexistent.txt');
        const params: ReadFileToolParams = { absolute_path: filePath };
        const invocation = tool.build(params) as ToolInvocation<
          ReadFileToolParams,
          ToolResult
        >;

        expect(await invocation.execute(abortSignal)).toEqual({
          llmContent: `File not found: ${filePath}`,
          returnDisplay: 'File not found.',
        });
      });

      it('should return success result for a text file', async () => {
        const filePath = path.join(tempRootDir, 'textfile.txt');
        const fileContent = 'This is a test file.';
        await fsp.writeFile(filePath, fileContent, 'utf-8');
        const params: ReadFileToolParams = { absolute_path: filePath };
        const invocation = tool.build(params) as ToolInvocation<
          ReadFileToolParams,
          ToolResult
        >;

        expect(await invocation.execute(abortSignal)).toEqual({
          llmContent: fileContent,
          returnDisplay: '',
        });
      });

      it('should return success result for an image file', async () => {
        // A minimal 1x1 transparent PNG file.
        const pngContent = Buffer.from([
          137, 80, 78, 71, 13, 10, 26, 10, 0, 0, 0, 13, 73, 72, 68, 82, 0, 0, 0,
          1, 0, 0, 0, 1, 8, 6, 0, 0, 0, 31, 21, 196, 137, 0, 0, 0, 10, 73, 68,
          65, 84, 120, 156, 99, 0, 1, 0, 0, 5, 0, 1, 13, 10, 45, 180, 0, 0, 0,
          0, 73, 69, 78, 68, 174, 66, 96, 130,
        ]);
        const filePath = path.join(tempRootDir, 'image.png');
        await fsp.writeFile(filePath, pngContent);
        const params: ReadFileToolParams = { absolute_path: filePath };
        const invocation = tool.build(params) as ToolInvocation<
          ReadFileToolParams,
          ToolResult
        >;

        expect(await invocation.execute(abortSignal)).toEqual({
          llmContent: {
            inlineData: {
              mimeType: 'image/png',
              data: pngContent.toString('base64'),
            },
          },
          returnDisplay: `Read image file: image.png`,
        });
      });

      it('should treat a non-image file with image extension as an image', async () => {
        const filePath = path.join(tempRootDir, 'fake-image.png');
        const fileContent = 'This is not a real png.';
        await fsp.writeFile(filePath, fileContent, 'utf-8');
        const params: ReadFileToolParams = { absolute_path: filePath };
        const invocation = tool.build(params) as ToolInvocation<
          ReadFileToolParams,
          ToolResult
        >;

        expect(await invocation.execute(abortSignal)).toEqual({
          llmContent: {
            inlineData: {
              mimeType: 'image/png',
              data: Buffer.from(fileContent).toString('base64'),
            },
          },
          returnDisplay: `Read image file: fake-image.png`,
        });
      });

      it('should pass offset and limit to read a slice of a text file', async () => {
        const filePath = path.join(tempRootDir, 'paginated.txt');
        const fileContent = Array.from(
          { length: 20 },
          (_, i) => `Line ${i + 1}`,
        ).join('\n');
        await fsp.writeFile(filePath, fileContent, 'utf-8');

        const params: ReadFileToolParams = {
          absolute_path: filePath,
          offset: 5, // Start from line 6
          limit: 3,
        };
<<<<<<< HEAD
        const expectedError = `File path '${ignoredFilePath}' is ignored by .geminiignore pattern(s).`;
        const result = await tool.execute(params, abortSignal);
        expect(result).toEqual({
          llmContent: 'Could not read file due to invalid parameters.',
          returnDisplay: expectedError,
          error: {
            message: expectedError,
            type: ToolErrorType.INVALID_TOOL_PARAMS,
          },
=======
        const invocation = tool.build(params) as ToolInvocation<
          ReadFileToolParams,
          ToolResult
        >;

        expect(await invocation.execute(abortSignal)).toEqual({
          llmContent: [
            '[File content truncated: showing lines 6-8 of 20 total lines. Use offset/limit parameters to view more.]',
            'Line 6',
            'Line 7',
            'Line 8',
          ].join('\n'),
          returnDisplay: 'Read lines 6-8 of 20 from paginated.txt',
>>>>>>> 6133bea3
        });
      });

      describe('with .geminiignore', () => {
        beforeEach(async () => {
          await fsp.writeFile(
            path.join(tempRootDir, '.geminiignore'),
            ['foo.*', 'ignored/'].join('\n'),
          );
        });

<<<<<<< HEAD
        const params: ReadFileToolParams = {
          absolute_path: filePath,
        };
        const expectedError = `File path '${filePath}' is ignored by .geminiignore pattern(s).`;
        const result = await tool.execute(params, abortSignal);
        expect(result).toEqual({
          llmContent: 'Could not read file due to invalid parameters.',
          returnDisplay: expectedError,
          error: {
            message: expectedError,
            type: ToolErrorType.INVALID_TOOL_PARAMS,
          },
=======
        it('should throw error if path is ignored by a .geminiignore pattern', async () => {
          const ignoredFilePath = path.join(tempRootDir, 'foo.bar');
          await fsp.writeFile(ignoredFilePath, 'content', 'utf-8');
          const params: ReadFileToolParams = {
            absolute_path: ignoredFilePath,
          };
          const expectedError = `File path '${ignoredFilePath}' is ignored by .geminiignore pattern(s).`;
          expect(() => tool.build(params)).toThrow(expectedError);
        });

        it('should throw error if path is in an ignored directory', async () => {
          const ignoredDirPath = path.join(tempRootDir, 'ignored');
          await fsp.mkdir(ignoredDirPath);
          const filePath = path.join(ignoredDirPath, 'somefile.txt');
          await fsp.writeFile(filePath, 'content', 'utf-8');

          const params: ReadFileToolParams = {
            absolute_path: filePath,
          };
          const expectedError = `File path '${filePath}' is ignored by .geminiignore pattern(s).`;
          expect(() => tool.build(params)).toThrow(expectedError);
>>>>>>> 6133bea3
        });
      });
    });
  });

  describe('workspace boundary validation', () => {
    it('should validate paths are within workspace root', () => {
      const params: ReadFileToolParams = {
        absolute_path: path.join(tempRootDir, 'file.txt'),
      };
      expect(() => tool.build(params)).not.toThrow();
    });

    it('should reject paths outside workspace root', () => {
      const params: ReadFileToolParams = {
        absolute_path: '/etc/passwd',
      };
      expect(() => tool.build(params)).toThrow(
        'File path must be within one of the workspace directories',
      );
    });

    it('should provide clear error message with workspace directories', () => {
      const outsidePath = path.join(os.tmpdir(), 'outside-workspace.txt');
      const params: ReadFileToolParams = {
        absolute_path: outsidePath,
      };
      expect(() => tool.build(params)).toThrow(
        'File path must be within one of the workspace directories',
      );
    });
  });
});<|MERGE_RESOLUTION|>--- conflicted
+++ resolved
@@ -48,129 +48,119 @@
         absolute_path: path.join(tempRootDir, 'test.txt'),
       };
       const result = tool.build(params);
-      expect(result).not.toBeTypeOf('string');
-      expect(typeof result).toBe('object');
-      expect(
-        (result as ToolInvocation<ReadFileToolParams, ToolResult>).params,
-      ).toEqual(params);
-    });
-
-    it('should return an invocation for valid params with offset and limit', () => {
-      const params: ReadFileToolParams = {
-        absolute_path: path.join(tempRootDir, 'test.txt'),
-        offset: 0,
-        limit: 10,
-      };
-      const result = tool.build(params);
-      expect(result).not.toBeTypeOf('string');
-    });
-
-    it('should throw error for relative path', () => {
-      const params: ReadFileToolParams = { absolute_path: 'test.txt' };
+      expect(typeof result).not.toBe('string');
+    });
+
+    it('should throw error if file path is relative', () => {
+      const params: ReadFileToolParams = {
+        absolute_path: 'relative/path.txt',
+      };
       expect(() => tool.build(params)).toThrow(
-        `File path must be absolute, but was relative: test.txt. You must provide an absolute path.`,
+        'File path must be absolute, but was relative: relative/path.txt. You must provide an absolute path.',
       );
     });
 
-    it('should throw error for path outside root', () => {
-      const outsidePath = path.resolve(os.tmpdir(), 'outside-root.txt');
-      const params: ReadFileToolParams = { absolute_path: outsidePath };
+    it('should throw error if path is outside root', () => {
+      const params: ReadFileToolParams = {
+        absolute_path: '/outside/root.txt',
+      };
       expect(() => tool.build(params)).toThrow(
-        'File path must be within one of the workspace directories',
+        /File path must be within one of the workspace directories/,
       );
     });
 
-    it('should throw error for negative offset', () => {
+    it('should throw error if offset is negative', () => {
       const params: ReadFileToolParams = {
         absolute_path: path.join(tempRootDir, 'test.txt'),
         offset: -1,
-        limit: 10,
-      };
-      expect(() => tool.build(params)).toThrow(
-        'Offset must be a non-negative number',
+      };
+      expect(() => tool.build(params)).toThrow('Offset must be a non-negative number');
+    });
+
+    it('should throw error if limit is zero or negative', () => {
+      const params: ReadFileToolParams = {
+        absolute_path: path.join(tempRootDir, 'test.txt'),
+        limit: 0,
+      };
+      expect(() => tool.build(params)).toThrow('Limit must be a positive number');
+    });
+  });
+
+  describe('getDescription', () => {
+    it('should return relative path without limit/offset', () => {
+      const subDir = path.join(tempRootDir, 'sub', 'dir');
+      const params: ReadFileToolParams = {
+        absolute_path: path.join(subDir, 'file.txt'),
+      };
+      const invocation = tool.build(params);
+      expect(typeof invocation).not.toBe('string');
+      expect(
+        (
+          invocation as ToolInvocation<ReadFileToolParams, ToolResult>
+        ).getDescription(),
+      ).toBe(path.join('sub', 'dir', 'file.txt'));
+    });
+
+    it('should return shortened path when file path is deep', () => {
+      const deepPath = path.join(
+        tempRootDir,
+        'very',
+        'deep',
+        'directory',
+        'structure',
+        'that',
+        'exceeds',
+        'the',
+        'normal',
+        'limit',
+        'file.txt',
       );
-    });
-
-    it('should throw error for non-positive limit', () => {
-      const paramsZero: ReadFileToolParams = {
-        absolute_path: path.join(tempRootDir, 'test.txt'),
-        offset: 0,
-        limit: 0,
-      };
-      expect(() => tool.build(paramsZero)).toThrow(
-        'Limit must be a positive number',
-      );
-      const paramsNegative: ReadFileToolParams = {
-        absolute_path: path.join(tempRootDir, 'test.txt'),
-        offset: 0,
-        limit: -5,
-      };
-      expect(() => tool.build(paramsNegative)).toThrow(
-        'Limit must be a positive number',
-      );
-    });
-
-    it('should throw error for schema validation failure (e.g. missing path)', () => {
-      const params = { offset: 0 } as unknown as ReadFileToolParams;
-      expect(() => tool.build(params)).toThrow(
-        `params must have required property 'absolute_path'`,
-      );
-    });
-  });
-
-<<<<<<< HEAD
-  describe('getDescription', () => {
-    it('should return a shortened, relative path', () => {
-      const filePath = path.join(tempRootDir, 'sub', 'dir', 'file.txt');
-      const params: ReadFileToolParams = { absolute_path: filePath };
-      expect(tool.getDescription(params)).toBe(
-        path.join('sub', 'dir', 'file.txt'),
-      );
+      const params: ReadFileToolParams = { absolute_path: deepPath };
+      const invocation = tool.build(params);
+      expect(typeof invocation).not.toBe('string');
+      const desc = (
+        invocation as ToolInvocation<ReadFileToolParams, ToolResult>
+      ).getDescription();
+      expect(desc).toContain('...');
+      expect(desc).toContain('file.txt');
+    });
+
+    it('should handle non-normalized file paths correctly', () => {
+      const subDir = path.join(tempRootDir, 'sub', 'dir');
+      const params: ReadFileToolParams = {
+        absolute_path: path.join(subDir, '..', 'dir', 'file.txt'),
+      };
+      const invocation = tool.build(params);
+      expect(typeof invocation).not.toBe('string');
+      expect(
+        (
+          invocation as ToolInvocation<ReadFileToolParams, ToolResult>
+        ).getDescription(),
+      ).toBe(path.join('sub', 'dir', 'file.txt'));
     });
 
     it('should return . if path is the root directory', () => {
       const params: ReadFileToolParams = { absolute_path: tempRootDir };
-      expect(tool.getDescription(params)).toBe('.');
+      const invocation = tool.build(params);
+      expect(typeof invocation).not.toBe('string');
+      expect(
+        (
+          invocation as ToolInvocation<ReadFileToolParams, ToolResult>
+        ).getDescription(),
+      ).toBe('.');
     });
   });
 
   describe('execute', () => {
-    it('should return validation error if params are invalid', async () => {
-      const params: ReadFileToolParams = {
-        absolute_path: 'relative/path.txt',
-      };
-      const result = await tool.execute(params, abortSignal);
-      expect(result).toEqual({
-        llmContent: 'Could not read file due to invalid parameters.',
-        returnDisplay:
-          'File path must be absolute, but was relative: relative/path.txt. You must provide an absolute path.',
-        error: {
-          message:
-            'File path must be absolute, but was relative: relative/path.txt. You must provide an absolute path.',
-          type: ToolErrorType.INVALID_TOOL_PARAMS,
-        },
-=======
-  describe('ToolInvocation', () => {
-    describe('getDescription', () => {
-      it('should return a shortened, relative path', () => {
-        const filePath = path.join(tempRootDir, 'sub', 'dir', 'file.txt');
-        const params: ReadFileToolParams = { absolute_path: filePath };
-        const invocation = tool.build(params);
-        expect(typeof invocation).not.toBe('string');
-        expect(
-          (
-            invocation as ToolInvocation<ReadFileToolParams, ToolResult>
-          ).getDescription(),
-        ).toBe(path.join('sub', 'dir', 'file.txt'));
->>>>>>> 6133bea3
-      });
-
-<<<<<<< HEAD
     it('should return error if file does not exist', async () => {
       const filePath = path.join(tempRootDir, 'nonexistent.txt');
       const params: ReadFileToolParams = { absolute_path: filePath };
-
-      const result = await tool.execute(params, abortSignal);
+      const invocation = tool.build(params) as ToolInvocation<
+        ReadFileToolParams,
+        ToolResult
+      >;
+
+      const result = await invocation.execute(abortSignal);
       expect(result).toEqual({
         llmContent: 'Could not read file.',
         returnDisplay: 'File not found.',
@@ -178,214 +168,254 @@
           message: `File not found: ${filePath}`,
           type: ToolErrorType.FILE_NOT_FOUND,
         },
-=======
-      it('should return . if path is the root directory', () => {
-        const params: ReadFileToolParams = { absolute_path: tempRootDir };
+      });
+    });
+
+    it('should return success result for a text file', async () => {
+      const filePath = path.join(tempRootDir, 'textfile.txt');
+      const fileContent = 'This is a test file.';
+      await fsp.writeFile(filePath, fileContent, 'utf-8');
+      const params: ReadFileToolParams = { absolute_path: filePath };
+      const invocation = tool.build(params) as ToolInvocation<
+        ReadFileToolParams,
+        ToolResult
+      >;
+
+      expect(await invocation.execute(abortSignal)).toEqual({
+        llmContent: fileContent,
+        returnDisplay: '',
+      });
+    });
+
+    it('should return error if path is a directory', async () => {
+      const dirPath = path.join(tempRootDir, 'directory');
+      await fsp.mkdir(dirPath);
+      const params: ReadFileToolParams = { absolute_path: dirPath };
+      const invocation = tool.build(params) as ToolInvocation<
+        ReadFileToolParams,
+        ToolResult
+      >;
+
+      const result = await invocation.execute(abortSignal);
+      expect(result).toEqual({
+        llmContent: 'Could not read file due to invalid parameters.',
+        returnDisplay: 'Path is a directory.',
+        error: {
+          message: `Path is a directory, not a file: ${dirPath}`,
+          type: ToolErrorType.INVALID_TOOL_PARAMS,
+        },
+      });
+    });
+
+    it('should return error for a file that is too large', async () => {
+      const filePath = path.join(tempRootDir, 'largefile.txt');
+      // 21MB of content exceeds 20MB limit
+      const largeContent = 'x'.repeat(21 * 1024 * 1024);
+      await fsp.writeFile(filePath, largeContent, 'utf-8');
+      const params: ReadFileToolParams = { absolute_path: filePath };
+      const invocation = tool.build(params) as ToolInvocation<
+        ReadFileToolParams,
+        ToolResult
+      >;
+
+      const result = await invocation.execute(abortSignal);
+      expect(result).toHaveProperty('error');
+      expect(result.error?.type).toBe(ToolErrorType.READ_CONTENT_FAILURE);
+      expect(result.error?.message).toContain('File size exceeds the 20MB limit');
+    });
+
+    it('should handle text file with lines exceeding maximum length', async () => {
+      const filePath = path.join(tempRootDir, 'longlines.txt');
+      const longLine = 'a'.repeat(2500); // Exceeds MAX_LINE_LENGTH_TEXT_FILE (2000)
+      const fileContent = `Short line\n${longLine}\nAnother short line`;
+      await fsp.writeFile(filePath, fileContent, 'utf-8');
+      const params: ReadFileToolParams = { absolute_path: filePath };
+      const invocation = tool.build(params) as ToolInvocation<
+        ReadFileToolParams,
+        ToolResult
+      >;
+
+      const result = await invocation.execute(abortSignal);
+      expect(result.llmContent).toContain('[File content partially truncated');
+      expect(result.llmContent).toContain('... [truncated]');
+      expect(result.returnDisplay).toContain('some lines were shortened');
+    });
+
+    it('should handle image file and return appropriate content', async () => {
+      const imagePath = path.join(tempRootDir, 'image.png');
+      // Minimal PNG header
+      const pngHeader = Buffer.from([
+        0x89, 0x50, 0x4e, 0x47, 0x0d, 0x0a, 0x1a, 0x0a,
+      ]);
+      await fsp.writeFile(imagePath, pngHeader);
+      const params: ReadFileToolParams = { absolute_path: imagePath };
+      const invocation = tool.build(params) as ToolInvocation<
+        ReadFileToolParams,
+        ToolResult
+      >;
+
+      const result = await invocation.execute(abortSignal);
+      expect(result.llmContent).toEqual({
+        inlineData: {
+          data: pngHeader.toString('base64'),
+          mimeType: 'image/png',
+        },
+      });
+      expect(result.returnDisplay).toBe('Read image file: image.png');
+    });
+
+    it('should handle PDF file and return appropriate content', async () => {
+      const pdfPath = path.join(tempRootDir, 'document.pdf');
+      // Minimal PDF header
+      const pdfHeader = Buffer.from('%PDF-1.4');
+      await fsp.writeFile(pdfPath, pdfHeader);
+      const params: ReadFileToolParams = { absolute_path: pdfPath };
+      const invocation = tool.build(params) as ToolInvocation<
+        ReadFileToolParams,
+        ToolResult
+      >;
+
+      const result = await invocation.execute(abortSignal);
+      expect(result.llmContent).toEqual({
+        inlineData: {
+          data: pdfHeader.toString('base64'),
+          mimeType: 'application/pdf',
+        },
+      });
+      expect(result.returnDisplay).toBe('Read pdf file: document.pdf');
+    });
+
+    it('should handle binary file and skip content', async () => {
+      const binPath = path.join(tempRootDir, 'binary.bin');
+      // Binary data with null bytes
+      const binaryData = Buffer.from([0x00, 0xff, 0x00, 0xff]);
+      await fsp.writeFile(binPath, binaryData);
+      const params: ReadFileToolParams = { absolute_path: binPath };
+      const invocation = tool.build(params) as ToolInvocation<
+        ReadFileToolParams,
+        ToolResult
+      >;
+
+      const result = await invocation.execute(abortSignal);
+      expect(result.llmContent).toBe(
+        'Cannot display content of binary file: binary.bin',
+      );
+      expect(result.returnDisplay).toBe('Skipped binary file: binary.bin');
+    });
+
+    it('should handle SVG file as text', async () => {
+      const svgPath = path.join(tempRootDir, 'image.svg');
+      const svgContent = '<svg><circle cx="50" cy="50" r="40"/></svg>';
+      await fsp.writeFile(svgPath, svgContent, 'utf-8');
+      const params: ReadFileToolParams = { absolute_path: svgPath };
+      const invocation = tool.build(params) as ToolInvocation<
+        ReadFileToolParams,
+        ToolResult
+      >;
+
+      const result = await invocation.execute(abortSignal);
+      expect(result.llmContent).toBe(svgContent);
+      expect(result.returnDisplay).toBe('Read SVG as text: image.svg');
+    });
+
+    it('should handle large SVG file', async () => {
+      const svgPath = path.join(tempRootDir, 'large.svg');
+      // Create SVG content larger than 1MB
+      const largeContent = '<svg>' + 'x'.repeat(1024 * 1024 + 1) + '</svg>';
+      await fsp.writeFile(svgPath, largeContent, 'utf-8');
+      const params: ReadFileToolParams = { absolute_path: svgPath };
+      const invocation = tool.build(params) as ToolInvocation<
+        ReadFileToolParams,
+        ToolResult
+      >;
+
+      const result = await invocation.execute(abortSignal);
+      expect(result.llmContent).toBe(
+        'Cannot display content of SVG file larger than 1MB: large.svg',
+      );
+      expect(result.returnDisplay).toBe('Skipped large SVG file (>1MB): large.svg');
+    });
+
+    it('should handle empty file', async () => {
+      const emptyPath = path.join(tempRootDir, 'empty.txt');
+      await fsp.writeFile(emptyPath, '', 'utf-8');
+      const params: ReadFileToolParams = { absolute_path: emptyPath };
+      const invocation = tool.build(params) as ToolInvocation<
+        ReadFileToolParams,
+        ToolResult
+      >;
+
+      const result = await invocation.execute(abortSignal);
+      expect(result.llmContent).toBe('');
+      expect(result.returnDisplay).toBe('');
+    });
+
+    it('should support offset and limit for text files', async () => {
+      const filePath = path.join(tempRootDir, 'paginated.txt');
+      const lines = Array.from({ length: 20 }, (_, i) => `Line ${i + 1}`);
+      const fileContent = lines.join('\n');
+      await fsp.writeFile(filePath, fileContent, 'utf-8');
+
+      const params: ReadFileToolParams = {
+        absolute_path: filePath,
+        offset: 5, // Start from line 6
+        limit: 3,
+      };
+      const invocation = tool.build(params) as ToolInvocation<
+        ReadFileToolParams,
+        ToolResult
+      >;
+
+      expect(await invocation.execute(abortSignal)).toEqual({
+        llmContent: [
+          '[File content truncated: showing lines 6-8 of 20 total lines. Use offset/limit parameters to view more.]',
+          'Line 6',
+          'Line 7',
+          'Line 8',
+        ].join('\n'),
+        returnDisplay: 'Read lines 6-8 of 20 from paginated.txt',
+      });
+    });
+
+    describe('with .geminiignore', () => {
+      beforeEach(async () => {
+        await fsp.writeFile(
+          path.join(tempRootDir, '.geminiignore'),
+          ['foo.*', 'ignored/'].join('\n'),
+        );
+      });
+
+      it('should throw error if path is ignored by a .geminiignore pattern', async () => {
+        const ignoredFilePath = path.join(tempRootDir, 'foo.bar');
+        await fsp.writeFile(ignoredFilePath, 'content', 'utf-8');
+        const params: ReadFileToolParams = {
+          absolute_path: ignoredFilePath,
+        };
+        const expectedError = `File path '${ignoredFilePath}' is ignored by .geminiignore pattern(s).`;
+        expect(() => tool.build(params)).toThrow(expectedError);
+      });
+
+      it('should throw error if file is in an ignored directory', async () => {
+        const ignoredDirPath = path.join(tempRootDir, 'ignored');
+        await fsp.mkdir(ignoredDirPath, { recursive: true });
+        const ignoredFilePath = path.join(ignoredDirPath, 'file.txt');
+        await fsp.writeFile(ignoredFilePath, 'content', 'utf-8');
+        const params: ReadFileToolParams = {
+          absolute_path: ignoredFilePath,
+        };
+        const expectedError = `File path '${ignoredFilePath}' is ignored by .geminiignore pattern(s).`;
+        expect(() => tool.build(params)).toThrow(expectedError);
+      });
+
+      it('should allow reading non-ignored files', async () => {
+        const allowedFilePath = path.join(tempRootDir, 'allowed.txt');
+        await fsp.writeFile(allowedFilePath, 'content', 'utf-8');
+        const params: ReadFileToolParams = {
+          absolute_path: allowedFilePath,
+        };
         const invocation = tool.build(params);
         expect(typeof invocation).not.toBe('string');
-        expect(
-          (
-            invocation as ToolInvocation<ReadFileToolParams, ToolResult>
-          ).getDescription(),
-        ).toBe('.');
->>>>>>> 6133bea3
-      });
-    });
-
-    describe('execute', () => {
-      it('should return error if file does not exist', async () => {
-        const filePath = path.join(tempRootDir, 'nonexistent.txt');
-        const params: ReadFileToolParams = { absolute_path: filePath };
-        const invocation = tool.build(params) as ToolInvocation<
-          ReadFileToolParams,
-          ToolResult
-        >;
-
-        expect(await invocation.execute(abortSignal)).toEqual({
-          llmContent: `File not found: ${filePath}`,
-          returnDisplay: 'File not found.',
-        });
-      });
-
-      it('should return success result for a text file', async () => {
-        const filePath = path.join(tempRootDir, 'textfile.txt');
-        const fileContent = 'This is a test file.';
-        await fsp.writeFile(filePath, fileContent, 'utf-8');
-        const params: ReadFileToolParams = { absolute_path: filePath };
-        const invocation = tool.build(params) as ToolInvocation<
-          ReadFileToolParams,
-          ToolResult
-        >;
-
-        expect(await invocation.execute(abortSignal)).toEqual({
-          llmContent: fileContent,
-          returnDisplay: '',
-        });
-      });
-
-      it('should return success result for an image file', async () => {
-        // A minimal 1x1 transparent PNG file.
-        const pngContent = Buffer.from([
-          137, 80, 78, 71, 13, 10, 26, 10, 0, 0, 0, 13, 73, 72, 68, 82, 0, 0, 0,
-          1, 0, 0, 0, 1, 8, 6, 0, 0, 0, 31, 21, 196, 137, 0, 0, 0, 10, 73, 68,
-          65, 84, 120, 156, 99, 0, 1, 0, 0, 5, 0, 1, 13, 10, 45, 180, 0, 0, 0,
-          0, 73, 69, 78, 68, 174, 66, 96, 130,
-        ]);
-        const filePath = path.join(tempRootDir, 'image.png');
-        await fsp.writeFile(filePath, pngContent);
-        const params: ReadFileToolParams = { absolute_path: filePath };
-        const invocation = tool.build(params) as ToolInvocation<
-          ReadFileToolParams,
-          ToolResult
-        >;
-
-        expect(await invocation.execute(abortSignal)).toEqual({
-          llmContent: {
-            inlineData: {
-              mimeType: 'image/png',
-              data: pngContent.toString('base64'),
-            },
-          },
-          returnDisplay: `Read image file: image.png`,
-        });
-      });
-
-      it('should treat a non-image file with image extension as an image', async () => {
-        const filePath = path.join(tempRootDir, 'fake-image.png');
-        const fileContent = 'This is not a real png.';
-        await fsp.writeFile(filePath, fileContent, 'utf-8');
-        const params: ReadFileToolParams = { absolute_path: filePath };
-        const invocation = tool.build(params) as ToolInvocation<
-          ReadFileToolParams,
-          ToolResult
-        >;
-
-        expect(await invocation.execute(abortSignal)).toEqual({
-          llmContent: {
-            inlineData: {
-              mimeType: 'image/png',
-              data: Buffer.from(fileContent).toString('base64'),
-            },
-          },
-          returnDisplay: `Read image file: fake-image.png`,
-        });
-      });
-
-      it('should pass offset and limit to read a slice of a text file', async () => {
-        const filePath = path.join(tempRootDir, 'paginated.txt');
-        const fileContent = Array.from(
-          { length: 20 },
-          (_, i) => `Line ${i + 1}`,
-        ).join('\n');
-        await fsp.writeFile(filePath, fileContent, 'utf-8');
-
-        const params: ReadFileToolParams = {
-          absolute_path: filePath,
-          offset: 5, // Start from line 6
-          limit: 3,
-        };
-<<<<<<< HEAD
-        const expectedError = `File path '${ignoredFilePath}' is ignored by .geminiignore pattern(s).`;
-        const result = await tool.execute(params, abortSignal);
-        expect(result).toEqual({
-          llmContent: 'Could not read file due to invalid parameters.',
-          returnDisplay: expectedError,
-          error: {
-            message: expectedError,
-            type: ToolErrorType.INVALID_TOOL_PARAMS,
-          },
-=======
-        const invocation = tool.build(params) as ToolInvocation<
-          ReadFileToolParams,
-          ToolResult
-        >;
-
-        expect(await invocation.execute(abortSignal)).toEqual({
-          llmContent: [
-            '[File content truncated: showing lines 6-8 of 20 total lines. Use offset/limit parameters to view more.]',
-            'Line 6',
-            'Line 7',
-            'Line 8',
-          ].join('\n'),
-          returnDisplay: 'Read lines 6-8 of 20 from paginated.txt',
->>>>>>> 6133bea3
-        });
-      });
-
-      describe('with .geminiignore', () => {
-        beforeEach(async () => {
-          await fsp.writeFile(
-            path.join(tempRootDir, '.geminiignore'),
-            ['foo.*', 'ignored/'].join('\n'),
-          );
-        });
-
-<<<<<<< HEAD
-        const params: ReadFileToolParams = {
-          absolute_path: filePath,
-        };
-        const expectedError = `File path '${filePath}' is ignored by .geminiignore pattern(s).`;
-        const result = await tool.execute(params, abortSignal);
-        expect(result).toEqual({
-          llmContent: 'Could not read file due to invalid parameters.',
-          returnDisplay: expectedError,
-          error: {
-            message: expectedError,
-            type: ToolErrorType.INVALID_TOOL_PARAMS,
-          },
-=======
-        it('should throw error if path is ignored by a .geminiignore pattern', async () => {
-          const ignoredFilePath = path.join(tempRootDir, 'foo.bar');
-          await fsp.writeFile(ignoredFilePath, 'content', 'utf-8');
-          const params: ReadFileToolParams = {
-            absolute_path: ignoredFilePath,
-          };
-          const expectedError = `File path '${ignoredFilePath}' is ignored by .geminiignore pattern(s).`;
-          expect(() => tool.build(params)).toThrow(expectedError);
-        });
-
-        it('should throw error if path is in an ignored directory', async () => {
-          const ignoredDirPath = path.join(tempRootDir, 'ignored');
-          await fsp.mkdir(ignoredDirPath);
-          const filePath = path.join(ignoredDirPath, 'somefile.txt');
-          await fsp.writeFile(filePath, 'content', 'utf-8');
-
-          const params: ReadFileToolParams = {
-            absolute_path: filePath,
-          };
-          const expectedError = `File path '${filePath}' is ignored by .geminiignore pattern(s).`;
-          expect(() => tool.build(params)).toThrow(expectedError);
->>>>>>> 6133bea3
-        });
-      });
-    });
-  });
-
-  describe('workspace boundary validation', () => {
-    it('should validate paths are within workspace root', () => {
-      const params: ReadFileToolParams = {
-        absolute_path: path.join(tempRootDir, 'file.txt'),
-      };
-      expect(() => tool.build(params)).not.toThrow();
-    });
-
-    it('should reject paths outside workspace root', () => {
-      const params: ReadFileToolParams = {
-        absolute_path: '/etc/passwd',
-      };
-      expect(() => tool.build(params)).toThrow(
-        'File path must be within one of the workspace directories',
-      );
-    });
-
-    it('should provide clear error message with workspace directories', () => {
-      const outsidePath = path.join(os.tmpdir(), 'outside-workspace.txt');
-      const params: ReadFileToolParams = {
-        absolute_path: outsidePath,
-      };
-      expect(() => tool.build(params)).toThrow(
-        'File path must be within one of the workspace directories',
-      );
+      });
     });
   });
 });