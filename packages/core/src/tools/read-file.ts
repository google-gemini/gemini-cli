--- conflicted
+++ resolved
@@ -140,16 +140,12 @@
   ReadFileToolParams,
   ToolResult
 > {
-<<<<<<< HEAD
+  static readonly Name = READ_FILE_TOOL_NAME;
+  
   constructor(
     private config: Config,
     messageBus?: MessageBus,
   ) {
-=======
-  static readonly Name = READ_FILE_TOOL_NAME;
-
-  constructor(private config: Config) {
->>>>>>> f4080b60
     super(
       ReadFileTool.Name,
       'ReadFile',
