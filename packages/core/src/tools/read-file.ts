--- conflicted
+++ resolved
@@ -11,11 +11,7 @@
 import {
   isWithinRoot,
   processSingleFileContent,
-<<<<<<< HEAD
-  ToolEnvironment,
-=======
   getSpecificMimeType,
->>>>>>> 58b14b7c
 } from '../utils/fileUtils.js';
 import { Config } from '../config/config.js';
 import {
