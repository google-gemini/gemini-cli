--- conflicted
+++ resolved
@@ -113,17 +113,12 @@
       }
 
       return {
-<<<<<<< HEAD
-        llmContent: result.error, // The detailed error for LLM
-        returnDisplay: result.returnDisplay || t('tools.read_file.error_reading_file', 'Error reading file'), // User-friendly error
-=======
         llmContent,
-        returnDisplay: result.returnDisplay || 'Error reading file',
+        returnDisplay: result.returnDisplay || t('tools.read_file.error_reading_file', 'Error reading file'),
         error: {
           message: result.error,
           type: errorType,
         },
->>>>>>> f5e0f161
       };
     }
 
