/**
 * @license
 * Copyright 2025 Google LLC
 * SPDX-License-Identifier: Apache-2.0
 */

import { vi, describe, it, expect, beforeEach, afterEach } from 'vitest';
import type { Mock } from 'vitest';
import { mockControl } from '../__mocks__/fs/promises.js';
import { ReadManyFilesTool } from './read-many-files.js';
import { FileDiscoveryService } from '../services/fileDiscoveryService.js';
<<<<<<< HEAD
import path from 'path';
import fs from 'fs'; // Actual fs for setup
import os from 'os';
import type { Config } from '../config/config.js';
=======
import path from 'node:path';
import fs from 'node:fs'; // Actual fs for setup
import os from 'node:os';
import { Config } from '../config/config.js';
>>>>>>> ee4feea0
import { WorkspaceContext } from '../utils/workspaceContext.js';
import { StandardFileSystemService } from '../services/fileSystemService.js';
import { ToolErrorType } from './tool-error.js';
import {
  COMMON_IGNORE_PATTERNS,
  DEFAULT_FILE_EXCLUDES,
} from '../utils/ignorePatterns.js';
import * as glob from 'glob';

vi.mock('glob', { spy: true });

vi.mock('mime-types', () => {
  const lookup = (filename: string) => {
    if (filename.endsWith('.ts') || filename.endsWith('.js')) {
      return 'text/plain';
    }
    if (filename.endsWith('.png')) {
      return 'image/png';
    }
    if (filename.endsWith('.pdf')) {
      return 'application/pdf';
    }
    if (filename.endsWith('.mp3') || filename.endsWith('.wav')) {
      return 'audio/mpeg';
    }
    if (filename.endsWith('.mp4') || filename.endsWith('.mov')) {
      return 'video/mp4';
    }
    return false;
  };
  return {
    default: {
      lookup,
    },
    lookup,
  };
});

vi.mock('../telemetry/loggers.js', () => ({
  logFileOperation: vi.fn(),
}));

describe('ReadManyFilesTool', () => {
  let tool: ReadManyFilesTool;
  let tempRootDir: string;
  let tempDirOutsideRoot: string;
  let mockReadFileFn: Mock;

  beforeEach(async () => {
    tempRootDir = fs.realpathSync(
      fs.mkdtempSync(path.join(os.tmpdir(), 'read-many-files-root-')),
    );
    tempDirOutsideRoot = fs.realpathSync(
      fs.mkdtempSync(path.join(os.tmpdir(), 'read-many-files-external-')),
    );
    fs.writeFileSync(path.join(tempRootDir, '.geminiignore'), 'foo.*');
    const fileService = new FileDiscoveryService(tempRootDir);
    const mockConfig = {
      getFileService: () => fileService,
      getFileSystemService: () => new StandardFileSystemService(),

      getFileFilteringOptions: () => ({
        respectGitIgnore: true,
        respectGeminiIgnore: true,
      }),
      getTargetDir: () => tempRootDir,
      getWorkspaceDirs: () => [tempRootDir],
      getWorkspaceContext: () => new WorkspaceContext(tempRootDir),
      getFileExclusions: () => ({
        getCoreIgnorePatterns: () => COMMON_IGNORE_PATTERNS,
        getDefaultExcludePatterns: () => DEFAULT_FILE_EXCLUDES,
        getGlobExcludes: () => COMMON_IGNORE_PATTERNS,
        buildExcludePatterns: () => DEFAULT_FILE_EXCLUDES,
        getReadManyFilesExcludes: () => DEFAULT_FILE_EXCLUDES,
      }),
    } as Partial<Config> as Config;
    tool = new ReadManyFilesTool(mockConfig);

    mockReadFileFn = mockControl.mockReadFile;
    mockReadFileFn.mockReset();

    mockReadFileFn.mockImplementation(
      async (filePath: fs.PathLike, options?: Record<string, unknown>) => {
        const fp =
          typeof filePath === 'string'
            ? filePath
            : (filePath as Buffer).toString();

        if (fs.existsSync(fp)) {
          const originalFs = await vi.importActual<typeof fs>('fs');
          return originalFs.promises.readFile(fp, options);
        }

        if (fp.endsWith('nonexistent-file.txt')) {
          const err = new Error(
            `ENOENT: no such file or directory, open '${fp}'`,
          );
          (err as NodeJS.ErrnoException).code = 'ENOENT';
          throw err;
        }
        if (fp.endsWith('unreadable.txt')) {
          const err = new Error(`EACCES: permission denied, open '${fp}'`);
          (err as NodeJS.ErrnoException).code = 'EACCES';
          throw err;
        }
        if (fp.endsWith('.png'))
          return Buffer.from([0x89, 0x50, 0x4e, 0x47, 0x0d, 0x0a, 0x1a, 0x0a]); // PNG header
        if (fp.endsWith('.pdf')) return Buffer.from('%PDF-1.4...'); // PDF start
        if (fp.endsWith('binary.bin'))
          return Buffer.from([0x00, 0x01, 0x02, 0x00, 0x03]);

        const err = new Error(
          `ENOENT: no such file or directory, open '${fp}' (unmocked path)`,
        );
        (err as NodeJS.ErrnoException).code = 'ENOENT';
        throw err;
      },
    );
  });

  afterEach(() => {
    if (fs.existsSync(tempRootDir)) {
      fs.rmSync(tempRootDir, { recursive: true, force: true });
    }
    if (fs.existsSync(tempDirOutsideRoot)) {
      fs.rmSync(tempDirOutsideRoot, { recursive: true, force: true });
    }
  });

  describe('build', () => {
    it('should return an invocation for valid relative paths within root', () => {
      const params = { paths: ['file1.txt', 'subdir/file2.txt'] };
      const invocation = tool.build(params);
      expect(invocation).toBeDefined();
    });

    it('should return an invocation for valid glob patterns within root', () => {
      const params = { paths: ['*.txt', 'subdir/**/*.js'] };
      const invocation = tool.build(params);
      expect(invocation).toBeDefined();
    });

    it('should return an invocation for paths trying to escape the root (e.g., ../) as execute handles this', () => {
      const params = { paths: ['../outside.txt'] };
      const invocation = tool.build(params);
      expect(invocation).toBeDefined();
    });

    it('should return an invocation for absolute paths as execute handles this', () => {
      const params = { paths: [path.join(tempDirOutsideRoot, 'absolute.txt')] };
      const invocation = tool.build(params);
      expect(invocation).toBeDefined();
    });

    it('should throw error if paths array is empty', () => {
      const params = { paths: [] };
      expect(() => tool.build(params)).toThrow(
        'params/paths must NOT have fewer than 1 items',
      );
    });

    it('should return an invocation for valid exclude and include patterns', () => {
      const params = {
        paths: ['src/**/*.ts'],
        exclude: ['**/*.test.ts'],
        include: ['src/utils/*.ts'],
      };
      const invocation = tool.build(params);
      expect(invocation).toBeDefined();
    });

    it('should throw error if paths array contains an empty string', () => {
      const params = { paths: ['file1.txt', ''] };
      expect(() => tool.build(params)).toThrow(
        'params/paths/1 must NOT have fewer than 1 characters',
      );
    });

    it('should throw error if include array contains non-string elements', () => {
      const params = {
        paths: ['file1.txt'],
        include: ['*.ts', 123] as string[],
      };
      expect(() => tool.build(params)).toThrow(
        'params/include/1 must be string',
      );
    });

    it('should throw error if exclude array contains non-string elements', () => {
      const params = {
        paths: ['file1.txt'],
        exclude: ['*.log', {}] as string[],
      };
      expect(() => tool.build(params)).toThrow(
        'params/exclude/1 must be string',
      );
    });
  });

  describe('execute', () => {
    const createFile = (filePath: string, content = '') => {
      const fullPath = path.join(tempRootDir, filePath);
      fs.mkdirSync(path.dirname(fullPath), { recursive: true });
      fs.writeFileSync(fullPath, content);
    };
    const createBinaryFile = (filePath: string, data: Uint8Array) => {
      const fullPath = path.join(tempRootDir, filePath);
      fs.mkdirSync(path.dirname(fullPath), { recursive: true });
      fs.writeFileSync(fullPath, data);
    };

    it('should read a single specified file', async () => {
      createFile('file1.txt', 'Content of file1');
      const params = { paths: ['file1.txt'] };
      const invocation = tool.build(params);
      const result = await invocation.execute(new AbortController().signal);
      const expectedPath = path.join(tempRootDir, 'file1.txt');
      expect(result.llmContent).toEqual([
        `--- ${expectedPath} ---\n\nContent of file1\n\n`,
        `\n--- End of content ---`,
      ]);
      expect(result.returnDisplay).toContain(
        'Successfully read and concatenated content from **1 file(s)**',
      );
    });

    it('should read multiple specified files', async () => {
      createFile('file1.txt', 'Content1');
      createFile('subdir/file2.js', 'Content2');
      const params = { paths: ['file1.txt', 'subdir/file2.js'] };
      const invocation = tool.build(params);
      const result = await invocation.execute(new AbortController().signal);
      const content = result.llmContent as string[];
      const expectedPath1 = path.join(tempRootDir, 'file1.txt');
      const expectedPath2 = path.join(tempRootDir, 'subdir/file2.js');
      expect(
        content.some((c) =>
          c.includes(`--- ${expectedPath1} ---\n\nContent1\n\n`),
        ),
      ).toBe(true);
      expect(
        content.some((c) =>
          c.includes(`--- ${expectedPath2} ---\n\nContent2\n\n`),
        ),
      ).toBe(true);
      expect(result.returnDisplay).toContain(
        'Successfully read and concatenated content from **2 file(s)**',
      );
    });

    it('should handle glob patterns', async () => {
      createFile('file.txt', 'Text file');
      createFile('another.txt', 'Another text');
      createFile('sub/data.json', '{}');
      const params = { paths: ['*.txt'] };
      const invocation = tool.build(params);
      const result = await invocation.execute(new AbortController().signal);
      const content = result.llmContent as string[];
      const expectedPath1 = path.join(tempRootDir, 'file.txt');
      const expectedPath2 = path.join(tempRootDir, 'another.txt');
      expect(
        content.some((c) =>
          c.includes(`--- ${expectedPath1} ---\n\nText file\n\n`),
        ),
      ).toBe(true);
      expect(
        content.some((c) =>
          c.includes(`--- ${expectedPath2} ---\n\nAnother text\n\n`),
        ),
      ).toBe(true);
      expect(content.find((c) => c.includes('sub/data.json'))).toBeUndefined();
      expect(result.returnDisplay).toContain(
        'Successfully read and concatenated content from **2 file(s)**',
      );
    });

    it('should respect exclude patterns', async () => {
      createFile('src/main.ts', 'Main content');
      createFile('src/main.test.ts', 'Test content');
      const params = { paths: ['src/**/*.ts'], exclude: ['**/*.test.ts'] };
      const invocation = tool.build(params);
      const result = await invocation.execute(new AbortController().signal);
      const content = result.llmContent as string[];
      const expectedPath = path.join(tempRootDir, 'src/main.ts');
      expect(content).toEqual([
        `--- ${expectedPath} ---\n\nMain content\n\n`,
        `\n--- End of content ---`,
      ]);
      expect(
        content.find((c) => c.includes('src/main.test.ts')),
      ).toBeUndefined();
      expect(result.returnDisplay).toContain(
        'Successfully read and concatenated content from **1 file(s)**',
      );
    });

    it('should handle nonexistent specific files gracefully', async () => {
      const params = { paths: ['nonexistent-file.txt'] };
      const invocation = tool.build(params);
      const result = await invocation.execute(new AbortController().signal);
      expect(result.llmContent).toEqual([
        'No files matching the criteria were found or all were skipped.',
      ]);
      expect(result.returnDisplay).toContain(
        'No files were read and concatenated based on the criteria.',
      );
    });

    it('should use default excludes', async () => {
      createFile('node_modules/some-lib/index.js', 'lib code');
      createFile('src/app.js', 'app code');
      const params = { paths: ['**/*.js'] };
      const invocation = tool.build(params);
      const result = await invocation.execute(new AbortController().signal);
      const content = result.llmContent as string[];
      const expectedPath = path.join(tempRootDir, 'src/app.js');
      expect(content).toEqual([
        `--- ${expectedPath} ---\n\napp code\n\n`,
        `\n--- End of content ---`,
      ]);
      expect(
        content.find((c) => c.includes('node_modules/some-lib/index.js')),
      ).toBeUndefined();
      expect(result.returnDisplay).toContain(
        'Successfully read and concatenated content from **1 file(s)**',
      );
    });

    it('should NOT use default excludes if useDefaultExcludes is false', async () => {
      createFile('node_modules/some-lib/index.js', 'lib code');
      createFile('src/app.js', 'app code');
      const params = { paths: ['**/*.js'], useDefaultExcludes: false };
      const invocation = tool.build(params);
      const result = await invocation.execute(new AbortController().signal);
      const content = result.llmContent as string[];
      const expectedPath1 = path.join(
        tempRootDir,
        'node_modules/some-lib/index.js',
      );
      const expectedPath2 = path.join(tempRootDir, 'src/app.js');
      expect(
        content.some((c) =>
          c.includes(`--- ${expectedPath1} ---\n\nlib code\n\n`),
        ),
      ).toBe(true);
      expect(
        content.some((c) =>
          c.includes(`--- ${expectedPath2} ---\n\napp code\n\n`),
        ),
      ).toBe(true);
      expect(result.returnDisplay).toContain(
        'Successfully read and concatenated content from **2 file(s)**',
      );
    });

    it('should include images as inlineData parts if explicitly requested by extension', async () => {
      createBinaryFile(
        'image.png',
        Buffer.from([0x89, 0x50, 0x4e, 0x47, 0x0d, 0x0a, 0x1a, 0x0a]),
      );
      const params = { paths: ['*.png'] }; // Explicitly requesting .png
      const invocation = tool.build(params);
      const result = await invocation.execute(new AbortController().signal);
      expect(result.llmContent).toEqual([
        {
          inlineData: {
            data: Buffer.from([
              0x89, 0x50, 0x4e, 0x47, 0x0d, 0x0a, 0x1a, 0x0a,
            ]).toString('base64'),
            mimeType: 'image/png',
          },
        },
        '\n--- End of content ---',
      ]);
      expect(result.returnDisplay).toContain(
        'Successfully read and concatenated content from **1 file(s)**',
      );
    });

    it('should include images as inlineData parts if explicitly requested by name', async () => {
      createBinaryFile(
        'myExactImage.png',
        Buffer.from([0x89, 0x50, 0x4e, 0x47, 0x0d, 0x0a, 0x1a, 0x0a]),
      );
      const params = { paths: ['myExactImage.png'] }; // Explicitly requesting by full name
      const invocation = tool.build(params);
      const result = await invocation.execute(new AbortController().signal);
      expect(result.llmContent).toEqual([
        {
          inlineData: {
            data: Buffer.from([
              0x89, 0x50, 0x4e, 0x47, 0x0d, 0x0a, 0x1a, 0x0a,
            ]).toString('base64'),
            mimeType: 'image/png',
          },
        },
        '\n--- End of content ---',
      ]);
    });

    it('should skip PDF files if not explicitly requested by extension or name', async () => {
      createBinaryFile('document.pdf', Buffer.from('%PDF-1.4...'));
      createFile('notes.txt', 'text notes');
      const params = { paths: ['*'] }; // Generic glob, not specific to .pdf
      const invocation = tool.build(params);
      const result = await invocation.execute(new AbortController().signal);
      const content = result.llmContent as string[];
      const expectedPath = path.join(tempRootDir, 'notes.txt');
      expect(
        content.some(
          (c) =>
            typeof c === 'string' &&
            c.includes(`--- ${expectedPath} ---\n\ntext notes\n\n`),
        ),
      ).toBe(true);
      expect(result.returnDisplay).toContain('**Skipped 1 item(s):**');
      expect(result.returnDisplay).toContain(
        '- `document.pdf` (Reason: asset file (image/pdf) was not explicitly requested by name or extension)',
      );
    });

    it('should include PDF files as inlineData parts if explicitly requested by extension', async () => {
      createBinaryFile('important.pdf', Buffer.from('%PDF-1.4...'));
      const params = { paths: ['*.pdf'] }; // Explicitly requesting .pdf files
      const invocation = tool.build(params);
      const result = await invocation.execute(new AbortController().signal);
      expect(result.llmContent).toEqual([
        {
          inlineData: {
            data: Buffer.from('%PDF-1.4...').toString('base64'),
            mimeType: 'application/pdf',
          },
        },
        '\n--- End of content ---',
      ]);
    });

    it('should include PDF files as inlineData parts if explicitly requested by name', async () => {
      createBinaryFile('report-final.pdf', Buffer.from('%PDF-1.4...'));
      const params = { paths: ['report-final.pdf'] };
      const invocation = tool.build(params);
      const result = await invocation.execute(new AbortController().signal);
      expect(result.llmContent).toEqual([
        {
          inlineData: {
            data: Buffer.from('%PDF-1.4...').toString('base64'),
            mimeType: 'application/pdf',
          },
        },
        '\n--- End of content ---',
      ]);
    });

    it('should return error if path is ignored by a .geminiignore pattern', async () => {
      createFile('foo.bar', '');
      createFile('bar.ts', '');
      createFile('foo.quux', '');
      const params = { paths: ['foo.bar', 'bar.ts', 'foo.quux'] };
      const invocation = tool.build(params);
      const result = await invocation.execute(new AbortController().signal);
      expect(result.returnDisplay).not.toContain('foo.bar');
      expect(result.returnDisplay).not.toContain('foo.quux');
      expect(result.returnDisplay).toContain('bar.ts');
    });

    it('should read files from multiple workspace directories', async () => {
      const tempDir1 = fs.realpathSync(
        fs.mkdtempSync(path.join(os.tmpdir(), 'multi-dir-1-')),
      );
      const tempDir2 = fs.realpathSync(
        fs.mkdtempSync(path.join(os.tmpdir(), 'multi-dir-2-')),
      );
      const fileService = new FileDiscoveryService(tempDir1);
      const mockConfig = {
        getFileService: () => fileService,
        getFileSystemService: () => new StandardFileSystemService(),
        getFileFilteringOptions: () => ({
          respectGitIgnore: true,
          respectGeminiIgnore: true,
        }),
        getWorkspaceContext: () => new WorkspaceContext(tempDir1, [tempDir2]),
        getTargetDir: () => tempDir1,
        getFileExclusions: () => ({
          getCoreIgnorePatterns: () => COMMON_IGNORE_PATTERNS,
          getDefaultExcludePatterns: () => [],
          getGlobExcludes: () => COMMON_IGNORE_PATTERNS,
          buildExcludePatterns: () => [],
          getReadManyFilesExcludes: () => [],
        }),
      } as Partial<Config> as Config;
      tool = new ReadManyFilesTool(mockConfig);

      fs.writeFileSync(path.join(tempDir1, 'file1.txt'), 'Content1');
      fs.writeFileSync(path.join(tempDir2, 'file2.txt'), 'Content2');

      const params = { paths: ['*.txt'] };
      const invocation = tool.build(params);
      const result = await invocation.execute(new AbortController().signal);
      const content = result.llmContent as string[];
      if (!Array.isArray(content)) {
        throw new Error(`llmContent is not an array: ${content}`);
      }
      const expectedPath1 = path.join(tempDir1, 'file1.txt');
      const expectedPath2 = path.join(tempDir2, 'file2.txt');

      expect(
        content.some((c) =>
          c.includes(`--- ${expectedPath1} ---\n\nContent1\n\n`),
        ),
      ).toBe(true);
      expect(
        content.some((c) =>
          c.includes(`--- ${expectedPath2} ---\n\nContent2\n\n`),
        ),
      ).toBe(true);
      expect(result.returnDisplay).toContain(
        'Successfully read and concatenated content from **2 file(s)**',
      );

      fs.rmSync(tempDir1, { recursive: true, force: true });
      fs.rmSync(tempDir2, { recursive: true, force: true });
    });

    it('should add a warning for truncated files', async () => {
      createFile('file1.txt', 'Content1');
      // Create a file that will be "truncated" by making it long
      const longContent = Array.from({ length: 2500 }, (_, i) => `L${i}`).join(
        '\n',
      );
      createFile('large-file.txt', longContent);

      const params = { paths: ['*.txt'] };
      const invocation = tool.build(params);
      const result = await invocation.execute(new AbortController().signal);
      const content = result.llmContent as string[];

      const normalFileContent = content.find((c) => c.includes('file1.txt'));
      const truncatedFileContent = content.find((c) =>
        c.includes('large-file.txt'),
      );

      expect(normalFileContent).not.toContain(
        '[WARNING: This file was truncated.',
      );
      expect(truncatedFileContent).toContain(
        "[WARNING: This file was truncated. To view the full content, use the 'read_file' tool on this specific file.]",
      );
      // Check that the actual content is still there but truncated
      expect(truncatedFileContent).toContain('L200');
      expect(truncatedFileContent).not.toContain('L2400');
    });

    it('should read files with special characters like [] and () in the path', async () => {
      const filePath = 'src/app/[test]/(dashboard)/testing/components/code.tsx';
      createFile(filePath, 'Content of receive-detail');
      const params = { paths: [filePath] };
      const invocation = tool.build(params);
      const result = await invocation.execute(new AbortController().signal);
      const expectedPath = path.join(tempRootDir, filePath);
      expect(result.llmContent).toEqual([
        `--- ${expectedPath} ---

Content of receive-detail

`,
        `\n--- End of content ---`,
      ]);
      expect(result.returnDisplay).toContain(
        'Successfully read and concatenated content from **1 file(s)**',
      );
    });

    it('should read files with special characters in the name', async () => {
      createFile('file[1].txt', 'Content of file[1]');
      const params = { paths: ['file[1].txt'] };
      const invocation = tool.build(params);
      const result = await invocation.execute(new AbortController().signal);
      const expectedPath = path.join(tempRootDir, 'file[1].txt');
      expect(result.llmContent).toEqual([
        `--- ${expectedPath} ---

Content of file[1]

`,
        `\n--- End of content ---`,
      ]);
      expect(result.returnDisplay).toContain(
        'Successfully read and concatenated content from **1 file(s)**',
      );
    });
  });

  describe('Error handling', () => {
    it('should return an INVALID_TOOL_PARAMS error if no paths are provided', async () => {
      const params = { paths: [], include: [] };
      expect(() => {
        tool.build(params);
      }).toThrow('params/paths must NOT have fewer than 1 items');
    });

    it('should return a READ_MANY_FILES_SEARCH_ERROR on glob failure', async () => {
      vi.mocked(glob.glob).mockRejectedValue(new Error('Glob failed'));
      const params = { paths: ['*.txt'] };
      const invocation = tool.build(params);
      const result = await invocation.execute(new AbortController().signal);
      expect(result.error?.type).toBe(
        ToolErrorType.READ_MANY_FILES_SEARCH_ERROR,
      );
      expect(result.llmContent).toBe('Error during file search: Glob failed');
      // Reset glob.
      vi.mocked(glob.glob).mockReset();
    });
  });

  describe('Batch Processing', () => {
    const createMultipleFiles = (count: number, contentPrefix = 'Content') => {
      const files: string[] = [];
      for (let i = 0; i < count; i++) {
        const fileName = `file${i}.txt`;
        createFile(fileName, `${contentPrefix} ${i}`);
        files.push(fileName);
      }
      return files;
    };

    const createFile = (filePath: string, content = '') => {
      const fullPath = path.join(tempRootDir, filePath);
      fs.mkdirSync(path.dirname(fullPath), { recursive: true });
      fs.writeFileSync(fullPath, content);
    };

    it('should process files in parallel', async () => {
      // Mock detectFileType to add artificial delay to simulate I/O
      const detectFileTypeSpy = vi.spyOn(
        await import('../utils/fileUtils.js'),
        'detectFileType',
      );

      // Create files
      const fileCount = 4;
      const files = createMultipleFiles(fileCount, 'Batch test');

      // Mock with 10ms delay per file to simulate I/O operations
      detectFileTypeSpy.mockImplementation(async (_filePath: string) => {
        await new Promise((resolve) => setTimeout(resolve, 10));
        return 'text';
      });

      const params = { paths: files };
      const invocation = tool.build(params);
      const result = await invocation.execute(new AbortController().signal);

      // Verify all files were processed. The content should have fileCount
      // entries + 1 for the output terminator.
      const content = result.llmContent as string[];
      expect(content).toHaveLength(fileCount + 1);
      for (let i = 0; i < fileCount; i++) {
        expect(content.join('')).toContain(`Batch test ${i}`);
      }

      // Cleanup mock
      detectFileTypeSpy.mockRestore();
    });

    it('should handle batch processing errors gracefully', async () => {
      // Create mix of valid and problematic files
      createFile('valid1.txt', 'Valid content 1');
      createFile('valid2.txt', 'Valid content 2');
      createFile('valid3.txt', 'Valid content 3');

      const params = {
        paths: [
          'valid1.txt',
          'valid2.txt',
          'nonexistent-file.txt', // This will fail
          'valid3.txt',
        ],
      };

      const invocation = tool.build(params);
      const result = await invocation.execute(new AbortController().signal);
      const content = result.llmContent as string[];

      // Should successfully process valid files despite one failure
      expect(content.length).toBeGreaterThanOrEqual(3);
      expect(result.returnDisplay).toContain('Successfully read');

      // Verify valid files were processed
      const expectedPath1 = path.join(tempRootDir, 'valid1.txt');
      const expectedPath3 = path.join(tempRootDir, 'valid3.txt');
      expect(content.some((c) => c.includes(expectedPath1))).toBe(true);
      expect(content.some((c) => c.includes(expectedPath3))).toBe(true);
    });

    it('should execute file operations concurrently', async () => {
      // Track execution order to verify concurrency
      const executionOrder: string[] = [];
      const detectFileTypeSpy = vi.spyOn(
        await import('../utils/fileUtils.js'),
        'detectFileType',
      );

      const files = ['file1.txt', 'file2.txt', 'file3.txt'];
      files.forEach((file) => createFile(file, 'test content'));

      // Mock to track concurrent vs sequential execution
      detectFileTypeSpy.mockImplementation(async (filePath: string) => {
        const fileName = filePath.split('/').pop() || '';
        executionOrder.push(`start:${fileName}`);

        // Add delay to make timing differences visible
        await new Promise((resolve) => setTimeout(resolve, 50));

        executionOrder.push(`end:${fileName}`);
        return 'text';
      });

      const invocation = tool.build({ paths: files });
      await invocation.execute(new AbortController().signal);

      console.log('Execution order:', executionOrder);

      // Verify concurrent execution pattern
      // In parallel execution: all "start:" events should come before all "end:" events
      // In sequential execution: "start:file1", "end:file1", "start:file2", "end:file2", etc.

      const startEvents = executionOrder.filter((e) =>
        e.startsWith('start:'),
      ).length;
      const firstEndIndex = executionOrder.findIndex((e) =>
        e.startsWith('end:'),
      );
      const startsBeforeFirstEnd = executionOrder
        .slice(0, firstEndIndex)
        .filter((e) => e.startsWith('start:')).length;

      // For parallel processing, ALL start events should happen before the first end event
      expect(startsBeforeFirstEnd).toBe(startEvents); // Should PASS with parallel implementation

      detectFileTypeSpy.mockRestore();
    });
  });
});<|MERGE_RESOLUTION|>--- conflicted
+++ resolved
@@ -9,17 +9,10 @@
 import { mockControl } from '../__mocks__/fs/promises.js';
 import { ReadManyFilesTool } from './read-many-files.js';
 import { FileDiscoveryService } from '../services/fileDiscoveryService.js';
-<<<<<<< HEAD
-import path from 'path';
-import fs from 'fs'; // Actual fs for setup
-import os from 'os';
-import type { Config } from '../config/config.js';
-=======
 import path from 'node:path';
 import fs from 'node:fs'; // Actual fs for setup
 import os from 'node:os';
-import { Config } from '../config/config.js';
->>>>>>> ee4feea0
+import type { Config } from '../config/config.js';
 import { WorkspaceContext } from '../utils/workspaceContext.js';
 import { StandardFileSystemService } from '../services/fileSystemService.js';
 import { ToolErrorType } from './tool-error.js';
