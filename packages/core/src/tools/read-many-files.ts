--- conflicted
+++ resolved
@@ -365,10 +365,7 @@
             pattern.toLowerCase().includes(fileExtension) ||
             pattern.includes(fileNameWithoutExtension),
         );
-<<<<<<< HEAD
-=======
-
->>>>>>> a379c135
+        
         if (!requestedExplicitly) {
           skippedFiles.push({
             path: relativePathForDisplay,
