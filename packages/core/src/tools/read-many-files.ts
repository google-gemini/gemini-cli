/**
 * @license
 * Copyright 2025 Google LLC
 * SPDX-License-Identifier: Apache-2.0
 */

import { BaseTool, Kind, ToolResult } from './tools.js';
import { SchemaValidator } from '../utils/schemaValidator.js';
import { getErrorMessage } from '../utils/errors.js';
import * as path from 'path';
import { glob } from 'glob';
import { getCurrentGeminiMdFilename } from './memoryTool.js';
import {
  detectFileType,
  processSingleFileContent,
  DEFAULT_ENCODING,
  getSpecificMimeType,
} from '../utils/fileUtils.js';
import { PartListUnion } from '@google/genai';
import { Config, DEFAULT_FILE_FILTERING_OPTIONS } from '../config/config.js';
import {
  recordFileOperationMetric,
  FileOperation,
} from '../telemetry/metrics.js';

/**
 * Parameters for the ReadManyFilesTool.
 */
export interface ReadManyFilesParams {
  /**
   * An array of file paths or directory paths to search within.
   * Paths are relative to the tool's configured target directory.
   * Glob patterns can be used directly in these paths.
   */
  paths: string[];

  /**
   * Optional. Glob patterns for files to include.
   * These are effectively combined with the `paths`.
   * Example: ["*.ts", "src/** /*.md"]
   */
  include?: string[];

  /**
   * Optional. Glob patterns for files/directories to exclude.
   * Applied as ignore patterns.
   * Example: ["*.log", "dist/**"]
   */
  exclude?: string[];

  /**
   * Optional. Search directories recursively.
   * This is generally controlled by glob patterns (e.g., `**`).
   * The glob implementation is recursive by default for `**`.
   * For simplicity, we'll rely on `**` for recursion.
   */
  recursive?: boolean;

  /**
   * Optional. Apply default exclusion patterns. Defaults to true.
   */
  useDefaultExcludes?: boolean;

  /**
   * Whether to respect .gitignore and .geminiignore patterns (optional, defaults to true)
   */
  file_filtering_options?: {
    respect_git_ignore?: boolean;
    respect_gemini_ignore?: boolean;
  };
}

/**
 * Result type for file processing operations
 */
type FileProcessingResult =
  | {
      success: true;
      filePath: string;
      relativePathForDisplay: string;
      fileReadResult: NonNullable<
        Awaited<ReturnType<typeof processSingleFileContent>>
      >;
      reason?: undefined;
    }
  | {
      success: false;
      filePath: string;
      relativePathForDisplay: string;
      fileReadResult?: undefined;
      reason: string;
    };

/**
 * Default exclusion patterns for commonly ignored directories and binary file types.
 * These are compatible with glob ignore patterns.
 * TODO(adh): Consider making this configurable or extendable through a command line argument.
 * TODO(adh): Look into sharing this list with the glob tool.
 */
const DEFAULT_EXCLUDES: string[] = [
  '**/node_modules/**',
  '**/.git/**',
  '**/.vscode/**',
  '**/.idea/**',
  '**/dist/**',
  '**/build/**',
  '**/coverage/**',
  '**/__pycache__/**',
  '**/*.pyc',
  '**/*.pyo',
  '**/*.bin',
  '**/*.exe',
  '**/*.dll',
  '**/*.so',
  '**/*.dylib',
  '**/*.class',
  '**/*.jar',
  '**/*.war',
  '**/*.zip',
  '**/*.tar',
  '**/*.gz',
  '**/*.bz2',
  '**/*.rar',
  '**/*.7z',
  '**/*.doc',
  '**/*.docx',
  '**/*.xls',
  '**/*.xlsx',
  '**/*.ppt',
  '**/*.pptx',
  '**/*.odt',
  '**/*.ods',
  '**/*.odp',
  '**/*.DS_Store',
  '**/.env',
  `**/${getCurrentGeminiMdFilename()}`,
];

const DEFAULT_OUTPUT_SEPARATOR_FORMAT = '--- {filePath} ---';
const DEFAULT_OUTPUT_TERMINATOR = '\n--- End of content ---';

/**
 * Tool implementation for finding and reading multiple text files from the local filesystem
 * within a specified target directory. The content is concatenated.
 * It is intended to run in an environment with access to the local file system (e.g., a Node.js backend).
 */
export class ReadManyFilesTool extends BaseTool<
  ReadManyFilesParams,
  ToolResult
> {
  static readonly Name: string = 'read_many_files';

  constructor(private config: Config) {
    const parameterSchema = {
      type: 'object',
      properties: {
        paths: {
          type: 'array',
          items: {
            type: 'string',
            minLength: 1,
          },
          minItems: 1,
          description:
            "Required. An array of glob patterns or paths relative to the tool's target directory. Examples: ['src/**/*.ts'], ['README.md', 'docs/']",
        },
        include: {
          type: 'array',
          items: {
            type: 'string',
            minLength: 1,
          },
          description:
            'Optional. Additional glob patterns to include. These are merged with `paths`. Example: ["*.test.ts"] to specifically add test files if they were broadly excluded.',
          default: [],
        },
        exclude: {
          type: 'array',
          items: {
            type: 'string',
            minLength: 1,
          },
          description:
            'Optional. Glob patterns for files/directories to exclude. Added to default excludes if useDefaultExcludes is true. Example: ["**/*.log", "temp/"]',
          default: [],
        },
        recursive: {
          type: 'boolean',
          description:
            'Optional. Whether to search recursively (primarily controlled by `**` in glob patterns). Defaults to true.',
          default: true,
        },
        useDefaultExcludes: {
          type: 'boolean',
          description:
            'Optional. Whether to apply a list of default exclusion patterns (e.g., node_modules, .git, binary files). Defaults to true.',
          default: true,
        },
        file_filtering_options: {
          description:
            'Whether to respect ignore patterns from .gitignore or .geminiignore',
          type: 'object',
          properties: {
            respect_git_ignore: {
              description:
                'Optional: Whether to respect .gitignore patterns when listing files. Only available in git repositories. Defaults to true.',
              type: 'boolean',
            },
            respect_gemini_ignore: {
              description:
                'Optional: Whether to respect .geminiignore patterns when listing files. Defaults to true.',
              type: 'boolean',
            },
          },
        },
      },
      required: ['paths'],
    };

    super(
      ReadManyFilesTool.Name,
      'ReadManyFiles',
      `Reads content from multiple files specified by paths or glob patterns within a configured target directory. For text files, it concatenates their content into a single string. It is primarily designed for text-based files. However, it can also process image (e.g., .png, .jpg) and PDF (.pdf) files if their file names or extensions are explicitly included in the 'paths' argument. For these explicitly requested non-text files, their data is read and included in a format suitable for model consumption (e.g., base64 encoded).

This tool is useful when you need to understand or analyze a collection of files, such as:
- Getting an overview of a codebase or parts of it (e.g., all TypeScript files in the 'src' directory).
- Finding where specific functionality is implemented if the user asks broad questions about code.
- Reviewing documentation files (e.g., all Markdown files in the 'docs' directory).
- Gathering context from multiple configuration files.
- When the user asks to "read all files in X directory" or "show me the content of all Y files".

<<<<<<< HEAD
Use this tool when the user's query implies needing the content of several files simultaneously for context, analysis, or summarization. For text files, it uses default UTF-8 encoding and a '--- {filePath} ---' separator between file contents. The tool inserts a '--- End of content ---' after the last file. Ensure paths are relative to the target directory. Glob patterns like 'src/**/*.js' are supported. Avoid using for single files if a more specific single-file reading tool is available, unless the user specifically requests to process a list containing just one file via this tool. Other binary files (not explicitly requested as image/PDF) are generally skipped. Default excludes apply to common non-text files (except for explicitly requested images/PDFs) and large dependency directories unless 'useDefaultExcludes' is false.
`,
      Icon.FileSearch,
=======
Use this tool when the user's query implies needing the content of several files simultaneously for context, analysis, or summarization. For text files, it uses default UTF-8 encoding and a '--- {filePath} ---' separator between file contents. Ensure paths are relative to the target directory. Glob patterns like 'src/**/*.js' are supported. Avoid using for single files if a more specific single-file reading tool is available, unless the user specifically requests to process a list containing just one file via this tool. Other binary files (not explicitly requested as image/PDF) are generally skipped. Default excludes apply to common non-text files (except for explicitly requested images/PDFs) and large dependency directories unless 'useDefaultExcludes' is false.`,
      Kind.Read,
>>>>>>> b61a63ae
      parameterSchema,
    );
  }

  validateParams(params: ReadManyFilesParams): string | null {
    const errors = SchemaValidator.validate(
      this.schema.parametersJsonSchema,
      params,
    );
    if (errors) {
      return errors;
    }
    return null;
  }

  getDescription(params: ReadManyFilesParams): string {
    const allPatterns = [...params.paths, ...(params.include || [])];
    const pathDesc = `using patterns: \`${allPatterns.join('`, `')}\` (within target directory: \`${this.config.getTargetDir()}\`)`;

    // Determine the final list of exclusion patterns exactly as in execute method
    const paramExcludes = params.exclude || [];
    const paramUseDefaultExcludes = params.useDefaultExcludes !== false;
    const geminiIgnorePatterns = this.config
      .getFileService()
      .getGeminiIgnorePatterns();
    const finalExclusionPatternsForDescription: string[] =
      paramUseDefaultExcludes
        ? [...DEFAULT_EXCLUDES, ...paramExcludes, ...geminiIgnorePatterns]
        : [...paramExcludes, ...geminiIgnorePatterns];

    let excludeDesc = `Excluding: ${finalExclusionPatternsForDescription.length > 0 ? `patterns like \`${finalExclusionPatternsForDescription.slice(0, 2).join('`, `')}${finalExclusionPatternsForDescription.length > 2 ? '...`' : '`'}` : 'none specified'}`;

    // Add a note if .geminiignore patterns contributed to the final list of exclusions
    if (geminiIgnorePatterns.length > 0) {
      const geminiPatternsInEffect = geminiIgnorePatterns.filter((p) =>
        finalExclusionPatternsForDescription.includes(p),
      ).length;
      if (geminiPatternsInEffect > 0) {
        excludeDesc += ` (includes ${geminiPatternsInEffect} from .geminiignore)`;
      }
    }

    return `Will attempt to read and concatenate files ${pathDesc}. ${excludeDesc}. File encoding: ${DEFAULT_ENCODING}. Separator: "${DEFAULT_OUTPUT_SEPARATOR_FORMAT.replace('{filePath}', 'path/to/file.ext')}".`;
  }

  async execute(
    params: ReadManyFilesParams,
    signal: AbortSignal,
  ): Promise<ToolResult> {
    const validationError = this.validateParams(params);
    if (validationError) {
      return {
        llmContent: `Error: Invalid parameters for ${this.displayName}. Reason: ${validationError}`,
        returnDisplay: `## Parameter Error\n\n${validationError}`,
      };
    }

    const {
      paths: inputPatterns,
      include = [],
      exclude = [],
      useDefaultExcludes = true,
    } = params;

    const defaultFileIgnores =
      this.config.getFileFilteringOptions() ?? DEFAULT_FILE_FILTERING_OPTIONS;

    const fileFilteringOptions = {
      respectGitIgnore:
        params.file_filtering_options?.respect_git_ignore ??
        defaultFileIgnores.respectGitIgnore, // Use the property from the returned object
      respectGeminiIgnore:
        params.file_filtering_options?.respect_gemini_ignore ??
        defaultFileIgnores.respectGeminiIgnore, // Use the property from the returned object
    };
    // Get centralized file discovery service
    const fileDiscovery = this.config.getFileService();

    const filesToConsider = new Set<string>();
    const skippedFiles: Array<{ path: string; reason: string }> = [];
    const processedFilesRelativePaths: string[] = [];
    const contentParts: PartListUnion = [];

    const effectiveExcludes = useDefaultExcludes
      ? [...DEFAULT_EXCLUDES, ...exclude]
      : [...exclude];

    const searchPatterns = [...inputPatterns, ...include];
    if (searchPatterns.length === 0) {
      return {
        llmContent: 'No search paths or include patterns provided.',
        returnDisplay: `## Information\n\nNo search paths or include patterns were specified. Nothing to read or concatenate.`,
      };
    }

    try {
      const allEntries = new Set<string>();
      const workspaceDirs = this.config.getWorkspaceContext().getDirectories();

      for (const dir of workspaceDirs) {
        const entriesInDir = await glob(
          searchPatterns.map((p) => p.replace(/\\/g, '/')),
          {
            cwd: dir,
            ignore: effectiveExcludes,
            nodir: true,
            dot: true,
            absolute: true,
            nocase: true,
            signal,
          },
        );
        for (const entry of entriesInDir) {
          allEntries.add(entry);
        }
      }
      const entries = Array.from(allEntries);

      const gitFilteredEntries = fileFilteringOptions.respectGitIgnore
        ? fileDiscovery
            .filterFiles(
              entries.map((p) => path.relative(this.config.getTargetDir(), p)),
              {
                respectGitIgnore: true,
                respectGeminiIgnore: false,
              },
            )
            .map((p) => path.resolve(this.config.getTargetDir(), p))
        : entries;

      // Apply gemini ignore filtering if enabled
      const finalFilteredEntries = fileFilteringOptions.respectGeminiIgnore
        ? fileDiscovery
            .filterFiles(
              gitFilteredEntries.map((p) =>
                path.relative(this.config.getTargetDir(), p),
              ),
              {
                respectGitIgnore: false,
                respectGeminiIgnore: true,
              },
            )
            .map((p) => path.resolve(this.config.getTargetDir(), p))
        : gitFilteredEntries;

      let gitIgnoredCount = 0;
      let geminiIgnoredCount = 0;

      for (const absoluteFilePath of entries) {
        // Security check: ensure the glob library didn't return something outside the workspace.
        if (
          !this.config
            .getWorkspaceContext()
            .isPathWithinWorkspace(absoluteFilePath)
        ) {
          skippedFiles.push({
            path: absoluteFilePath,
            reason: `Security: Glob library returned path outside workspace. Path: ${absoluteFilePath}`,
          });
          continue;
        }

        // Check if this file was filtered out by git ignore
        if (
          fileFilteringOptions.respectGitIgnore &&
          !gitFilteredEntries.includes(absoluteFilePath)
        ) {
          gitIgnoredCount++;
          continue;
        }

        // Check if this file was filtered out by gemini ignore
        if (
          fileFilteringOptions.respectGeminiIgnore &&
          !finalFilteredEntries.includes(absoluteFilePath)
        ) {
          geminiIgnoredCount++;
          continue;
        }

        filesToConsider.add(absoluteFilePath);
      }

      // Add info about git-ignored files if any were filtered
      if (gitIgnoredCount > 0) {
        skippedFiles.push({
          path: `${gitIgnoredCount} file(s)`,
          reason: 'git ignored',
        });
      }

      // Add info about gemini-ignored files if any were filtered
      if (geminiIgnoredCount > 0) {
        skippedFiles.push({
          path: `${geminiIgnoredCount} file(s)`,
          reason: 'gemini ignored',
        });
      }
    } catch (error) {
      return {
        llmContent: `Error during file search: ${getErrorMessage(error)}`,
        returnDisplay: `## File Search Error\n\nAn error occurred while searching for files:\n\`\`\`\n${getErrorMessage(error)}\n\`\`\``,
      };
    }

    const sortedFiles = Array.from(filesToConsider).sort();

    const fileProcessingPromises = sortedFiles.map(
      async (filePath): Promise<FileProcessingResult> => {
        try {
          const relativePathForDisplay = path
            .relative(this.config.getTargetDir(), filePath)
            .replace(/\\/g, '/');

          const fileType = await detectFileType(filePath);

          if (fileType === 'image' || fileType === 'pdf') {
            const fileExtension = path.extname(filePath).toLowerCase();
            const fileNameWithoutExtension = path.basename(
              filePath,
              fileExtension,
            );
            const requestedExplicitly = inputPatterns.some(
              (pattern: string) =>
                pattern.toLowerCase().includes(fileExtension) ||
                pattern.includes(fileNameWithoutExtension),
            );

            if (!requestedExplicitly) {
              return {
                success: false,
                filePath,
                relativePathForDisplay,
                reason:
                  'asset file (image/pdf) was not explicitly requested by name or extension',
              };
            }
          }

          // Use processSingleFileContent for all file types now
          const fileReadResult = await processSingleFileContent(
            filePath,
            this.config.getTargetDir(),
          );

          if (fileReadResult.error) {
            return {
              success: false,
              filePath,
              relativePathForDisplay,
              reason: `Read error: ${fileReadResult.error}`,
            };
          }

          return {
            success: true,
            filePath,
            relativePathForDisplay,
            fileReadResult,
          };
        } catch (error) {
          const relativePathForDisplay = path
            .relative(this.config.getTargetDir(), filePath)
            .replace(/\\/g, '/');

          return {
            success: false,
            filePath,
            relativePathForDisplay,
            reason: `Unexpected error: ${error instanceof Error ? error.message : String(error)}`,
          };
        }
      },
    );

    const results = await Promise.allSettled(fileProcessingPromises);

    for (const result of results) {
      if (result.status === 'fulfilled') {
        const fileResult = result.value;

        if (!fileResult.success) {
          // Handle skipped files (images/PDFs not requested or read errors)
          skippedFiles.push({
            path: fileResult.relativePathForDisplay,
            reason: fileResult.reason,
          });
        } else {
          // Handle successfully processed files
          const { filePath, relativePathForDisplay, fileReadResult } =
            fileResult;

          if (typeof fileReadResult.llmContent === 'string') {
            const separator = DEFAULT_OUTPUT_SEPARATOR_FORMAT.replace(
              '{filePath}',
              filePath,
            );
            let fileContentForLlm = '';
            if (fileReadResult.isTruncated) {
              fileContentForLlm += `[WARNING: This file was truncated. To view the full content, use the 'read_file' tool on this specific file.]\n\n`;
            }
            fileContentForLlm += fileReadResult.llmContent;
            contentParts.push(`${separator}\n\n${fileContentForLlm}\n\n`);
          } else {
            // This is a Part for image/pdf, which we don't add the separator to.
            contentParts.push(fileReadResult.llmContent);
          }

          processedFilesRelativePaths.push(relativePathForDisplay);

          const lines =
            typeof fileReadResult.llmContent === 'string'
              ? fileReadResult.llmContent.split('\n').length
              : undefined;
          const mimetype = getSpecificMimeType(filePath);
          recordFileOperationMetric(
            this.config,
            FileOperation.READ,
            lines,
            mimetype,
            path.extname(filePath),
          );
        }
      } else {
        // Handle Promise rejection (unexpected errors)
        skippedFiles.push({
          path: 'unknown',
          reason: `Unexpected error: ${result.reason}`,
        });
      }
    }

    let displayMessage = `### ReadManyFiles Result (Target Dir: \`${this.config.getTargetDir()}\`)\n\n`;
    if (processedFilesRelativePaths.length > 0) {
      displayMessage += `Successfully read and concatenated content from **${processedFilesRelativePaths.length} file(s)**.\n`;
      if (processedFilesRelativePaths.length <= 10) {
        displayMessage += `\n**Processed Files:**\n`;
        processedFilesRelativePaths.forEach(
          (p) => (displayMessage += `- \`${p}\`\n`),
        );
      } else {
        displayMessage += `\n**Processed Files (first 10 shown):**\n`;
        processedFilesRelativePaths
          .slice(0, 10)
          .forEach((p) => (displayMessage += `- \`${p}\`\n`));
        displayMessage += `- ...and ${processedFilesRelativePaths.length - 10} more.\n`;
      }
    }

    if (skippedFiles.length > 0) {
      if (processedFilesRelativePaths.length === 0) {
        displayMessage += `No files were read and concatenated based on the criteria.\n`;
      }
      if (skippedFiles.length <= 5) {
        displayMessage += `\n**Skipped ${skippedFiles.length} item(s):**\n`;
      } else {
        displayMessage += `\n**Skipped ${skippedFiles.length} item(s) (first 5 shown):**\n`;
      }
      skippedFiles
        .slice(0, 5)
        .forEach(
          (f) => (displayMessage += `- \`${f.path}\` (Reason: ${f.reason})\n`),
        );
      if (skippedFiles.length > 5) {
        displayMessage += `- ...and ${skippedFiles.length - 5} more.\n`;
      }
    } else if (
      processedFilesRelativePaths.length === 0 &&
      skippedFiles.length === 0
    ) {
      displayMessage += `No files were read and concatenated based on the criteria.\n`;
    }

    if (contentParts.length > 0) {
      contentParts.push(DEFAULT_OUTPUT_TERMINATOR);
    } else {
      contentParts.push(
        'No files matching the criteria were found or all were skipped.',
      );
    }
    return {
      llmContent: contentParts,
      returnDisplay: displayMessage.trim(),
    };
  }
}<|MERGE_RESOLUTION|>--- conflicted
+++ resolved
@@ -229,14 +229,8 @@
 - Gathering context from multiple configuration files.
 - When the user asks to "read all files in X directory" or "show me the content of all Y files".
 
-<<<<<<< HEAD
-Use this tool when the user's query implies needing the content of several files simultaneously for context, analysis, or summarization. For text files, it uses default UTF-8 encoding and a '--- {filePath} ---' separator between file contents. The tool inserts a '--- End of content ---' after the last file. Ensure paths are relative to the target directory. Glob patterns like 'src/**/*.js' are supported. Avoid using for single files if a more specific single-file reading tool is available, unless the user specifically requests to process a list containing just one file via this tool. Other binary files (not explicitly requested as image/PDF) are generally skipped. Default excludes apply to common non-text files (except for explicitly requested images/PDFs) and large dependency directories unless 'useDefaultExcludes' is false.
-`,
-      Icon.FileSearch,
-=======
-Use this tool when the user's query implies needing the content of several files simultaneously for context, analysis, or summarization. For text files, it uses default UTF-8 encoding and a '--- {filePath} ---' separator between file contents. Ensure paths are relative to the target directory. Glob patterns like 'src/**/*.js' are supported. Avoid using for single files if a more specific single-file reading tool is available, unless the user specifically requests to process a list containing just one file via this tool. Other binary files (not explicitly requested as image/PDF) are generally skipped. Default excludes apply to common non-text files (except for explicitly requested images/PDFs) and large dependency directories unless 'useDefaultExcludes' is false.`,
+Use this tool when the user's query implies needing the content of several files simultaneously for context, analysis, or summarization. For text files, it uses default UTF-8 encoding and a '--- {filePath} ---' separator between file contents. The tool inserts a '--- End of content ---' after the last file. Ensure paths are relative to the target directory. Glob patterns like 'src/**/*.js' are supported. Avoid using for single files if a more specific single-file reading tool is available, unless the user specifically requests to process a list containing just one file via this tool. Other binary files (not explicitly requested as image/PDF) are generally skipped. Default excludes apply to common non-text files (except for explicitly requested images/PDFs) and large dependency directories unless 'useDefaultExcludes' is false.`,
       Kind.Read,
->>>>>>> b61a63ae
       parameterSchema,
     );
   }
