/**
 * @license
 * Copyright 2025 Google LLC
 * SPDX-License-Identifier: Apache-2.0
 */

import type { MessageBus } from '../confirmation-bus/message-bus.js';
import type { ToolInvocation, ToolResult } from './tools.js';
import { BaseDeclarativeTool, BaseToolInvocation, Kind } from './tools.js';
import { getErrorMessage } from '../utils/errors.js';
import * as fs from 'node:fs';
import * as path from 'node:path';
import { glob, escape } from 'glob';
import type { ProcessedFileReadResult } from '../utils/fileUtils.js';
import {
  detectFileType,
  processSingleFileContent,
  DEFAULT_ENCODING,
  getSpecificMimeType,
} from '../utils/fileUtils.js';
import type { PartListUnion } from '@google/genai';
import {
  type Config,
  DEFAULT_FILE_FILTERING_OPTIONS,
} from '../config/config.js';
import { FileOperation } from '../telemetry/metrics.js';
import { getProgrammingLanguage } from '../telemetry/telemetry-utils.js';
import { logFileOperation } from '../telemetry/loggers.js';
import { FileOperationEvent } from '../telemetry/types.js';
import { ToolErrorType } from './tool-error.js';
import { READ_MANY_FILES_TOOL_NAME } from './tool-names.js';

/**
 * Parameters for the ReadManyFilesTool.
 */
export interface ReadManyFilesParams {
  /**
   * An array of file paths or directory paths to search within.
   * Paths are relative to the tool's configured target directory.
   * Glob patterns can be used directly in these paths.
   */
  paths: string[];

  /**
   * Optional. Glob patterns for files to include.
   * These are effectively combined with the `paths`.
   * Example: ["*.ts", "src/** /*.md"]
   */
  include?: string[];

  /**
   * Optional. Glob patterns for files/directories to exclude.
   * Applied as ignore patterns.
   * Example: ["*.log", "dist/**"]
   */
  exclude?: string[];

  /**
   * Optional. Search directories recursively.
   * This is generally controlled by glob patterns (e.g., `**`).
   * The glob implementation is recursive by default for `**`.
   * For simplicity, we'll rely on `**` for recursion.
   */
  recursive?: boolean;

  /**
   * Optional. Apply default exclusion patterns. Defaults to true.
   */
  useDefaultExcludes?: boolean;

  /**
   * Whether to respect .gitignore and .geminiignore patterns (optional, defaults to true)
   */
  file_filtering_options?: {
    respect_git_ignore?: boolean;
    respect_gemini_ignore?: boolean;
  };
}

/**
 * Result type for file processing operations
 */
type FileProcessingResult =
  | {
      success: true;
      filePath: string;
      relativePathForDisplay: string;
      fileReadResult: ProcessedFileReadResult;
      reason?: undefined;
    }
  | {
      success: false;
      filePath: string;
      relativePathForDisplay: string;
      fileReadResult?: undefined;
      reason: string;
    };

/**
 * Creates the default exclusion patterns including dynamic patterns.
 * This combines the shared patterns with dynamic patterns like GEMINI.md.
 * TODO(adh): Consider making this configurable or extendable through a command line argument.
 */
function getDefaultExcludes(config?: Config): string[] {
  return config?.getFileExclusions().getReadManyFilesExcludes() ?? [];
}

const DEFAULT_OUTPUT_SEPARATOR_FORMAT = '--- {filePath} ---';
const DEFAULT_OUTPUT_TERMINATOR = '\n--- End of content ---';

class ReadManyFilesToolInvocation extends BaseToolInvocation<
  ReadManyFilesParams,
  ToolResult
> {
  constructor(
    private readonly config: Config,
    params: ReadManyFilesParams,
    messageBus?: MessageBus,
    _toolName?: string,
    _toolDisplayName?: string,
  ) {
    super(params, messageBus, _toolName, _toolDisplayName);
  }

  getDescription(): string {
    const allPatterns = [...this.params.paths, ...(this.params.include || [])];
    const pathDesc = `using patterns: 
${allPatterns.join('`, `')}
 (within target directory: 
${this.config.getTargetDir()}
) `;

    // Determine the final list of exclusion patterns exactly as in execute method
    const paramExcludes = this.params.exclude || [];
    const paramUseDefaultExcludes = this.params.useDefaultExcludes !== false;
    const geminiIgnorePatterns = this.config
      .getFileService()
      .getGeminiIgnorePatterns();
    const finalExclusionPatternsForDescription: string[] =
      paramUseDefaultExcludes
        ? [
            ...getDefaultExcludes(this.config),
            ...paramExcludes,
            ...geminiIgnorePatterns,
          ]
        : [...paramExcludes, ...geminiIgnorePatterns];

    let excludeDesc = `Excluding: ${
      finalExclusionPatternsForDescription.length > 0
        ? `patterns like 
${finalExclusionPatternsForDescription
  .slice(0, 2)
  .join(
    '`, `',
  )}${finalExclusionPatternsForDescription.length > 2 ? '...`' : '`'}`
        : 'none specified'
    }`;

    // Add a note if .geminiignore patterns contributed to the final list of exclusions
    if (geminiIgnorePatterns.length > 0) {
      const geminiPatternsInEffect = geminiIgnorePatterns.filter((p) =>
        finalExclusionPatternsForDescription.includes(p),
      ).length;
      if (geminiPatternsInEffect > 0) {
        excludeDesc += ` (includes ${geminiPatternsInEffect} from .geminiignore)`;
      }
    }

    return `Will attempt to read and concatenate files ${pathDesc}. ${excludeDesc}. File encoding: ${DEFAULT_ENCODING}. Separator: "${DEFAULT_OUTPUT_SEPARATOR_FORMAT.replace(
      '{filePath}',
      'path/to/file.ext',
    )}".`;
  }

  async execute(signal: AbortSignal): Promise<ToolResult> {
    const {
      paths: inputPatterns,
      include = [],
      exclude = [],
      useDefaultExcludes = true,
    } = this.params;

    const filesToConsider = new Set<string>();
    const skippedFiles: Array<{ path: string; reason: string }> = [];
    const processedFilesRelativePaths: string[] = [];
    const contentParts: PartListUnion = [];

    const effectiveExcludes = useDefaultExcludes
      ? [...getDefaultExcludes(this.config), ...exclude]
      : [...exclude];

    const searchPatterns = [...inputPatterns, ...include];
    try {
      const allEntries = new Set<string>();
      const workspaceDirs = this.config.getWorkspaceContext().getDirectories();

      for (const dir of workspaceDirs) {
        const processedPatterns = [];
        for (const p of searchPatterns) {
          const normalizedP = p.replace(/\\/g, '/');
          const fullPath = path.join(dir, normalizedP);
          if (fs.existsSync(fullPath)) {
            processedPatterns.push(escape(normalizedP));
          } else {
            // The path does not exist or is not a file, so we treat it as a glob pattern.
            processedPatterns.push(normalizedP);
          }
        }

        const entriesInDir = await glob(processedPatterns, {
          cwd: dir,
          ignore: effectiveExcludes,
          nodir: true,
          dot: true,
          absolute: true,
          nocase: true,
          signal,
        });
        for (const entry of entriesInDir) {
          allEntries.add(entry);
        }
      }
      const relativeEntries = Array.from(allEntries).map((p) =>
        path.relative(this.config.getTargetDir(), p),
      );

      const fileDiscovery = this.config.getFileService();
      const { filteredPaths, gitIgnoredCount, geminiIgnoredCount } =
        fileDiscovery.filterFilesWithReport(relativeEntries, {
          respectGitIgnore:
            this.params.file_filtering_options?.respect_git_ignore ??
            this.config.getFileFilteringOptions().respectGitIgnore ??
            DEFAULT_FILE_FILTERING_OPTIONS.respectGitIgnore,
          respectGeminiIgnore:
            this.params.file_filtering_options?.respect_gemini_ignore ??
            this.config.getFileFilteringOptions().respectGeminiIgnore ??
            DEFAULT_FILE_FILTERING_OPTIONS.respectGeminiIgnore,
        });

      for (const relativePath of filteredPaths) {
        // Security check: ensure the glob library didn't return something outside the workspace.

        const fullPath = path.resolve(this.config.getTargetDir(), relativePath);
        if (
          !this.config.getWorkspaceContext().isPathWithinWorkspace(fullPath)
        ) {
          skippedFiles.push({
            path: fullPath,
            reason: `Security: Glob library returned path outside workspace. Path: ${fullPath}`,
          });
          continue;
        }
        filesToConsider.add(fullPath);
      }

      // Add info about git-ignored files if any were filtered
      if (gitIgnoredCount > 0) {
        skippedFiles.push({
          path: `${gitIgnoredCount} file(s)`,
          reason: 'git ignored',
        });
      }

      // Add info about gemini-ignored files if any were filtered
      if (geminiIgnoredCount > 0) {
        skippedFiles.push({
          path: `${geminiIgnoredCount} file(s)`,
          reason: 'gemini ignored',
        });
      }
    } catch (error) {
      const errorMessage = `Error during file search: ${getErrorMessage(error)}`;
      return {
        llmContent: errorMessage,
        returnDisplay: `## File Search Error\n\nAn error occurred while searching for files:\n\`\`\`\n${getErrorMessage(error)}\n\`\`\``,
        error: {
          message: errorMessage,
          type: ToolErrorType.READ_MANY_FILES_SEARCH_ERROR,
        },
      };
    }

    const sortedFiles = Array.from(filesToConsider).sort();

    const fileProcessingPromises = sortedFiles.map(
      async (filePath): Promise<FileProcessingResult> => {
        try {
          const relativePathForDisplay = path
            .relative(this.config.getTargetDir(), filePath)
            .replace(/\\/g, '/');

          const fileType = await detectFileType(filePath);

          if (fileType === 'image' || fileType === 'pdf') {
            const fileExtension = path.extname(filePath).toLowerCase();
            const fileNameWithoutExtension = path.basename(
              filePath,
              fileExtension,
            );
            const requestedExplicitly = inputPatterns.some(
              (pattern: string) =>
                pattern.toLowerCase().includes(fileExtension) ||
                pattern.includes(fileNameWithoutExtension),
            );

            if (!requestedExplicitly) {
              return {
                success: false,
                filePath,
                relativePathForDisplay,
                reason:
                  'asset file (image/pdf) was not explicitly requested by name or extension',
              };
            }
          }

          // Use processSingleFileContent for all file types now
          const fileReadResult = await processSingleFileContent(
            filePath,
            this.config.getTargetDir(),
            this.config.getFileSystemService(),
          );

          if (fileReadResult.error) {
            return {
              success: false,
              filePath,
              relativePathForDisplay,
              reason: `Read error: ${fileReadResult.error}`,
            };
          }

          return {
            success: true,
            filePath,
            relativePathForDisplay,
            fileReadResult,
          };
        } catch (error) {
          const relativePathForDisplay = path
            .relative(this.config.getTargetDir(), filePath)
            .replace(/\\/g, '/');

          return {
            success: false,
            filePath,
            relativePathForDisplay,
            reason: `Unexpected error: ${error instanceof Error ? error.message : String(error)}`,
          };
        }
      },
    );

    const results = await Promise.allSettled(fileProcessingPromises);

    for (const result of results) {
      if (result.status === 'fulfilled') {
        const fileResult = result.value;

        if (!fileResult.success) {
          // Handle skipped files (images/PDFs not requested or read errors)
          skippedFiles.push({
            path: fileResult.relativePathForDisplay,
            reason: fileResult.reason,
          });
        } else {
          // Handle successfully processed files
          const { filePath, relativePathForDisplay, fileReadResult } =
            fileResult;

          if (typeof fileReadResult.llmContent === 'string') {
            const separator = DEFAULT_OUTPUT_SEPARATOR_FORMAT.replace(
              '{filePath}',
              filePath,
            );
            let fileContentForLlm = '';
            if (fileReadResult.isTruncated) {
              fileContentForLlm += `[WARNING: This file was truncated. To view the full content, use the 'read_file' tool on this specific file.]\n\n`;
            }
            fileContentForLlm += fileReadResult.llmContent;
            contentParts.push(`${separator}\n\n${fileContentForLlm}\n\n`);
          } else {
            // This is a Part for image/pdf, which we don't add the separator to.
            contentParts.push(fileReadResult.llmContent);
          }

          processedFilesRelativePaths.push(relativePathForDisplay);

          const lines =
            typeof fileReadResult.llmContent === 'string'
              ? fileReadResult.llmContent.split('\n').length
              : undefined;
          const mimetype = getSpecificMimeType(filePath);
          const programming_language = getProgrammingLanguage({
            absolute_path: filePath,
          });
          logFileOperation(
            this.config,
            new FileOperationEvent(
              READ_MANY_FILES_TOOL_NAME,
              FileOperation.READ,
              lines,
              mimetype,
              path.extname(filePath),
              programming_language,
            ),
          );
        }
      } else {
        // Handle Promise rejection (unexpected errors)
        skippedFiles.push({
          path: 'unknown',
          reason: `Unexpected error: ${result.reason}`,
        });
      }
    }

    let displayMessage = `### ReadManyFiles Result (Target Dir: \`${this.config.getTargetDir()}\`)\n\n`;
    if (processedFilesRelativePaths.length > 0) {
      displayMessage += `Successfully read and concatenated content from **${processedFilesRelativePaths.length} file(s)**.\n`;
      if (processedFilesRelativePaths.length <= 10) {
        displayMessage += `\n**Processed Files:**\n`;
        processedFilesRelativePaths.forEach(
          (p) => (displayMessage += `- \`${p}\`\n`),
        );
      } else {
        displayMessage += `\n**Processed Files (first 10 shown):**\n`;
        processedFilesRelativePaths
          .slice(0, 10)
          .forEach((p) => (displayMessage += `- \`${p}\`\n`));
        displayMessage += `- ...and ${processedFilesRelativePaths.length - 10} more.\n`;
      }
    }

    if (skippedFiles.length > 0) {
      if (processedFilesRelativePaths.length === 0) {
        displayMessage += `No files were read and concatenated based on the criteria.\n`;
      }
      if (skippedFiles.length <= 5) {
        displayMessage += `\n**Skipped ${skippedFiles.length} item(s):**\n`;
      } else {
        displayMessage += `\n**Skipped ${skippedFiles.length} item(s) (first 5 shown):**\n`;
      }
      skippedFiles
        .slice(0, 5)
        .forEach(
          (f) => (displayMessage += `- \`${f.path}\` (Reason: ${f.reason})\n`),
        );
      if (skippedFiles.length > 5) {
        displayMessage += `- ...and ${skippedFiles.length - 5} more.\n`;
      }
    } else if (
      processedFilesRelativePaths.length === 0 &&
      skippedFiles.length === 0
    ) {
      displayMessage += `No files were read and concatenated based on the criteria.\n`;
    }

    if (contentParts.length > 0) {
      contentParts.push(DEFAULT_OUTPUT_TERMINATOR);
    } else {
      contentParts.push(
        'No files matching the criteria were found or all were skipped.',
      );
    }
    return {
      llmContent: contentParts,
      returnDisplay: displayMessage.trim(),
    };
  }
}

/**
 * Tool implementation for finding and reading multiple text files from the local filesystem
 * within a specified target directory. The content is concatenated.
 * It is intended to run in an environment with access to the local file system (e.g., a Node.js backend).
 */
export class ReadManyFilesTool extends BaseDeclarativeTool<
  ReadManyFilesParams,
  ToolResult
> {
<<<<<<< HEAD
  static readonly Name: string = 'read_many_files';

  constructor(
    private config: Config,
    messageBus?: MessageBus,
  ) {
=======
  constructor(private config: Config) {
>>>>>>> 085e5b1f
    const parameterSchema = {
      type: 'object',
      properties: {
        paths: {
          type: 'array',
          items: {
            type: 'string',
            minLength: 1,
          },
          minItems: 1,
          description:
            "Required. An array of glob patterns or paths relative to the tool's target directory. Examples: ['src/**/*.ts'], ['README.md', 'docs/']",
        },
        include: {
          type: 'array',
          items: {
            type: 'string',
            minLength: 1,
          },
          description:
            'Optional. Additional glob patterns to include. These are merged with `paths`. Example: "*.test.ts" to specifically add test files if they were broadly excluded.',
          default: [],
        },
        exclude: {
          type: 'array',
          items: {
            type: 'string',
            minLength: 1,
          },
          description:
            'Optional. Glob patterns for files/directories to exclude. Added to default excludes if useDefaultExcludes is true. Example: "**/*.log", "temp/"',
          default: [],
        },
        recursive: {
          type: 'boolean',
          description:
            'Optional. Whether to search recursively (primarily controlled by `**` in glob patterns). Defaults to true.',
          default: true,
        },
        useDefaultExcludes: {
          type: 'boolean',
          description:
            'Optional. Whether to apply a list of default exclusion patterns (e.g., node_modules, .git, binary files). Defaults to true.',
          default: true,
        },
        file_filtering_options: {
          description:
            'Whether to respect ignore patterns from .gitignore or .geminiignore',
          type: 'object',
          properties: {
            respect_git_ignore: {
              description:
                'Optional: Whether to respect .gitignore patterns when listing files. Only available in git repositories. Defaults to true.',
              type: 'boolean',
            },
            respect_gemini_ignore: {
              description:
                'Optional: Whether to respect .geminiignore patterns when listing files. Defaults to true.',
              type: 'boolean',
            },
          },
        },
      },
      required: ['paths'],
    };

    super(
      READ_MANY_FILES_TOOL_NAME,
      'ReadManyFiles',
      `Reads content from multiple files specified by paths or glob patterns within a configured target directory. For text files, it concatenates their content into a single string. It is primarily designed for text-based files. However, it can also process image (e.g., .png, .jpg) and PDF (.pdf) files if their file names or extensions are explicitly included in the 'paths' argument. For these explicitly requested non-text files, their data is read and included in a format suitable for model consumption (e.g., base64 encoded).

This tool is useful when you need to understand or analyze a collection of files, such as:
- Getting an overview of a codebase or parts of it (e.g., all TypeScript files in the 'src' directory).
- Finding where specific functionality is implemented if the user asks broad questions about code.
- Reviewing documentation files (e.g., all Markdown files in the 'docs' directory).
- Gathering context from multiple configuration files.
- When the user asks to "read all files in X directory" or "show me the content of all Y files".

Use this tool when the user's query implies needing the content of several files simultaneously for context, analysis, or summarization. For text files, it uses default UTF-8 encoding and a '--- {filePath} ---' separator between file contents. The tool inserts a '--- End of content ---' after the last file. Ensure paths are relative to the target directory. Glob patterns like 'src/**/*.js' are supported. Avoid using for single files if a more specific single-file reading tool is available, unless the user specifically requests to process a list containing just one file via this tool. Other binary files (not explicitly requested as image/PDF) are generally skipped. Default excludes apply to common non-text files (except for explicitly requested images/PDFs) and large dependency directories unless 'useDefaultExcludes' is false.`,
      Kind.Read,
      parameterSchema,
      true, // isOutputMarkdown
      false, // canUpdateOutput
      messageBus,
    );
  }

  protected createInvocation(
    params: ReadManyFilesParams,
    messageBus?: MessageBus,
    _toolName?: string,
    _toolDisplayName?: string,
  ): ToolInvocation<ReadManyFilesParams, ToolResult> {
    return new ReadManyFilesToolInvocation(
      this.config,
      params,
      messageBus,
      _toolName,
      _toolDisplayName,
    );
  }
}<|MERGE_RESOLUTION|>--- conflicted
+++ resolved
@@ -479,16 +479,11 @@
   ReadManyFilesParams,
   ToolResult
 > {
-<<<<<<< HEAD
-  static readonly Name: string = 'read_many_files';
 
   constructor(
     private config: Config,
     messageBus?: MessageBus,
   ) {
-=======
-  constructor(private config: Config) {
->>>>>>> 085e5b1f
     const parameterSchema = {
       type: 'object',
       properties: {
