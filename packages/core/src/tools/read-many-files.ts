/**
 * @license
 * Copyright 2025 Google LLC
 * SPDX-License-Identifier: Apache-2.0
 */

import {
  BaseDeclarativeTool,
  BaseToolInvocation,
  Kind,
  ToolInvocation,
  ToolResult,
} from './tools.js';
import { SchemaValidator } from '../utils/schemaValidator.js';
import { getErrorMessage } from '../utils/errors.js';
import * as path from 'path';
import { glob } from 'glob';
import { getCurrentGeminiMdFilename } from './memoryTool.js';
import {
  detectFileType,
  processSingleFileContent,
  DEFAULT_ENCODING,
  getSpecificMimeType,
} from '../utils/fileUtils.js';
import { PartListUnion } from '@google/genai';
import { Config, DEFAULT_FILE_FILTERING_OPTIONS } from '../config/config.js';
import {
  recordFileOperationMetric,
  FileOperation,
} from '../telemetry/metrics.js';

/**
 * Parameters for the ReadManyFilesTool.
 */
export interface ReadManyFilesParams {
  /**
   * An array of file paths or directory paths to search within.
   * Paths are relative to the tool's configured target directory.
   * Glob patterns can be used directly in these paths.
   */
  paths: string[];

  /**
   * Optional. Glob patterns for files to include.
   * These are effectively combined with the `paths`.
   * Example: ["*.ts", "src/** /*.md"]
   */
  include?: string[];

  /**
   * Optional. Glob patterns for files/directories to exclude.
   * Applied as ignore patterns.
   * Example: ["*.log", "dist/**"]
   */
  exclude?: string[];

  /**
   * Optional. Search directories recursively.
   * This is generally controlled by glob patterns (e.g., `**`).
   * The glob implementation is recursive by default for `**`.
   * For simplicity, we'll rely on `**` for recursion.
   */
  recursive?: boolean;

  /**
   * Optional. Apply default exclusion patterns. Defaults to true.
   */
  useDefaultExcludes?: boolean;

  /**
   * Whether to respect .gitignore and .geminiignore patterns (optional, defaults to true)
   */
  file_filtering_options?: {
    respect_git_ignore?: boolean;
    respect_gemini_ignore?: boolean;
  };
}

/**
 * Result type for file processing operations
 */
type FileProcessingResult =
  | {
      success: true;
      filePath: string;
      relativePathForDisplay: string;
      fileReadResult: NonNullable<
        Awaited<ReturnType<typeof processSingleFileContent>>
      >;
      reason?: undefined;
    }
  | {
      success: false;
      filePath: string;
      relativePathForDisplay: string;
      fileReadResult?: undefined;
      reason: string;
    };

/**
 * Default exclusion patterns for commonly ignored directories and binary file types.
 * These are compatible with glob ignore patterns.
 * TODO(adh): Consider making this configurable or extendable through a command line argument.
 * TODO(adh): Look into sharing this list with the glob tool.
 */
const DEFAULT_EXCLUDES: string[] = [
  '**/node_modules/**',
  '**/.git/**',
  '**/.vscode/**',
  '**/.idea/**',
  '**/dist/**',
  '**/build/**',
  '**/coverage/**',
  '**/__pycache__/**',
  '**/*.pyc',
  '**/*.pyo',
  '**/*.bin',
  '**/*.exe',
  '**/*.dll',
  '**/*.so',
  '**/*.dylib',
  '**/*.class',
  '**/*.jar',
  '**/*.war',
  '**/*.zip',
  '**/*.tar',
  '**/*.gz',
  '**/*.bz2',
  '**/*.rar',
  '**/*.7z',
  '**/*.doc',
  '**/*.docx',
  '**/*.xls',
  '**/*.xlsx',
  '**/*.ppt',
  '**/*.pptx',
  '**/*.odt',
  '**/*.ods',
  '**/*.odp',
  '**/*.DS_Store',
  '**/.env',
  `**/${getCurrentGeminiMdFilename()}`,
];

const DEFAULT_OUTPUT_SEPARATOR_FORMAT = '--- {filePath} ---';

class ReadManyFilesToolInvocation extends BaseToolInvocation<
  ReadManyFilesParams,
  ToolResult
> {
  constructor(
    private readonly config: Config,
    params: ReadManyFilesParams,
  ) {
    super(params);
  }

<<<<<<< HEAD
  override getDescription(params: ReadManyFilesParams): string {
    const allPatterns = [...params.paths, ...(params.include || [])];
    const pathDesc = `using patterns: \`${allPatterns.join('`, `')}\` (within target directory: \`${this.config.getTargetDir()}\`)`;
=======
  getDescription(): string {
    const allPatterns = [...this.params.paths, ...(this.params.include || [])];
    const pathDesc = `using patterns: 
${allPatterns.join('`, `')}
 (within target directory: 
${this.config.getTargetDir()}
) `;
>>>>>>> 8fae227e

    // Determine the final list of exclusion patterns exactly as in execute method
    const paramExcludes = this.params.exclude || [];
    const paramUseDefaultExcludes = this.params.useDefaultExcludes !== false;
    const geminiIgnorePatterns = this.config
      .getFileService()
      .getGeminiIgnorePatterns();
    const finalExclusionPatternsForDescription: string[] =
      paramUseDefaultExcludes
        ? [...DEFAULT_EXCLUDES, ...paramExcludes, ...geminiIgnorePatterns]
        : [...paramExcludes, ...geminiIgnorePatterns];

    let excludeDesc = `Excluding: ${
      finalExclusionPatternsForDescription.length > 0
        ? `patterns like 
${finalExclusionPatternsForDescription
  .slice(0, 2)
  .join(
    '`, `',
  )}${finalExclusionPatternsForDescription.length > 2 ? '...`' : '`'}`
        : 'none specified'
    }`;

    // Add a note if .geminiignore patterns contributed to the final list of exclusions
    if (geminiIgnorePatterns.length > 0) {
      const geminiPatternsInEffect = geminiIgnorePatterns.filter((p) =>
        finalExclusionPatternsForDescription.includes(p),
      ).length;
      if (geminiPatternsInEffect > 0) {
        excludeDesc += ` (includes ${geminiPatternsInEffect} from .geminiignore)`;
      }
    }

    return `Will attempt to read and concatenate files ${pathDesc}. ${excludeDesc}. File encoding: ${DEFAULT_ENCODING}. Separator: "${DEFAULT_OUTPUT_SEPARATOR_FORMAT.replace(
      '{filePath}',
      'path/to/file.ext',
    )}".`;
  }

  async execute(signal: AbortSignal): Promise<ToolResult> {
    const {
      paths: inputPatterns,
      include = [],
      exclude = [],
      useDefaultExcludes = true,
    } = this.params;

    const defaultFileIgnores =
      this.config.getFileFilteringOptions() ?? DEFAULT_FILE_FILTERING_OPTIONS;

    const fileFilteringOptions = {
      respectGitIgnore:
        this.params.file_filtering_options?.respect_git_ignore ??
        defaultFileIgnores.respectGitIgnore, // Use the property from the returned object
      respectGeminiIgnore:
        this.params.file_filtering_options?.respect_gemini_ignore ??
        defaultFileIgnores.respectGeminiIgnore, // Use the property from the returned object
    };
    // Get centralized file discovery service
    const fileDiscovery = this.config.getFileService();

    const filesToConsider = new Set<string>();
    const skippedFiles: Array<{ path: string; reason: string }> = [];
    const processedFilesRelativePaths: string[] = [];
    const contentParts: PartListUnion = [];

    const effectiveExcludes = useDefaultExcludes
      ? [...DEFAULT_EXCLUDES, ...exclude]
      : [...exclude];

    const searchPatterns = [...inputPatterns, ...include];
    if (searchPatterns.length === 0) {
      return {
        llmContent: 'No search paths or include patterns provided.',
        returnDisplay: `## Information\n\nNo search paths or include patterns were specified. Nothing to read or concatenate.`,
      };
    }

    try {
      const allEntries = new Set<string>();
      const workspaceDirs = this.config.getWorkspaceContext().getDirectories();

      for (const dir of workspaceDirs) {
        const entriesInDir = await glob(
          searchPatterns.map((p) => p.replace(/\\/g, '/')),
          {
            cwd: dir,
            ignore: effectiveExcludes,
            nodir: true,
            dot: true,
            absolute: true,
            nocase: true,
            signal,
          },
        );
        for (const entry of entriesInDir) {
          allEntries.add(entry);
        }
      }
      const entries = Array.from(allEntries);

      const gitFilteredEntries = fileFilteringOptions.respectGitIgnore
        ? fileDiscovery
            .filterFiles(
              entries.map((p) => path.relative(this.config.getTargetDir(), p)),
              {
                respectGitIgnore: true,
                respectGeminiIgnore: false,
              },
            )
            .map((p) => path.resolve(this.config.getTargetDir(), p))
        : entries;

      // Apply gemini ignore filtering if enabled
      const finalFilteredEntries = fileFilteringOptions.respectGeminiIgnore
        ? fileDiscovery
            .filterFiles(
              gitFilteredEntries.map((p) =>
                path.relative(this.config.getTargetDir(), p),
              ),
              {
                respectGitIgnore: false,
                respectGeminiIgnore: true,
              },
            )
            .map((p) => path.resolve(this.config.getTargetDir(), p))
        : gitFilteredEntries;

      let gitIgnoredCount = 0;
      let geminiIgnoredCount = 0;

      for (const absoluteFilePath of entries) {
        // Security check: ensure the glob library didn't return something outside the workspace.
        if (
          !this.config
            .getWorkspaceContext()
            .isPathWithinWorkspace(absoluteFilePath)
        ) {
          skippedFiles.push({
            path: absoluteFilePath,
            reason: `Security: Glob library returned path outside workspace. Path: ${absoluteFilePath}`,
          });
          continue;
        }

        // Check if this file was filtered out by git ignore
        if (
          fileFilteringOptions.respectGitIgnore &&
          !gitFilteredEntries.includes(absoluteFilePath)
        ) {
          gitIgnoredCount++;
          continue;
        }

        // Check if this file was filtered out by gemini ignore
        if (
          fileFilteringOptions.respectGeminiIgnore &&
          !finalFilteredEntries.includes(absoluteFilePath)
        ) {
          geminiIgnoredCount++;
          continue;
        }

        filesToConsider.add(absoluteFilePath);
      }

      // Add info about git-ignored files if any were filtered
      if (gitIgnoredCount > 0) {
        skippedFiles.push({
          path: `${gitIgnoredCount} file(s)`,
          reason: 'git ignored',
        });
      }

      // Add info about gemini-ignored files if any were filtered
      if (geminiIgnoredCount > 0) {
        skippedFiles.push({
          path: `${geminiIgnoredCount} file(s)`,
          reason: 'gemini ignored',
        });
      }
    } catch (error) {
      return {
        llmContent: `Error during file search: ${getErrorMessage(error)}`,
        returnDisplay: `## File Search Error\n\nAn error occurred while searching for files:\n\`\`\`\n${getErrorMessage(error)}\n\`\`\``,
      };
    }

    const sortedFiles = Array.from(filesToConsider).sort();

    const fileProcessingPromises = sortedFiles.map(
      async (filePath): Promise<FileProcessingResult> => {
        try {
          const relativePathForDisplay = path
            .relative(this.config.getTargetDir(), filePath)
            .replace(/\\/g, '/');

          const fileType = await detectFileType(filePath);

          if (fileType === 'image' || fileType === 'pdf') {
            const fileExtension = path.extname(filePath).toLowerCase();
            const fileNameWithoutExtension = path.basename(
              filePath,
              fileExtension,
            );
            const requestedExplicitly = inputPatterns.some(
              (pattern: string) =>
                pattern.toLowerCase().includes(fileExtension) ||
                pattern.includes(fileNameWithoutExtension),
            );

            if (!requestedExplicitly) {
              return {
                success: false,
                filePath,
                relativePathForDisplay,
                reason:
                  'asset file (image/pdf) was not explicitly requested by name or extension',
              };
            }
          }

          // Use processSingleFileContent for all file types now
          const fileReadResult = await processSingleFileContent(
            filePath,
            this.config.getTargetDir(),
          );

          if (fileReadResult.error) {
            return {
              success: false,
              filePath,
              relativePathForDisplay,
              reason: `Read error: ${fileReadResult.error}`,
            };
          }

          return {
            success: true,
            filePath,
            relativePathForDisplay,
            fileReadResult,
          };
        } catch (error) {
          const relativePathForDisplay = path
            .relative(this.config.getTargetDir(), filePath)
            .replace(/\\/g, '/');

          return {
            success: false,
            filePath,
            relativePathForDisplay,
            reason: `Unexpected error: ${error instanceof Error ? error.message : String(error)}`,
          };
        }
      },
    );

    const results = await Promise.allSettled(fileProcessingPromises);

    for (const result of results) {
      if (result.status === 'fulfilled') {
        const fileResult = result.value;

        if (!fileResult.success) {
          // Handle skipped files (images/PDFs not requested or read errors)
          skippedFiles.push({
            path: fileResult.relativePathForDisplay,
            reason: fileResult.reason,
          });
        } else {
          // Handle successfully processed files
          const { filePath, relativePathForDisplay, fileReadResult } =
            fileResult;

          if (typeof fileReadResult.llmContent === 'string') {
            const separator = DEFAULT_OUTPUT_SEPARATOR_FORMAT.replace(
              '{filePath}',
              filePath,
            );
            let fileContentForLlm = '';
            if (fileReadResult.isTruncated) {
              fileContentForLlm += `[WARNING: This file was truncated. To view the full content, use the 'read_file' tool on this specific file.]\n\n`;
            }
            fileContentForLlm += fileReadResult.llmContent;
            contentParts.push(`${separator}\n\n${fileContentForLlm}\n\n`);
          } else {
            // This is a Part for image/pdf, which we don't add the separator to.
            contentParts.push(fileReadResult.llmContent);
          }

          processedFilesRelativePaths.push(relativePathForDisplay);

          const lines =
            typeof fileReadResult.llmContent === 'string'
              ? fileReadResult.llmContent.split('\n').length
              : undefined;
          const mimetype = getSpecificMimeType(filePath);
          recordFileOperationMetric(
            this.config,
            FileOperation.READ,
            lines,
            mimetype,
            path.extname(filePath),
          );
        }
      } else {
        // Handle Promise rejection (unexpected errors)
        skippedFiles.push({
          path: 'unknown',
          reason: `Unexpected error: ${result.reason}`,
        });
      }
    }

    let displayMessage = `### ReadManyFiles Result (Target Dir: \`${this.config.getTargetDir()}\`)\n\n`;
    if (processedFilesRelativePaths.length > 0) {
      displayMessage += `Successfully read and concatenated content from **${processedFilesRelativePaths.length} file(s)**.\n`;
      if (processedFilesRelativePaths.length <= 10) {
        displayMessage += `\n**Processed Files:**\n`;
        processedFilesRelativePaths.forEach(
          (p) => (displayMessage += `- \`${p}\`\n`),
        );
      } else {
        displayMessage += `\n**Processed Files (first 10 shown):**\n`;
        processedFilesRelativePaths
          .slice(0, 10)
          .forEach((p) => (displayMessage += `- \`${p}\`\n`));
        displayMessage += `- ...and ${processedFilesRelativePaths.length - 10} more.\n`;
      }
    }

    if (skippedFiles.length > 0) {
      if (processedFilesRelativePaths.length === 0) {
        displayMessage += `No files were read and concatenated based on the criteria.\n`;
      }
      if (skippedFiles.length <= 5) {
        displayMessage += `\n**Skipped ${skippedFiles.length} item(s):**\n`;
      } else {
        displayMessage += `\n**Skipped ${skippedFiles.length} item(s) (first 5 shown):**\n`;
      }
      skippedFiles
        .slice(0, 5)
        .forEach(
          (f) => (displayMessage += `- \`${f.path}\` (Reason: ${f.reason})\n`),
        );
      if (skippedFiles.length > 5) {
        displayMessage += `- ...and ${skippedFiles.length - 5} more.\n`;
      }
    } else if (
      processedFilesRelativePaths.length === 0 &&
      skippedFiles.length === 0
    ) {
      displayMessage += `No files were read and concatenated based on the criteria.\n`;
    }

    if (contentParts.length === 0) {
      contentParts.push(
        'No files matching the criteria were found or all were skipped.',
      );
    }
    return {
      llmContent: contentParts,
      returnDisplay: displayMessage.trim(),
    };
  }
}

/**
 * Tool implementation for finding and reading multiple text files from the local filesystem
 * within a specified target directory. The content is concatenated.
 * It is intended to run in an environment with access to the local file system (e.g., a Node.js backend).
 */
export class ReadManyFilesTool extends BaseDeclarativeTool<
  ReadManyFilesParams,
  ToolResult
> {
  static readonly Name: string = 'read_many_files';

  constructor(private config: Config) {
    const parameterSchema = {
      type: 'object',
      properties: {
        paths: {
          type: 'array',
          items: {
            type: 'string',
            minLength: 1,
          },
          minItems: 1,
          description:
            "Required. An array of glob patterns or paths relative to the tool's target directory. Examples: ['src/**/*.ts'], ['README.md', 'docs/']",
        },
        include: {
          type: 'array',
          items: {
            type: 'string',
            minLength: 1,
          },
          description:
            'Optional. Additional glob patterns to include. These are merged with `paths`. Example: "*.test.ts" to specifically add test files if they were broadly excluded.',
          default: [],
        },
        exclude: {
          type: 'array',
          items: {
            type: 'string',
            minLength: 1,
          },
          description:
            'Optional. Glob patterns for files/directories to exclude. Added to default excludes if useDefaultExcludes is true. Example: "**/*.log", "temp/"',
          default: [],
        },
        recursive: {
          type: 'boolean',
          description:
            'Optional. Whether to search recursively (primarily controlled by `**` in glob patterns). Defaults to true.',
          default: true,
        },
        useDefaultExcludes: {
          type: 'boolean',
          description:
            'Optional. Whether to apply a list of default exclusion patterns (e.g., node_modules, .git, binary files). Defaults to true.',
          default: true,
        },
        file_filtering_options: {
          description:
            'Whether to respect ignore patterns from .gitignore or .geminiignore',
          type: 'object',
          properties: {
            respect_git_ignore: {
              description:
                'Optional: Whether to respect .gitignore patterns when listing files. Only available in git repositories. Defaults to true.',
              type: 'boolean',
            },
            respect_gemini_ignore: {
              description:
                'Optional: Whether to respect .geminiignore patterns when listing files. Defaults to true.',
              type: 'boolean',
            },
          },
        },
      },
      required: ['paths'],
    };

    super(
      ReadManyFilesTool.Name,
      'ReadManyFiles',
      `Reads content from multiple files specified by paths or glob patterns within a configured target directory. For text files, it concatenates their content into a single string. It is primarily designed for text-based files. However, it can also process image (e.g., .png, .jpg) and PDF (.pdf) files if their file names or extensions are explicitly included in the 'paths' argument. For these explicitly requested non-text files, their data is read and included in a format suitable for model consumption (e.g., base64 encoded).

This tool is useful when you need to understand or analyze a collection of files, such as:
- Getting an overview of a codebase or parts of it (e.g., all TypeScript files in the 'src' directory).
- Finding where specific functionality is implemented if the user asks broad questions about code.
- Reviewing documentation files (e.g., all Markdown files in the 'docs' directory).
- Gathering context from multiple configuration files.
- When the user asks to "read all files in X directory" or "show me the content of all Y files".

Use this tool when the user's query implies needing the content of several files simultaneously for context, analysis, or summarization. For text files, it uses default UTF-8 encoding and a '--- {filePath} ---' separator between file contents. Ensure paths are relative to the target directory. Glob patterns like 'src/**/*.js' are supported. Avoid using for single files if a more specific single-file reading tool is available, unless the user specifically requests to process a list containing just one file via this tool. Other binary files (not explicitly requested as image/PDF) are generally skipped. Default excludes apply to common non-text files (except for explicitly requested images/PDFs) and large dependency directories unless 'useDefaultExcludes' is false.`,
      Kind.Read,
      parameterSchema,
    );
  }

  protected validateToolParams(params: ReadManyFilesParams): string | null {
    const errors = SchemaValidator.validate(
      this.schema.parametersJsonSchema,
      params,
    );
    if (errors) {
      return errors;
    }
    return null;
  }

  protected createInvocation(
    params: ReadManyFilesParams,
  ): ToolInvocation<ReadManyFilesParams, ToolResult> {
    return new ReadManyFilesToolInvocation(this.config, params);
  }
}<|MERGE_RESOLUTION|>--- conflicted
+++ resolved
@@ -155,11 +155,6 @@
     super(params);
   }
 
-<<<<<<< HEAD
-  override getDescription(params: ReadManyFilesParams): string {
-    const allPatterns = [...params.paths, ...(params.include || [])];
-    const pathDesc = `using patterns: \`${allPatterns.join('`, `')}\` (within target directory: \`${this.config.getTargetDir()}\`)`;
-=======
   getDescription(): string {
     const allPatterns = [...this.params.paths, ...(this.params.include || [])];
     const pathDesc = `using patterns: 
@@ -167,7 +162,6 @@
  (within target directory: 
 ${this.config.getTargetDir()}
 ) `;
->>>>>>> 8fae227e
 
     // Determine the final list of exclusion patterns exactly as in execute method
     const paramExcludes = this.params.exclude || [];
