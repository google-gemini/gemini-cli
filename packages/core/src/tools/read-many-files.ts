/**
 * @license
 * Copyright 2025 Google LLC
 * SPDX-License-Identifier: Apache-2.0
 */

import {
  BaseDeclarativeTool,
  BaseToolInvocation,
  Kind,
  ToolInvocation,
  ToolResult,
} from './tools.js';
import { getErrorMessage } from '../utils/errors.js';
<<<<<<< HEAD
import * as path from 'node:path';
import { glob } from 'glob';
=======
import * as fs from 'fs';
import * as path from 'path';
import { glob, escape } from 'glob';
>>>>>>> 4c1c6d2b
import { getCurrentGeminiMdFilename } from './memoryTool.js';
import {
  detectFileType,
  processSingleFileContent,
  DEFAULT_ENCODING,
  getSpecificMimeType,
  ProcessedFileReadResult,
} from '../utils/fileUtils.js';
import { PartListUnion } from '@google/genai';
import { Config, DEFAULT_FILE_FILTERING_OPTIONS } from '../config/config.js';
import { FileOperation } from '../telemetry/metrics.js';
import { getProgrammingLanguage } from '../telemetry/telemetry-utils.js';
import { logFileOperation } from '../telemetry/loggers.js';
import { FileOperationEvent } from '../telemetry/types.js';
import { ToolErrorType } from './tool-error.js';

/**
 * Parameters for the ReadManyFilesTool.
 */
export interface ReadManyFilesParams {
  /**
   * An array of file paths or directory paths to search within.
   * Paths are relative to the tool's configured target directory.
   * Glob patterns can be used directly in these paths.
   */
  paths: string[];

  /**
   * Optional. Glob patterns for files to include.
   * These are effectively combined with the `paths`.
   * Example: ["*.ts", "src/** /*.md"]
   */
  include?: string[];

  /**
   * Optional. Glob patterns for files/directories to exclude.
   * Applied as ignore patterns.
   * Example: ["*.log", "dist/**"]
   */
  exclude?: string[];

  /**
   * Optional. Search directories recursively.
   * This is generally controlled by glob patterns (e.g., `**`).
   * The glob implementation is recursive by default for `**`.
   * For simplicity, we'll rely on `**` for recursion.
   */
  recursive?: boolean;

  /**
   * Optional. Apply default exclusion patterns. Defaults to true.
   */
  useDefaultExcludes?: boolean;

  /**
   * Whether to respect .gitignore and .geminiignore patterns (optional, defaults to true)
   */
  file_filtering_options?: {
    respect_git_ignore?: boolean;
    respect_gemini_ignore?: boolean;
  };
}

/**
 * Result type for file processing operations
 */
type FileProcessingResult =
  | {
      success: true;
      filePath: string;
      relativePathForDisplay: string;
      fileReadResult: ProcessedFileReadResult;
      reason?: undefined;
    }
  | {
      success: false;
      filePath: string;
      relativePathForDisplay: string;
      fileReadResult?: undefined;
      reason: string;
    };

/**
 * Default exclusion patterns for commonly ignored directories and binary file types.
 * These are compatible with glob ignore patterns.
 * TODO(adh): Consider making this configurable or extendable through a command line argument.
 * TODO(adh): Look into sharing this list with the glob tool.
 */
const DEFAULT_EXCLUDES: string[] = [
  '**/node_modules/**',
  '**/.git/**',
  '**/.vscode/**',
  '**/.idea/**',
  '**/dist/**',
  '**/build/**',
  '**/coverage/**',
  '**/__pycache__/**',
  '**/*.pyc',
  '**/*.pyo',
  '**/*.bin',
  '**/*.exe',
  '**/*.dll',
  '**/*.so',
  '**/*.dylib',
  '**/*.class',
  '**/*.jar',
  '**/*.war',
  '**/*.zip',
  '**/*.tar',
  '**/*.gz',
  '**/*.bz2',
  '**/*.rar',
  '**/*.7z',
  '**/*.doc',
  '**/*.docx',
  '**/*.xls',
  '**/*.xlsx',
  '**/*.ppt',
  '**/*.pptx',
  '**/*.odt',
  '**/*.ods',
  '**/*.odp',
  '**/*.DS_Store',
  '**/.env',
  `**/${getCurrentGeminiMdFilename()}`,
];

const DEFAULT_OUTPUT_SEPARATOR_FORMAT = '--- {filePath} ---';
const DEFAULT_OUTPUT_TERMINATOR = '\n--- End of content ---';

class ReadManyFilesToolInvocation extends BaseToolInvocation<
  ReadManyFilesParams,
  ToolResult
> {
  constructor(
    private readonly config: Config,
    params: ReadManyFilesParams,
  ) {
    super(params);
  }

  getDescription(): string {
    const allPatterns = [...this.params.paths, ...(this.params.include || [])];
    const pathDesc = `using patterns: 
${allPatterns.join('`, `')}
 (within target directory: 
${this.config.getTargetDir()}
) `;

    // Determine the final list of exclusion patterns exactly as in execute method
    const paramExcludes = this.params.exclude || [];
    const paramUseDefaultExcludes = this.params.useDefaultExcludes !== false;
    const geminiIgnorePatterns = this.config
      .getFileService()
      .getGeminiIgnorePatterns();
    const finalExclusionPatternsForDescription: string[] =
      paramUseDefaultExcludes
        ? [...DEFAULT_EXCLUDES, ...paramExcludes, ...geminiIgnorePatterns]
        : [...paramExcludes, ...geminiIgnorePatterns];

    let excludeDesc = `Excluding: ${
      finalExclusionPatternsForDescription.length > 0
        ? `patterns like 
${finalExclusionPatternsForDescription
  .slice(0, 2)
  .join(
    '`, `',
  )}${finalExclusionPatternsForDescription.length > 2 ? '...`' : '`'}`
        : 'none specified'
    }`;

    // Add a note if .geminiignore patterns contributed to the final list of exclusions
    if (geminiIgnorePatterns.length > 0) {
      const geminiPatternsInEffect = geminiIgnorePatterns.filter((p) =>
        finalExclusionPatternsForDescription.includes(p),
      ).length;
      if (geminiPatternsInEffect > 0) {
        excludeDesc += ` (includes ${geminiPatternsInEffect} from .geminiignore)`;
      }
    }

    return `Will attempt to read and concatenate files ${pathDesc}. ${excludeDesc}. File encoding: ${DEFAULT_ENCODING}. Separator: "${DEFAULT_OUTPUT_SEPARATOR_FORMAT.replace(
      '{filePath}',
      'path/to/file.ext',
    )}".`;
  }

  async execute(signal: AbortSignal): Promise<ToolResult> {
    const {
      paths: inputPatterns,
      include = [],
      exclude = [],
      useDefaultExcludes = true,
    } = this.params;

    const defaultFileIgnores =
      this.config.getFileFilteringOptions() ?? DEFAULT_FILE_FILTERING_OPTIONS;

    const fileFilteringOptions = {
      respectGitIgnore:
        this.params.file_filtering_options?.respect_git_ignore ??
        defaultFileIgnores.respectGitIgnore, // Use the property from the returned object
      respectGeminiIgnore:
        this.params.file_filtering_options?.respect_gemini_ignore ??
        defaultFileIgnores.respectGeminiIgnore, // Use the property from the returned object
    };
    // Get centralized file discovery service
    const fileDiscovery = this.config.getFileService();

    const filesToConsider = new Set<string>();
    const skippedFiles: Array<{ path: string; reason: string }> = [];
    const processedFilesRelativePaths: string[] = [];
    const contentParts: PartListUnion = [];

    const effectiveExcludes = useDefaultExcludes
      ? [...DEFAULT_EXCLUDES, ...exclude]
      : [...exclude];

    const searchPatterns = [...inputPatterns, ...include];
    try {
      const allEntries = new Set<string>();
      const workspaceDirs = this.config.getWorkspaceContext().getDirectories();

      for (const dir of workspaceDirs) {
        const processedPatterns = [];
        for (const p of searchPatterns) {
          const normalizedP = p.replace(/\\/g, '/');
          const fullPath = path.join(dir, normalizedP);
          if (fs.existsSync(fullPath)) {
            processedPatterns.push(escape(normalizedP));
          } else {
            // The path does not exist or is not a file, so we treat it as a glob pattern.
            processedPatterns.push(normalizedP);
          }
        }

        const entriesInDir = await glob(processedPatterns, {
          cwd: dir,
          ignore: effectiveExcludes,
          nodir: true,
          dot: true,
          absolute: true,
          nocase: true,
          signal,
        });
        for (const entry of entriesInDir) {
          allEntries.add(entry);
        }
      }
      const entries = Array.from(allEntries);

      const gitFilteredEntries = fileFilteringOptions.respectGitIgnore
        ? fileDiscovery
            .filterFiles(
              entries.map((p) => path.relative(this.config.getTargetDir(), p)),
              {
                respectGitIgnore: true,
                respectGeminiIgnore: false,
              },
            )
            .map((p) => path.resolve(this.config.getTargetDir(), p))
        : entries;

      // Apply gemini ignore filtering if enabled
      const finalFilteredEntries = fileFilteringOptions.respectGeminiIgnore
        ? fileDiscovery
            .filterFiles(
              gitFilteredEntries.map((p) =>
                path.relative(this.config.getTargetDir(), p),
              ),
              {
                respectGitIgnore: false,
                respectGeminiIgnore: true,
              },
            )
            .map((p) => path.resolve(this.config.getTargetDir(), p))
        : gitFilteredEntries;

      let gitIgnoredCount = 0;
      let geminiIgnoredCount = 0;

      for (const absoluteFilePath of entries) {
        // Security check: ensure the glob library didn't return something outside the workspace.
        if (
          !this.config
            .getWorkspaceContext()
            .isPathWithinWorkspace(absoluteFilePath)
        ) {
          skippedFiles.push({
            path: absoluteFilePath,
            reason: `Security: Glob library returned path outside workspace. Path: ${absoluteFilePath}`,
          });
          continue;
        }

        // Check if this file was filtered out by git ignore
        if (
          fileFilteringOptions.respectGitIgnore &&
          !gitFilteredEntries.includes(absoluteFilePath)
        ) {
          gitIgnoredCount++;
          continue;
        }

        // Check if this file was filtered out by gemini ignore
        if (
          fileFilteringOptions.respectGeminiIgnore &&
          !finalFilteredEntries.includes(absoluteFilePath)
        ) {
          geminiIgnoredCount++;
          continue;
        }

        filesToConsider.add(absoluteFilePath);
      }

      // Add info about git-ignored files if any were filtered
      if (gitIgnoredCount > 0) {
        skippedFiles.push({
          path: `${gitIgnoredCount} file(s)`,
          reason: 'git ignored',
        });
      }

      // Add info about gemini-ignored files if any were filtered
      if (geminiIgnoredCount > 0) {
        skippedFiles.push({
          path: `${geminiIgnoredCount} file(s)`,
          reason: 'gemini ignored',
        });
      }
    } catch (error) {
      const errorMessage = `Error during file search: ${getErrorMessage(error)}`;
      return {
        llmContent: errorMessage,
        returnDisplay: `## File Search Error\n\nAn error occurred while searching for files:\n\`\`\`\n${getErrorMessage(error)}\n\`\`\``,
        error: {
          message: errorMessage,
          type: ToolErrorType.READ_MANY_FILES_SEARCH_ERROR,
        },
      };
    }

    const sortedFiles = Array.from(filesToConsider).sort();

    const fileProcessingPromises = sortedFiles.map(
      async (filePath): Promise<FileProcessingResult> => {
        try {
          const relativePathForDisplay = path
            .relative(this.config.getTargetDir(), filePath)
            .replace(/\\/g, '/');

          const fileType = await detectFileType(filePath);

          if (fileType === 'image' || fileType === 'pdf') {
            const fileExtension = path.extname(filePath).toLowerCase();
            const fileNameWithoutExtension = path.basename(
              filePath,
              fileExtension,
            );
            const requestedExplicitly = inputPatterns.some(
              (pattern: string) =>
                pattern.toLowerCase().includes(fileExtension) ||
                pattern.includes(fileNameWithoutExtension),
            );

            if (!requestedExplicitly) {
              return {
                success: false,
                filePath,
                relativePathForDisplay,
                reason:
                  'asset file (image/pdf) was not explicitly requested by name or extension',
              };
            }
          }

          // Use processSingleFileContent for all file types now
          const fileReadResult = await processSingleFileContent(
            filePath,
            this.config.getTargetDir(),
            this.config.getFileSystemService(),
          );

          if (fileReadResult.error) {
            return {
              success: false,
              filePath,
              relativePathForDisplay,
              reason: `Read error: ${fileReadResult.error}`,
            };
          }

          return {
            success: true,
            filePath,
            relativePathForDisplay,
            fileReadResult,
          };
        } catch (error) {
          const relativePathForDisplay = path
            .relative(this.config.getTargetDir(), filePath)
            .replace(/\\/g, '/');

          return {
            success: false,
            filePath,
            relativePathForDisplay,
            reason: `Unexpected error: ${error instanceof Error ? error.message : String(error)}`,
          };
        }
      },
    );

    const results = await Promise.allSettled(fileProcessingPromises);

    for (const result of results) {
      if (result.status === 'fulfilled') {
        const fileResult = result.value;

        if (!fileResult.success) {
          // Handle skipped files (images/PDFs not requested or read errors)
          skippedFiles.push({
            path: fileResult.relativePathForDisplay,
            reason: fileResult.reason,
          });
        } else {
          // Handle successfully processed files
          const { filePath, relativePathForDisplay, fileReadResult } =
            fileResult;

          if (typeof fileReadResult.llmContent === 'string') {
            const separator = DEFAULT_OUTPUT_SEPARATOR_FORMAT.replace(
              '{filePath}',
              filePath,
            );
            let fileContentForLlm = '';
            if (fileReadResult.isTruncated) {
              fileContentForLlm += `[WARNING: This file was truncated. To view the full content, use the 'read_file' tool on this specific file.]\n\n`;
            }
            fileContentForLlm += fileReadResult.llmContent;
            contentParts.push(`${separator}\n\n${fileContentForLlm}\n\n`);
          } else {
            // This is a Part for image/pdf, which we don't add the separator to.
            contentParts.push(fileReadResult.llmContent);
          }

          processedFilesRelativePaths.push(relativePathForDisplay);

          const lines =
            typeof fileReadResult.llmContent === 'string'
              ? fileReadResult.llmContent.split('\n').length
              : undefined;
          const mimetype = getSpecificMimeType(filePath);
          const programming_language = getProgrammingLanguage({
            absolute_path: filePath,
          });
          logFileOperation(
            this.config,
            new FileOperationEvent(
              ReadManyFilesTool.Name,
              FileOperation.READ,
              lines,
              mimetype,
              path.extname(filePath),
              undefined,
              programming_language,
            ),
          );
        }
      } else {
        // Handle Promise rejection (unexpected errors)
        skippedFiles.push({
          path: 'unknown',
          reason: `Unexpected error: ${result.reason}`,
        });
      }
    }

    let displayMessage = `### ReadManyFiles Result (Target Dir: \`${this.config.getTargetDir()}\`)\n\n`;
    if (processedFilesRelativePaths.length > 0) {
      displayMessage += `Successfully read and concatenated content from **${processedFilesRelativePaths.length} file(s)**.\n`;
      if (processedFilesRelativePaths.length <= 10) {
        displayMessage += `\n**Processed Files:**\n`;
        processedFilesRelativePaths.forEach(
          (p) => (displayMessage += `- \`${p}\`\n`),
        );
      } else {
        displayMessage += `\n**Processed Files (first 10 shown):**\n`;
        processedFilesRelativePaths
          .slice(0, 10)
          .forEach((p) => (displayMessage += `- \`${p}\`\n`));
        displayMessage += `- ...and ${processedFilesRelativePaths.length - 10} more.\n`;
      }
    }

    if (skippedFiles.length > 0) {
      if (processedFilesRelativePaths.length === 0) {
        displayMessage += `No files were read and concatenated based on the criteria.\n`;
      }
      if (skippedFiles.length <= 5) {
        displayMessage += `\n**Skipped ${skippedFiles.length} item(s):**\n`;
      } else {
        displayMessage += `\n**Skipped ${skippedFiles.length} item(s) (first 5 shown):**\n`;
      }
      skippedFiles
        .slice(0, 5)
        .forEach(
          (f) => (displayMessage += `- \`${f.path}\` (Reason: ${f.reason})\n`),
        );
      if (skippedFiles.length > 5) {
        displayMessage += `- ...and ${skippedFiles.length - 5} more.\n`;
      }
    } else if (
      processedFilesRelativePaths.length === 0 &&
      skippedFiles.length === 0
    ) {
      displayMessage += `No files were read and concatenated based on the criteria.\n`;
    }

    if (contentParts.length > 0) {
      contentParts.push(DEFAULT_OUTPUT_TERMINATOR);
    } else {
      contentParts.push(
        'No files matching the criteria were found or all were skipped.',
      );
    }
    return {
      llmContent: contentParts,
      returnDisplay: displayMessage.trim(),
    };
  }
}

/**
 * Tool implementation for finding and reading multiple text files from the local filesystem
 * within a specified target directory. The content is concatenated.
 * It is intended to run in an environment with access to the local file system (e.g., a Node.js backend).
 */
export class ReadManyFilesTool extends BaseDeclarativeTool<
  ReadManyFilesParams,
  ToolResult
> {
  static readonly Name: string = 'read_many_files';

  constructor(private config: Config) {
    const parameterSchema = {
      type: 'object',
      properties: {
        paths: {
          type: 'array',
          items: {
            type: 'string',
            minLength: 1,
          },
          minItems: 1,
          description:
            "Required. An array of glob patterns or paths relative to the tool's target directory. Examples: ['src/**/*.ts'], ['README.md', 'docs/']",
        },
        include: {
          type: 'array',
          items: {
            type: 'string',
            minLength: 1,
          },
          description:
            'Optional. Additional glob patterns to include. These are merged with `paths`. Example: "*.test.ts" to specifically add test files if they were broadly excluded.',
          default: [],
        },
        exclude: {
          type: 'array',
          items: {
            type: 'string',
            minLength: 1,
          },
          description:
            'Optional. Glob patterns for files/directories to exclude. Added to default excludes if useDefaultExcludes is true. Example: "**/*.log", "temp/"',
          default: [],
        },
        recursive: {
          type: 'boolean',
          description:
            'Optional. Whether to search recursively (primarily controlled by `**` in glob patterns). Defaults to true.',
          default: true,
        },
        useDefaultExcludes: {
          type: 'boolean',
          description:
            'Optional. Whether to apply a list of default exclusion patterns (e.g., node_modules, .git, binary files). Defaults to true.',
          default: true,
        },
        file_filtering_options: {
          description:
            'Whether to respect ignore patterns from .gitignore or .geminiignore',
          type: 'object',
          properties: {
            respect_git_ignore: {
              description:
                'Optional: Whether to respect .gitignore patterns when listing files. Only available in git repositories. Defaults to true.',
              type: 'boolean',
            },
            respect_gemini_ignore: {
              description:
                'Optional: Whether to respect .geminiignore patterns when listing files. Defaults to true.',
              type: 'boolean',
            },
          },
        },
      },
      required: ['paths'],
    };

    super(
      ReadManyFilesTool.Name,
      'ReadManyFiles',
      `Reads content from multiple files specified by paths or glob patterns within a configured target directory. For text files, it concatenates their content into a single string. It is primarily designed for text-based files. However, it can also process image (e.g., .png, .jpg) and PDF (.pdf) files if their file names or extensions are explicitly included in the 'paths' argument. For these explicitly requested non-text files, their data is read and included in a format suitable for model consumption (e.g., base64 encoded).

This tool is useful when you need to understand or analyze a collection of files, such as:
- Getting an overview of a codebase or parts of it (e.g., all TypeScript files in the 'src' directory).
- Finding where specific functionality is implemented if the user asks broad questions about code.
- Reviewing documentation files (e.g., all Markdown files in the 'docs' directory).
- Gathering context from multiple configuration files.
- When the user asks to "read all files in X directory" or "show me the content of all Y files".

Use this tool when the user's query implies needing the content of several files simultaneously for context, analysis, or summarization. For text files, it uses default UTF-8 encoding and a '--- {filePath} ---' separator between file contents. The tool inserts a '--- End of content ---' after the last file. Ensure paths are relative to the target directory. Glob patterns like 'src/**/*.js' are supported. Avoid using for single files if a more specific single-file reading tool is available, unless the user specifically requests to process a list containing just one file via this tool. Other binary files (not explicitly requested as image/PDF) are generally skipped. Default excludes apply to common non-text files (except for explicitly requested images/PDFs) and large dependency directories unless 'useDefaultExcludes' is false.`,
      Kind.Read,
      parameterSchema,
    );
  }

  protected createInvocation(
    params: ReadManyFilesParams,
  ): ToolInvocation<ReadManyFilesParams, ToolResult> {
    return new ReadManyFilesToolInvocation(this.config, params);
  }
}<|MERGE_RESOLUTION|>--- conflicted
+++ resolved
@@ -12,14 +12,9 @@
   ToolResult,
 } from './tools.js';
 import { getErrorMessage } from '../utils/errors.js';
-<<<<<<< HEAD
+import * as fs from 'node:fs';
 import * as path from 'node:path';
-import { glob } from 'glob';
-=======
-import * as fs from 'fs';
-import * as path from 'path';
 import { glob, escape } from 'glob';
->>>>>>> 4c1c6d2b
 import { getCurrentGeminiMdFilename } from './memoryTool.js';
 import {
   detectFileType,
