--- conflicted
+++ resolved
@@ -479,16 +479,12 @@
   ReadManyFilesParams,
   ToolResult
 > {
-<<<<<<< HEAD
+  static readonly Name = READ_MANY_FILES_TOOL_NAME;
+  
   constructor(
     private config: Config,
     messageBus?: MessageBus,
   ) {
-=======
-  static readonly Name = READ_MANY_FILES_TOOL_NAME;
-
-  constructor(private config: Config) {
->>>>>>> f4080b60
     const parameterSchema = {
       type: 'object',
       properties: {
