/**
 * @license
 * Copyright 2025 Google LLC
 * SPDX-License-Identifier: Apache-2.0
 */

import { describe, it, expect, beforeEach, afterEach, vi } from 'vitest';
<<<<<<< HEAD
import type { RipGrepToolParams } from './ripGrep.js';
import { RipGrepTool } from './ripGrep.js';
import path from 'path';
import fs from 'fs/promises';
import os, { EOL } from 'os';
import type { Config } from '../config/config.js';
import { createMockWorkspaceContext } from '../test-utils/mockWorkspaceContext.js';
import type { ChildProcess } from 'child_process';
import { spawn } from 'child_process';
=======
import { RipGrepTool, RipGrepToolParams } from './ripGrep.js';
import path from 'node:path';
import fs from 'node:fs/promises';
import os, { EOL } from 'node:os';
import { Config } from '../config/config.js';
import { createMockWorkspaceContext } from '../test-utils/mockWorkspaceContext.js';
import { spawn, ChildProcess } from 'node:child_process';
>>>>>>> ee4feea0

// Mock @lvce-editor/ripgrep for testing
vi.mock('@lvce-editor/ripgrep', () => ({
  rgPath: '/mock/rg/path',
}));

// Mock child_process for ripgrep calls
vi.mock('child_process', () => ({
  spawn: vi.fn(),
}));

const mockSpawn = vi.mocked(spawn);

// Helper function to create mock spawn implementations
function createMockSpawn(
  options: {
    outputData?: string;
    exitCode?: number;
    signal?: string;
  } = {},
) {
  const { outputData, exitCode = 0, signal } = options;

  return () => {
    const mockProcess = {
      stdout: {
        on: vi.fn(),
        removeListener: vi.fn(),
      },
      stderr: {
        on: vi.fn(),
        removeListener: vi.fn(),
      },
      on: vi.fn(),
      removeListener: vi.fn(),
      kill: vi.fn(),
    };

    // Set up event listeners immediately
    setTimeout(() => {
      const stdoutDataHandler = mockProcess.stdout.on.mock.calls.find(
        (call) => call[0] === 'data',
      )?.[1];

      const closeHandler = mockProcess.on.mock.calls.find(
        (call) => call[0] === 'close',
      )?.[1];

      if (stdoutDataHandler && outputData) {
        stdoutDataHandler(Buffer.from(outputData));
      }

      if (closeHandler) {
        closeHandler(exitCode, signal);
      }
    }, 0);

    return mockProcess as unknown as ChildProcess;
  };
}

describe('RipGrepTool', () => {
  let tempRootDir: string;
  let grepTool: RipGrepTool;
  const abortSignal = new AbortController().signal;

  const mockConfig = {
    getTargetDir: () => tempRootDir,
    getWorkspaceContext: () => createMockWorkspaceContext(tempRootDir),
    getDebugMode: () => false,
  } as unknown as Config;

  beforeEach(async () => {
    vi.clearAllMocks();
    mockSpawn.mockClear();
    tempRootDir = await fs.mkdtemp(path.join(os.tmpdir(), 'grep-tool-root-'));
    grepTool = new RipGrepTool(mockConfig);

    // Create some test files and directories
    await fs.writeFile(
      path.join(tempRootDir, 'fileA.txt'),
      'hello world\nsecond line with world',
    );
    await fs.writeFile(
      path.join(tempRootDir, 'fileB.js'),
      'const foo = "bar";\nfunction baz() { return "hello"; }',
    );
    await fs.mkdir(path.join(tempRootDir, 'sub'));
    await fs.writeFile(
      path.join(tempRootDir, 'sub', 'fileC.txt'),
      'another world in sub dir',
    );
    await fs.writeFile(
      path.join(tempRootDir, 'sub', 'fileD.md'),
      '# Markdown file\nThis is a test.',
    );
  });

  afterEach(async () => {
    await fs.rm(tempRootDir, { recursive: true, force: true });
  });

  describe('validateToolParams', () => {
    it('should return null for valid params (pattern only)', () => {
      const params: RipGrepToolParams = { pattern: 'hello' };
      expect(grepTool.validateToolParams(params)).toBeNull();
    });

    it('should return null for valid params (pattern and path)', () => {
      const params: RipGrepToolParams = { pattern: 'hello', path: '.' };
      expect(grepTool.validateToolParams(params)).toBeNull();
    });

    it('should return null for valid params (pattern, path, and include)', () => {
      const params: RipGrepToolParams = {
        pattern: 'hello',
        path: '.',
        include: '*.txt',
      };
      expect(grepTool.validateToolParams(params)).toBeNull();
    });

    it('should return error if pattern is missing', () => {
      const params = { path: '.' } as unknown as RipGrepToolParams;
      expect(grepTool.validateToolParams(params)).toBe(
        `params must have required property 'pattern'`,
      );
    });

    it('should return null for what would be an invalid regex pattern', () => {
      const params: RipGrepToolParams = { pattern: '[[' };
      expect(grepTool.validateToolParams(params)).toBeNull();
    });

    it('should return error if path does not exist', () => {
      const params: RipGrepToolParams = {
        pattern: 'hello',
        path: 'nonexistent',
      };
      // Check for the core error message, as the full path might vary
      expect(grepTool.validateToolParams(params)).toContain(
        'Failed to access path stats for',
      );
      expect(grepTool.validateToolParams(params)).toContain('nonexistent');
    });

    it('should return error if path is a file, not a directory', async () => {
      const filePath = path.join(tempRootDir, 'fileA.txt');
      const params: RipGrepToolParams = { pattern: 'hello', path: filePath };
      expect(grepTool.validateToolParams(params)).toContain(
        `Path is not a directory: ${filePath}`,
      );
    });
  });

  describe('execute', () => {
    it('should find matches for a simple pattern in all files', async () => {
      mockSpawn.mockImplementationOnce(
        createMockSpawn({
          outputData: `fileA.txt:1:hello world${EOL}fileA.txt:2:second line with world${EOL}sub/fileC.txt:1:another world in sub dir${EOL}`,
          exitCode: 0,
        }),
      );

      const params: RipGrepToolParams = { pattern: 'world' };
      const invocation = grepTool.build(params);
      const result = await invocation.execute(abortSignal);
      expect(result.llmContent).toContain(
        'Found 3 matches for pattern "world" in the workspace directory',
      );
      expect(result.llmContent).toContain('File: fileA.txt');
      expect(result.llmContent).toContain('L1: hello world');
      expect(result.llmContent).toContain('L2: second line with world');
      expect(result.llmContent).toContain(
        `File: ${path.join('sub', 'fileC.txt')}`,
      );
      expect(result.llmContent).toContain('L1: another world in sub dir');
      expect(result.returnDisplay).toBe('Found 3 matches');
    });

    it('should find matches in a specific path', async () => {
      // Setup specific mock for this test - searching in 'sub' should only return matches from that directory
      mockSpawn.mockImplementationOnce(
        createMockSpawn({
          outputData: `fileC.txt:1:another world in sub dir${EOL}`,
          exitCode: 0,
        }),
      );

      const params: RipGrepToolParams = { pattern: 'world', path: 'sub' };
      const invocation = grepTool.build(params);
      const result = await invocation.execute(abortSignal);
      expect(result.llmContent).toContain(
        'Found 1 match for pattern "world" in path "sub"',
      );
      expect(result.llmContent).toContain('File: fileC.txt'); // Path relative to 'sub'
      expect(result.llmContent).toContain('L1: another world in sub dir');
      expect(result.returnDisplay).toBe('Found 1 match');
    });

    it('should find matches with an include glob', async () => {
      // Setup specific mock for this test
      mockSpawn.mockImplementationOnce(
        createMockSpawn({
          outputData: `fileB.js:2:function baz() { return "hello"; }${EOL}`,
          exitCode: 0,
        }),
      );

      const params: RipGrepToolParams = { pattern: 'hello', include: '*.js' };
      const invocation = grepTool.build(params);
      const result = await invocation.execute(abortSignal);
      expect(result.llmContent).toContain(
        'Found 1 match for pattern "hello" in the workspace directory (filter: "*.js"):',
      );
      expect(result.llmContent).toContain('File: fileB.js');
      expect(result.llmContent).toContain(
        'L2: function baz() { return "hello"; }',
      );
      expect(result.returnDisplay).toBe('Found 1 match');
    });

    it('should find matches with an include glob and path', async () => {
      await fs.writeFile(
        path.join(tempRootDir, 'sub', 'another.js'),
        'const greeting = "hello";',
      );

      // Setup specific mock for this test - searching for 'hello' in 'sub' with '*.js' filter
      mockSpawn.mockImplementationOnce(() => {
        const mockProcess = {
          stdout: {
            on: vi.fn(),
            removeListener: vi.fn(),
          },
          stderr: {
            on: vi.fn(),
            removeListener: vi.fn(),
          },
          on: vi.fn(),
          removeListener: vi.fn(),
          kill: vi.fn(),
        };

        setTimeout(() => {
          const onData = mockProcess.stdout.on.mock.calls.find(
            (call) => call[0] === 'data',
          )?.[1];
          const onClose = mockProcess.on.mock.calls.find(
            (call) => call[0] === 'close',
          )?.[1];

          if (onData) {
            // Only return match from the .js file in sub directory
            onData(Buffer.from(`another.js:1:const greeting = "hello";${EOL}`));
          }
          if (onClose) {
            onClose(0);
          }
        }, 0);

        return mockProcess as unknown as ChildProcess;
      });

      const params: RipGrepToolParams = {
        pattern: 'hello',
        path: 'sub',
        include: '*.js',
      };
      const invocation = grepTool.build(params);
      const result = await invocation.execute(abortSignal);
      expect(result.llmContent).toContain(
        'Found 1 match for pattern "hello" in path "sub" (filter: "*.js")',
      );
      expect(result.llmContent).toContain('File: another.js');
      expect(result.llmContent).toContain('L1: const greeting = "hello";');
      expect(result.returnDisplay).toBe('Found 1 match');
    });

    it('should return "No matches found" when pattern does not exist', async () => {
      // Setup specific mock for no matches
      mockSpawn.mockImplementationOnce(
        createMockSpawn({
          exitCode: 1, // No matches found
        }),
      );

      const params: RipGrepToolParams = { pattern: 'nonexistentpattern' };
      const invocation = grepTool.build(params);
      const result = await invocation.execute(abortSignal);
      expect(result.llmContent).toContain(
        'No matches found for pattern "nonexistentpattern" in the workspace directory.',
      );
      expect(result.returnDisplay).toBe('No matches found');
    });

    it('should return an error from ripgrep for invalid regex pattern', async () => {
      mockSpawn.mockImplementationOnce(
        createMockSpawn({
          exitCode: 2,
        }),
      );

      const params: RipGrepToolParams = { pattern: '[[' };
      const invocation = grepTool.build(params);
      const result = await invocation.execute(abortSignal);
      expect(result.llmContent).toContain('ripgrep exited with code 2');
      expect(result.returnDisplay).toContain(
        'Error: ripgrep exited with code 2',
      );
    });

    it('should handle regex special characters correctly', async () => {
      // Setup specific mock for this test - regex pattern 'foo.*bar' should match 'const foo = "bar";'
      mockSpawn.mockImplementationOnce(() => {
        const mockProcess = {
          stdout: {
            on: vi.fn(),
            removeListener: vi.fn(),
          },
          stderr: {
            on: vi.fn(),
            removeListener: vi.fn(),
          },
          on: vi.fn(),
          removeListener: vi.fn(),
          kill: vi.fn(),
        };

        setTimeout(() => {
          const onData = mockProcess.stdout.on.mock.calls.find(
            (call) => call[0] === 'data',
          )?.[1];
          const onClose = mockProcess.on.mock.calls.find(
            (call) => call[0] === 'close',
          )?.[1];

          if (onData) {
            // Return match for the regex pattern
            onData(Buffer.from(`fileB.js:1:const foo = "bar";${EOL}`));
          }
          if (onClose) {
            onClose(0);
          }
        }, 0);

        return mockProcess as unknown as ChildProcess;
      });

      const params: RipGrepToolParams = { pattern: 'foo.*bar' }; // Matches 'const foo = "bar";'
      const invocation = grepTool.build(params);
      const result = await invocation.execute(abortSignal);
      expect(result.llmContent).toContain(
        'Found 1 match for pattern "foo.*bar" in the workspace directory:',
      );
      expect(result.llmContent).toContain('File: fileB.js');
      expect(result.llmContent).toContain('L1: const foo = "bar";');
    });

    it('should be case-insensitive by default (JS fallback)', async () => {
      // Setup specific mock for this test - case insensitive search for 'HELLO'
      mockSpawn.mockImplementationOnce(() => {
        const mockProcess = {
          stdout: {
            on: vi.fn(),
            removeListener: vi.fn(),
          },
          stderr: {
            on: vi.fn(),
            removeListener: vi.fn(),
          },
          on: vi.fn(),
          removeListener: vi.fn(),
          kill: vi.fn(),
        };

        setTimeout(() => {
          const onData = mockProcess.stdout.on.mock.calls.find(
            (call) => call[0] === 'data',
          )?.[1];
          const onClose = mockProcess.on.mock.calls.find(
            (call) => call[0] === 'close',
          )?.[1];

          if (onData) {
            // Return case-insensitive matches for 'HELLO'
            onData(
              Buffer.from(
                `fileA.txt:1:hello world${EOL}fileB.js:2:function baz() { return "hello"; }${EOL}`,
              ),
            );
          }
          if (onClose) {
            onClose(0);
          }
        }, 0);

        return mockProcess as unknown as ChildProcess;
      });

      const params: RipGrepToolParams = { pattern: 'HELLO' };
      const invocation = grepTool.build(params);
      const result = await invocation.execute(abortSignal);
      expect(result.llmContent).toContain(
        'Found 2 matches for pattern "HELLO" in the workspace directory:',
      );
      expect(result.llmContent).toContain('File: fileA.txt');
      expect(result.llmContent).toContain('L1: hello world');
      expect(result.llmContent).toContain('File: fileB.js');
      expect(result.llmContent).toContain(
        'L2: function baz() { return "hello"; }',
      );
    });

    it('should throw an error if params are invalid', async () => {
      const params = { path: '.' } as unknown as RipGrepToolParams; // Invalid: pattern missing
      expect(() => grepTool.build(params)).toThrow(
        /params must have required property 'pattern'/,
      );
    });
  });

  describe('multi-directory workspace', () => {
    it('should search across all workspace directories when no path is specified', async () => {
      // Create additional directory with test files
      const secondDir = await fs.mkdtemp(
        path.join(os.tmpdir(), 'grep-tool-second-'),
      );
      await fs.writeFile(
        path.join(secondDir, 'other.txt'),
        'hello from second directory\nworld in second',
      );
      await fs.writeFile(
        path.join(secondDir, 'another.js'),
        'function world() { return "test"; }',
      );

      // Create a mock config with multiple directories
      const multiDirConfig = {
        getTargetDir: () => tempRootDir,
        getWorkspaceContext: () =>
          createMockWorkspaceContext(tempRootDir, [secondDir]),
        getDebugMode: () => false,
      } as unknown as Config;

      // Setup specific mock for this test - multi-directory search for 'world'
      // Mock will be called twice - once for each directory
      let callCount = 0;
      mockSpawn.mockImplementation(() => {
        callCount++;
        const mockProcess = {
          stdout: {
            on: vi.fn(),
            removeListener: vi.fn(),
          },
          stderr: {
            on: vi.fn(),
            removeListener: vi.fn(),
          },
          on: vi.fn(),
          removeListener: vi.fn(),
          kill: vi.fn(),
        };

        setTimeout(() => {
          const stdoutDataHandler = mockProcess.stdout.on.mock.calls.find(
            (call) => call[0] === 'data',
          )?.[1];

          const closeHandler = mockProcess.on.mock.calls.find(
            (call) => call[0] === 'close',
          )?.[1];

          let outputData = '';
          if (callCount === 1) {
            // First directory (tempRootDir)
            outputData =
              [
                'fileA.txt:1:hello world',
                'fileA.txt:2:second line with world',
                'sub/fileC.txt:1:another world in sub dir',
              ].join(EOL) + EOL;
          } else if (callCount === 2) {
            // Second directory (secondDir)
            outputData =
              [
                'other.txt:2:world in second',
                'another.js:1:function world() { return "test"; }',
              ].join(EOL) + EOL;
          }

          if (stdoutDataHandler && outputData) {
            stdoutDataHandler(Buffer.from(outputData));
          }

          if (closeHandler) {
            closeHandler(0);
          }
        }, 0);

        return mockProcess as unknown as ChildProcess;
      });

      const multiDirGrepTool = new RipGrepTool(multiDirConfig);
      const params: RipGrepToolParams = { pattern: 'world' };
      const invocation = multiDirGrepTool.build(params);
      const result = await invocation.execute(abortSignal);

      // Should find matches in both directories
      expect(result.llmContent).toContain(
        'Found 5 matches for pattern "world"',
      );

      // Matches from first directory
      expect(result.llmContent).toContain('fileA.txt');
      expect(result.llmContent).toContain('L1: hello world');
      expect(result.llmContent).toContain('L2: second line with world');
      expect(result.llmContent).toContain('fileC.txt');
      expect(result.llmContent).toContain('L1: another world in sub dir');

      // Matches from both directories
      expect(result.llmContent).toContain('other.txt');
      expect(result.llmContent).toContain('L2: world in second');
      expect(result.llmContent).toContain('another.js');
      expect(result.llmContent).toContain('L1: function world()');

      // Clean up
      await fs.rm(secondDir, { recursive: true, force: true });
      mockSpawn.mockClear();
    });

    it('should search only specified path within workspace directories', async () => {
      // Create additional directory
      const secondDir = await fs.mkdtemp(
        path.join(os.tmpdir(), 'grep-tool-second-'),
      );
      await fs.mkdir(path.join(secondDir, 'sub'));
      await fs.writeFile(
        path.join(secondDir, 'sub', 'test.txt'),
        'hello from second sub directory',
      );

      // Create a mock config with multiple directories
      const multiDirConfig = {
        getTargetDir: () => tempRootDir,
        getWorkspaceContext: () =>
          createMockWorkspaceContext(tempRootDir, [secondDir]),
        getDebugMode: () => false,
      } as unknown as Config;

      // Setup specific mock for this test - searching in 'sub' should only return matches from that directory
      mockSpawn.mockImplementationOnce(() => {
        const mockProcess = {
          stdout: {
            on: vi.fn(),
            removeListener: vi.fn(),
          },
          stderr: {
            on: vi.fn(),
            removeListener: vi.fn(),
          },
          on: vi.fn(),
          removeListener: vi.fn(),
          kill: vi.fn(),
        };

        setTimeout(() => {
          const onData = mockProcess.stdout.on.mock.calls.find(
            (call) => call[0] === 'data',
          )?.[1];
          const onClose = mockProcess.on.mock.calls.find(
            (call) => call[0] === 'close',
          )?.[1];

          if (onData) {
            onData(Buffer.from(`fileC.txt:1:another world in sub dir${EOL}`));
          }
          if (onClose) {
            onClose(0);
          }
        }, 0);

        return mockProcess as unknown as ChildProcess;
      });

      const multiDirGrepTool = new RipGrepTool(multiDirConfig);

      // Search only in the 'sub' directory of the first workspace
      const params: RipGrepToolParams = { pattern: 'world', path: 'sub' };
      const invocation = multiDirGrepTool.build(params);
      const result = await invocation.execute(abortSignal);

      // Should only find matches in the specified sub directory
      expect(result.llmContent).toContain(
        'Found 1 match for pattern "world" in path "sub"',
      );
      expect(result.llmContent).toContain('File: fileC.txt');
      expect(result.llmContent).toContain('L1: another world in sub dir');

      // Should not contain matches from second directory
      expect(result.llmContent).not.toContain('test.txt');

      // Clean up
      await fs.rm(secondDir, { recursive: true, force: true });
    });
  });

  describe('abort signal handling', () => {
    it('should handle AbortSignal during search', async () => {
      const controller = new AbortController();
      const params: RipGrepToolParams = { pattern: 'world' };
      const invocation = grepTool.build(params);

      controller.abort();

      const result = await invocation.execute(controller.signal);
      expect(result).toBeDefined();
    });

    it('should abort streaming search when signal is triggered', async () => {
      // Setup specific mock for this test - simulate process being killed due to abort
      mockSpawn.mockImplementationOnce(() => {
        const mockProcess = {
          stdout: {
            on: vi.fn(),
            removeListener: vi.fn(),
          },
          stderr: {
            on: vi.fn(),
            removeListener: vi.fn(),
          },
          on: vi.fn(),
          removeListener: vi.fn(),
          kill: vi.fn(),
        };

        // Simulate process being aborted - use setTimeout to ensure handlers are registered first
        setTimeout(() => {
          const closeHandler = mockProcess.on.mock.calls.find(
            (call) => call[0] === 'close',
          )?.[1];

          if (closeHandler) {
            // Simulate process killed by signal (code is null, signal is SIGTERM)
            closeHandler(null, 'SIGTERM');
          }
        }, 0);

        return mockProcess as unknown as ChildProcess;
      });

      const controller = new AbortController();
      const params: RipGrepToolParams = { pattern: 'test' };
      const invocation = grepTool.build(params);

      // Abort immediately before starting the search
      controller.abort();

      const result = await invocation.execute(controller.signal);
      expect(result.llmContent).toContain(
        'Error during grep search operation: ripgrep exited with code null',
      );
      expect(result.returnDisplay).toContain(
        'Error: ripgrep exited with code null',
      );
    });
  });

  describe('error handling and edge cases', () => {
    it('should handle workspace boundary violations', () => {
      const params: RipGrepToolParams = { pattern: 'test', path: '../outside' };
      expect(() => grepTool.build(params)).toThrow(/Path validation failed/);
    });

    it('should handle empty directories gracefully', async () => {
      const emptyDir = path.join(tempRootDir, 'empty');
      await fs.mkdir(emptyDir);

      // Setup specific mock for this test - searching in empty directory should return no matches
      mockSpawn.mockImplementationOnce(() => {
        const mockProcess = {
          stdout: {
            on: vi.fn(),
            removeListener: vi.fn(),
          },
          stderr: {
            on: vi.fn(),
            removeListener: vi.fn(),
          },
          on: vi.fn(),
          removeListener: vi.fn(),
          kill: vi.fn(),
        };

        setTimeout(() => {
          const onClose = mockProcess.on.mock.calls.find(
            (call) => call[0] === 'close',
          )?.[1];

          if (onClose) {
            onClose(1);
          }
        }, 0);

        return mockProcess as unknown as ChildProcess;
      });

      const params: RipGrepToolParams = { pattern: 'test', path: 'empty' };
      const invocation = grepTool.build(params);
      const result = await invocation.execute(abortSignal);

      expect(result.llmContent).toContain('No matches found');
      expect(result.returnDisplay).toBe('No matches found');
    });

    it('should handle empty files correctly', async () => {
      await fs.writeFile(path.join(tempRootDir, 'empty.txt'), '');

      // Setup specific mock for this test - searching for anything in empty files should return no matches
      mockSpawn.mockImplementationOnce(() => {
        const mockProcess = {
          stdout: {
            on: vi.fn(),
            removeListener: vi.fn(),
          },
          stderr: {
            on: vi.fn(),
            removeListener: vi.fn(),
          },
          on: vi.fn(),
          removeListener: vi.fn(),
          kill: vi.fn(),
        };

        setTimeout(() => {
          const onClose = mockProcess.on.mock.calls.find(
            (call) => call[0] === 'close',
          )?.[1];

          if (onClose) {
            onClose(1);
          }
        }, 0);

        return mockProcess as unknown as ChildProcess;
      });

      const params: RipGrepToolParams = { pattern: 'anything' };
      const invocation = grepTool.build(params);
      const result = await invocation.execute(abortSignal);

      expect(result.llmContent).toContain('No matches found');
    });

    it('should handle special characters in file names', async () => {
      const specialFileName = 'file with spaces & symbols!.txt';
      await fs.writeFile(
        path.join(tempRootDir, specialFileName),
        'hello world with special chars',
      );

      // Setup specific mock for this test - searching for 'world' should find the file with special characters
      mockSpawn.mockImplementationOnce(() => {
        const mockProcess = {
          stdout: {
            on: vi.fn(),
            removeListener: vi.fn(),
          },
          stderr: {
            on: vi.fn(),
            removeListener: vi.fn(),
          },
          on: vi.fn(),
          removeListener: vi.fn(),
          kill: vi.fn(),
        };

        setTimeout(() => {
          const onData = mockProcess.stdout.on.mock.calls.find(
            (call) => call[0] === 'data',
          )?.[1];
          const onClose = mockProcess.on.mock.calls.find(
            (call) => call[0] === 'close',
          )?.[1];

          if (onData) {
            onData(
              Buffer.from(
                `${specialFileName}:1:hello world with special chars${EOL}`,
              ),
            );
          }
          if (onClose) {
            onClose(0);
          }
        }, 0);

        return mockProcess as unknown as ChildProcess;
      });

      const params: RipGrepToolParams = { pattern: 'world' };
      const invocation = grepTool.build(params);
      const result = await invocation.execute(abortSignal);

      expect(result.llmContent).toContain(specialFileName);
      expect(result.llmContent).toContain('hello world with special chars');
    });

    it('should handle deeply nested directories', async () => {
      const deepPath = path.join(tempRootDir, 'a', 'b', 'c', 'd', 'e');
      await fs.mkdir(deepPath, { recursive: true });
      await fs.writeFile(
        path.join(deepPath, 'deep.txt'),
        'content in deep directory',
      );

      // Setup specific mock for this test - searching for 'deep' should find the deeply nested file
      mockSpawn.mockImplementationOnce(() => {
        const mockProcess = {
          stdout: {
            on: vi.fn(),
            removeListener: vi.fn(),
          },
          stderr: {
            on: vi.fn(),
            removeListener: vi.fn(),
          },
          on: vi.fn(),
          removeListener: vi.fn(),
          kill: vi.fn(),
        };

        setTimeout(() => {
          const onData = mockProcess.stdout.on.mock.calls.find(
            (call) => call[0] === 'data',
          )?.[1];
          const onClose = mockProcess.on.mock.calls.find(
            (call) => call[0] === 'close',
          )?.[1];

          if (onData) {
            onData(
              Buffer.from(
                `a/b/c/d/e/deep.txt:1:content in deep directory${EOL}`,
              ),
            );
          }
          if (onClose) {
            onClose(0);
          }
        }, 0);

        return mockProcess as unknown as ChildProcess;
      });

      const params: RipGrepToolParams = { pattern: 'deep' };
      const invocation = grepTool.build(params);
      const result = await invocation.execute(abortSignal);

      expect(result.llmContent).toContain('deep.txt');
      expect(result.llmContent).toContain('content in deep directory');
    });
  });

  describe('regex pattern validation', () => {
    it('should handle complex regex patterns', async () => {
      await fs.writeFile(
        path.join(tempRootDir, 'code.js'),
        'function getName() { return "test"; }\nconst getValue = () => "value";',
      );

      // Setup specific mock for this test - regex pattern should match function declarations
      mockSpawn.mockImplementationOnce(() => {
        const mockProcess = {
          stdout: {
            on: vi.fn(),
            removeListener: vi.fn(),
          },
          stderr: {
            on: vi.fn(),
            removeListener: vi.fn(),
          },
          on: vi.fn(),
          removeListener: vi.fn(),
          kill: vi.fn(),
        };

        setTimeout(() => {
          const onData = mockProcess.stdout.on.mock.calls.find(
            (call) => call[0] === 'data',
          )?.[1];
          const onClose = mockProcess.on.mock.calls.find(
            (call) => call[0] === 'close',
          )?.[1];

          if (onData) {
            onData(
              Buffer.from(
                `code.js:1:function getName() { return "test"; }${EOL}`,
              ),
            );
          }
          if (onClose) {
            onClose(0);
          }
        }, 0);

        return mockProcess as unknown as ChildProcess;
      });

      const params: RipGrepToolParams = { pattern: 'function\\s+\\w+\\s*\\(' };
      const invocation = grepTool.build(params);
      const result = await invocation.execute(abortSignal);

      expect(result.llmContent).toContain('function getName()');
      expect(result.llmContent).not.toContain('const getValue');
    });

    it('should handle case sensitivity correctly in JS fallback', async () => {
      await fs.writeFile(
        path.join(tempRootDir, 'case.txt'),
        'Hello World\nhello world\nHELLO WORLD',
      );

      // Setup specific mock for this test - case insensitive search should match all variants
      mockSpawn.mockImplementationOnce(() => {
        const mockProcess = {
          stdout: {
            on: vi.fn(),
            removeListener: vi.fn(),
          },
          stderr: {
            on: vi.fn(),
            removeListener: vi.fn(),
          },
          on: vi.fn(),
          removeListener: vi.fn(),
          kill: vi.fn(),
        };

        setTimeout(() => {
          const onData = mockProcess.stdout.on.mock.calls.find(
            (call) => call[0] === 'data',
          )?.[1];
          const onClose = mockProcess.on.mock.calls.find(
            (call) => call[0] === 'close',
          )?.[1];

          if (onData) {
            onData(
              Buffer.from(
                `case.txt:1:Hello World${EOL}case.txt:2:hello world${EOL}case.txt:3:HELLO WORLD${EOL}`,
              ),
            );
          }
          if (onClose) {
            onClose(0);
          }
        }, 0);

        return mockProcess as unknown as ChildProcess;
      });

      const params: RipGrepToolParams = { pattern: 'hello' };
      const invocation = grepTool.build(params);
      const result = await invocation.execute(abortSignal);

      expect(result.llmContent).toContain('Hello World');
      expect(result.llmContent).toContain('hello world');
      expect(result.llmContent).toContain('HELLO WORLD');
    });

    it('should handle escaped regex special characters', async () => {
      await fs.writeFile(
        path.join(tempRootDir, 'special.txt'),
        'Price: $19.99\nRegex: [a-z]+ pattern\nEmail: test@example.com',
      );

      // Setup specific mock for this test - escaped regex pattern should match price format
      mockSpawn.mockImplementationOnce(() => {
        const mockProcess = {
          stdout: {
            on: vi.fn(),
            removeListener: vi.fn(),
          },
          stderr: {
            on: vi.fn(),
            removeListener: vi.fn(),
          },
          on: vi.fn(),
          removeListener: vi.fn(),
          kill: vi.fn(),
        };

        setTimeout(() => {
          const onData = mockProcess.stdout.on.mock.calls.find(
            (call) => call[0] === 'data',
          )?.[1];
          const onClose = mockProcess.on.mock.calls.find(
            (call) => call[0] === 'close',
          )?.[1];

          if (onData) {
            onData(Buffer.from(`special.txt:1:Price: $19.99${EOL}`));
          }
          if (onClose) {
            onClose(0);
          }
        }, 0);

        return mockProcess as unknown as ChildProcess;
      });

      const params: RipGrepToolParams = { pattern: '\\$\\d+\\.\\d+' };
      const invocation = grepTool.build(params);
      const result = await invocation.execute(abortSignal);

      expect(result.llmContent).toContain('Price: $19.99');
      expect(result.llmContent).not.toContain('Email: test@example.com');
    });
  });

  describe('include pattern filtering', () => {
    it('should handle multiple file extensions in include pattern', async () => {
      await fs.writeFile(
        path.join(tempRootDir, 'test.ts'),
        'typescript content',
      );
      await fs.writeFile(path.join(tempRootDir, 'test.tsx'), 'tsx content');
      await fs.writeFile(
        path.join(tempRootDir, 'test.js'),
        'javascript content',
      );
      await fs.writeFile(path.join(tempRootDir, 'test.txt'), 'text content');

      // Setup specific mock for this test - include pattern should filter to only ts/tsx files
      mockSpawn.mockImplementationOnce(() => {
        const mockProcess = {
          stdout: {
            on: vi.fn(),
            removeListener: vi.fn(),
          },
          stderr: {
            on: vi.fn(),
            removeListener: vi.fn(),
          },
          on: vi.fn(),
          removeListener: vi.fn(),
          kill: vi.fn(),
        };

        setTimeout(() => {
          const onData = mockProcess.stdout.on.mock.calls.find(
            (call) => call[0] === 'data',
          )?.[1];
          const onClose = mockProcess.on.mock.calls.find(
            (call) => call[0] === 'close',
          )?.[1];

          if (onData) {
            onData(
              Buffer.from(
                `test.ts:1:typescript content${EOL}test.tsx:1:tsx content${EOL}`,
              ),
            );
          }
          if (onClose) {
            onClose(0);
          }
        }, 0);

        return mockProcess as unknown as ChildProcess;
      });

      const params: RipGrepToolParams = {
        pattern: 'content',
        include: '*.{ts,tsx}',
      };
      const invocation = grepTool.build(params);
      const result = await invocation.execute(abortSignal);

      expect(result.llmContent).toContain('test.ts');
      expect(result.llmContent).toContain('test.tsx');
      expect(result.llmContent).not.toContain('test.js');
      expect(result.llmContent).not.toContain('test.txt');
    });

    it('should handle directory patterns in include', async () => {
      await fs.mkdir(path.join(tempRootDir, 'src'), { recursive: true });
      await fs.writeFile(
        path.join(tempRootDir, 'src', 'main.ts'),
        'source code',
      );
      await fs.writeFile(path.join(tempRootDir, 'other.ts'), 'other code');

      // Setup specific mock for this test - include pattern should filter to only src/** files
      mockSpawn.mockImplementationOnce(() => {
        const mockProcess = {
          stdout: {
            on: vi.fn(),
            removeListener: vi.fn(),
          },
          stderr: {
            on: vi.fn(),
            removeListener: vi.fn(),
          },
          on: vi.fn(),
          removeListener: vi.fn(),
          kill: vi.fn(),
        };

        setTimeout(() => {
          const onData = mockProcess.stdout.on.mock.calls.find(
            (call) => call[0] === 'data',
          )?.[1];
          const onClose = mockProcess.on.mock.calls.find(
            (call) => call[0] === 'close',
          )?.[1];

          if (onData) {
            onData(Buffer.from(`src/main.ts:1:source code${EOL}`));
          }
          if (onClose) {
            onClose(0);
          }
        }, 0);

        return mockProcess as unknown as ChildProcess;
      });

      const params: RipGrepToolParams = {
        pattern: 'code',
        include: 'src/**',
      };
      const invocation = grepTool.build(params);
      const result = await invocation.execute(abortSignal);

      expect(result.llmContent).toContain('main.ts');
      expect(result.llmContent).not.toContain('other.ts');
    });
  });

  describe('getDescription', () => {
    it('should generate correct description with pattern only', () => {
      const params: RipGrepToolParams = { pattern: 'testPattern' };
      const invocation = grepTool.build(params);
      expect(invocation.getDescription()).toBe("'testPattern'");
    });

    it('should generate correct description with pattern and include', () => {
      const params: RipGrepToolParams = {
        pattern: 'testPattern',
        include: '*.ts',
      };
      const invocation = grepTool.build(params);
      expect(invocation.getDescription()).toBe("'testPattern' in *.ts");
    });

    it('should generate correct description with pattern and path', async () => {
      const dirPath = path.join(tempRootDir, 'src', 'app');
      await fs.mkdir(dirPath, { recursive: true });
      const params: RipGrepToolParams = {
        pattern: 'testPattern',
        path: path.join('src', 'app'),
      };
      const invocation = grepTool.build(params);
      // The path will be relative to the tempRootDir, so we check for containment.
      expect(invocation.getDescription()).toContain("'testPattern' within");
      expect(invocation.getDescription()).toContain(path.join('src', 'app'));
    });

    it('should indicate searching across all workspace directories when no path specified', () => {
      // Create a mock config with multiple directories
      const multiDirConfig = {
        getTargetDir: () => tempRootDir,
        getWorkspaceContext: () =>
          createMockWorkspaceContext(tempRootDir, ['/another/dir']),
        getDebugMode: () => false,
      } as unknown as Config;

      const multiDirGrepTool = new RipGrepTool(multiDirConfig);
      const params: RipGrepToolParams = { pattern: 'testPattern' };
      const invocation = multiDirGrepTool.build(params);
      expect(invocation.getDescription()).toBe(
        "'testPattern' across all workspace directories",
      );
    });

    it('should generate correct description with pattern, include, and path', async () => {
      const dirPath = path.join(tempRootDir, 'src', 'app');
      await fs.mkdir(dirPath, { recursive: true });
      const params: RipGrepToolParams = {
        pattern: 'testPattern',
        include: '*.ts',
        path: path.join('src', 'app'),
      };
      const invocation = grepTool.build(params);
      expect(invocation.getDescription()).toContain(
        "'testPattern' in *.ts within",
      );
      expect(invocation.getDescription()).toContain(path.join('src', 'app'));
    });

    it('should use ./ for root path in description', () => {
      const params: RipGrepToolParams = { pattern: 'testPattern', path: '.' };
      const invocation = grepTool.build(params);
      expect(invocation.getDescription()).toBe("'testPattern' within ./");
    });
  });
});<|MERGE_RESOLUTION|>--- conflicted
+++ resolved
@@ -5,25 +5,15 @@
  */
 
 import { describe, it, expect, beforeEach, afterEach, vi } from 'vitest';
-<<<<<<< HEAD
 import type { RipGrepToolParams } from './ripGrep.js';
 import { RipGrepTool } from './ripGrep.js';
-import path from 'path';
-import fs from 'fs/promises';
-import os, { EOL } from 'os';
-import type { Config } from '../config/config.js';
-import { createMockWorkspaceContext } from '../test-utils/mockWorkspaceContext.js';
-import type { ChildProcess } from 'child_process';
-import { spawn } from 'child_process';
-=======
-import { RipGrepTool, RipGrepToolParams } from './ripGrep.js';
 import path from 'node:path';
 import fs from 'node:fs/promises';
 import os, { EOL } from 'node:os';
-import { Config } from '../config/config.js';
+import type { Config } from '../config/config.js';
 import { createMockWorkspaceContext } from '../test-utils/mockWorkspaceContext.js';
-import { spawn, ChildProcess } from 'node:child_process';
->>>>>>> ee4feea0
+import type { ChildProcess } from 'node:child_process';
+import { spawn } from 'node:child_process';
 
 // Mock @lvce-editor/ripgrep for testing
 vi.mock('@lvce-editor/ripgrep', () => ({
