--- conflicted
+++ resolved
@@ -451,16 +451,12 @@
   RipGrepToolParams,
   ToolResult
 > {
-<<<<<<< HEAD
+  static readonly Name = GREP_TOOL_NAME;
+  
   constructor(
     private readonly config: Config,
     messageBus?: MessageBus,
   ) {
-=======
-  static readonly Name = GREP_TOOL_NAME;
-
-  constructor(private readonly config: Config) {
->>>>>>> f4080b60
     super(
       RipGrepTool.Name,
       'SearchText',
