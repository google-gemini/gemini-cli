--- conflicted
+++ resolved
@@ -4,11 +4,8 @@
  * SPDX-License-Identifier: Apache-2.0
  */
 
-<<<<<<< HEAD
 import { t } from '../i18n/index.js';
-=======
 import type { MessageBus } from '../confirmation-bus/message-bus.js';
->>>>>>> bf80263b
 import fs from 'node:fs';
 import path from 'node:path';
 import { EOL } from 'node:os';
