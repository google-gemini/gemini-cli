/**
 * @license
 * Copyright 2025 Google LLC
 * SPDX-License-Identifier: Apache-2.0
 */

import { t } from '../i18n/index.js';
import type { MessageBus } from '../confirmation-bus/message-bus.js';
import fs from 'node:fs';
import path from 'node:path';
import { spawn } from 'node:child_process';
import { downloadRipGrep } from '@joshua.litt/get-ripgrep';
import type { ToolInvocation, ToolResult } from './tools.js';
import { BaseDeclarativeTool, BaseToolInvocation, Kind } from './tools.js';
import { SchemaValidator } from '../utils/schemaValidator.js';
import { makeRelative, shortenPath } from '../utils/paths.js';
import { getErrorMessage, isNodeError } from '../utils/errors.js';
import type { Config } from '../config/config.js';
import { fileExists } from '../utils/fileUtils.js';
import { Storage } from '../config/storage.js';
import { GREP_TOOL_NAME } from './tool-names.js';
import { debugLogger } from '../utils/debugLogger.js';
import {
  FileExclusions,
  COMMON_DIRECTORY_EXCLUDES,
} from '../utils/ignorePatterns.js';

const DEFAULT_TOTAL_MAX_MATCHES = 20000;

function getRgCandidateFilenames(): readonly string[] {
  return process.platform === 'win32' ? ['rg.exe', 'rg'] : ['rg'];
}

async function resolveExistingRgPath(): Promise<string | null> {
  const binDir = Storage.getGlobalBinDir();
  for (const fileName of getRgCandidateFilenames()) {
    const candidatePath = path.join(binDir, fileName);
    if (await fileExists(candidatePath)) {
      return candidatePath;
    }
  }
  return null;
}

let ripgrepAcquisitionPromise: Promise<string | null> | null = null;

async function ensureRipgrepAvailable(): Promise<string | null> {
  const existingPath = await resolveExistingRgPath();
  if (existingPath) {
    return existingPath;
  }
  if (!ripgrepAcquisitionPromise) {
    ripgrepAcquisitionPromise = (async () => {
      try {
        await downloadRipGrep(Storage.getGlobalBinDir());
        return await resolveExistingRgPath();
      } finally {
        ripgrepAcquisitionPromise = null;
      }
    })();
  }
  return ripgrepAcquisitionPromise;
}

/**
 * Checks if `rg` exists, if not then attempt to download it.
 */
export async function canUseRipgrep(): Promise<boolean> {
  return (await ensureRipgrepAvailable()) !== null;
}

/**
 * Ensures `rg` is downloaded, or throws.
 */
export async function ensureRgPath(): Promise<string> {
  const downloadedPath = await ensureRipgrepAvailable();
  if (downloadedPath) {
    return downloadedPath;
  }
  throw new Error('Cannot use ripgrep.');
}

/**
 * Checks if a path is within the root directory and resolves it.
 * @param config The configuration object.
 * @param relativePath Path relative to the root directory (or undefined for root).
 * @returns The absolute path if valid and exists, or null if no path specified.
 * @throws {Error} If path is outside root, doesn't exist, or isn't a directory/file.
 */
function resolveAndValidatePath(
  config: Config,
  relativePath?: string,
): string | null {
  if (!relativePath) {
    return null;
  }

  const targetDir = config.getTargetDir();
  const targetPath = path.resolve(targetDir, relativePath);

  // Ensure the resolved path is within workspace boundaries
  const workspaceContext = config.getWorkspaceContext();
  if (!workspaceContext.isPathWithinWorkspace(targetPath)) {
    const directories = workspaceContext.getDirectories();
    throw new Error(
      `Path validation failed: Attempted path "${relativePath}" resolves outside the allowed workspace directories: ${directories.join(', ')}`,
    );
  }

  // Check existence and type after resolving
  try {
    const stats = fs.statSync(targetPath);
    if (!stats.isDirectory() && !stats.isFile()) {
      throw new Error(
        `Path is not a valid directory or file: ${targetPath} (CWD: ${targetDir})`,
      );
    }
  } catch (error: unknown) {
    if (isNodeError(error) && error.code === 'ENOENT') {
      throw new Error(`Path does not exist: ${targetPath} (CWD: ${targetDir})`);
    }
    throw new Error(`Failed to access path stats for ${targetPath}: ${error}`);
  }

  return targetPath;
}

/**
 * Parameters for the GrepTool
 */
export interface RipGrepToolParams {
  /**
   * The regular expression pattern to search for in file contents
   */
  pattern: string;

  /**
   * The directory to search in (optional, defaults to current directory relative to root)
   */
  dir_path?: string;

  /**
   * File pattern to include in the search (e.g. "*.js", "*.{ts,tsx}")
   */
  include?: string;

  /**
   * If true, searches case-sensitively. Defaults to false.
   */
  case_sensitive?: boolean;

  /**
   * If true, treats pattern as a literal string. Defaults to false.
   */
  fixed_strings?: boolean;

  /**
   * Show num lines of context around each match.
   */
  context?: number;

  /**
   * Show num lines after each match.
   */
  after?: number;

  /**
   * Show num lines before each match.
   */
  before?: number;

  /**
   * If true, does not respect .gitignore or default ignores (like build/dist).
   */
  no_ignore?: boolean;
}

/**
 * Result object for a single grep match
 */
interface GrepMatch {
  filePath: string;
  lineNumber: number;
  line: string;
}

class GrepToolInvocation extends BaseToolInvocation<
  RipGrepToolParams,
  ToolResult
> {
  constructor(
    private readonly config: Config,
    params: RipGrepToolParams,
    messageBus?: MessageBus,
    _toolName?: string,
    _toolDisplayName?: string,
  ) {
    super(params, messageBus, _toolName, _toolDisplayName);
  }

<<<<<<< HEAD
  /**
   * Checks if a path is within the root directory and resolves it.
   * @param relativePath Path relative to the root directory (or undefined for root).
   * @returns The absolute path if valid and exists, or null if no path specified (to search all directories).
   * @throws {Error} If path is outside root, doesn't exist, or isn't a directory.
   */
  private resolveAndValidatePath(relativePath?: string): string | null {
    // If no path specified, return null to indicate searching all workspace directories
    if (!relativePath) {
      return null;
    }

    const targetPath = path.resolve(this.config.getTargetDir(), relativePath);

    // Security Check: Ensure the resolved path is within workspace boundaries
    const workspaceContext = this.config.getWorkspaceContext();
    if (!workspaceContext.isPathWithinWorkspace(targetPath)) {
      const directories = workspaceContext.getDirectories();
      throw new Error(
        t(
          'tools.ripgrep.path_outside_workspace',
          'Path validation failed: Attempted path "{path}" resolves outside the allowed workspace directories: {directories}',
          { path: relativePath, directories: directories.join(', ') },
        ),
      );
    }

    // Check existence and type after resolving
    try {
      const stats = fs.statSync(targetPath);
      if (!stats.isDirectory()) {
        throw new Error(
          t(
            'tools.ripgrep.path_not_directory',
            'Path is not a directory: {path}',
            { path: targetPath },
          ),
        );
      }
    } catch (error: unknown) {
      if (isNodeError(error) && error.code !== 'ENOENT') {
        throw new Error(
          t('tools.ripgrep.path_not_exist', 'Path does not exist: {path}', {
            path: targetPath,
          }),
        );
      }
      throw new Error(
        t(
          'tools.ripgrep.path_access_failed',
          'Failed to access path stats for {path}: {error}',
          { path: targetPath, error: String(error) },
        ),
      );
    }

    return targetPath;
  }

=======
>>>>>>> 1c87e7cd
  async execute(signal: AbortSignal): Promise<ToolResult> {
    try {
      // Default to '.' if path is explicitly undefined/null.
      // This forces CWD search instead of 'all workspaces' search by default.
      const pathParam = this.params.dir_path || '.';

      const searchDirAbs = resolveAndValidatePath(this.config, pathParam);
      const searchDirDisplay = pathParam;

      const totalMaxMatches = DEFAULT_TOTAL_MAX_MATCHES;
      if (this.config.getDebugMode()) {
        debugLogger.log(`[GrepTool] Total result limit: ${totalMaxMatches}`);
      }

      let allMatches = await this.performRipgrepSearch({
        pattern: this.params.pattern,
        path: searchDirAbs!,
        include: this.params.include,
        case_sensitive: this.params.case_sensitive,
        fixed_strings: this.params.fixed_strings,
        context: this.params.context,
        after: this.params.after,
        before: this.params.before,
        no_ignore: this.params.no_ignore,
        signal,
      });

<<<<<<< HEAD
      let searchLocationDescription: string;
      if (searchDirAbs === null) {
        const numDirs = workspaceContext.getDirectories().length;
        searchLocationDescription =
          numDirs > 1
            ? t(
                'tools.ripgrep.search_location_workspace_multiple',
                'across {count} workspace directories',
                { count: numDirs },
              )
            : t(
                'tools.ripgrep.search_location_workspace_single',
                'in the workspace directory',
              );
      } else {
        searchLocationDescription = t(
          'tools.ripgrep.search_location_path',
          'in path "{path}"',
          { path: searchDirDisplay },
        );
=======
      if (allMatches.length >= totalMaxMatches) {
        allMatches = allMatches.slice(0, totalMaxMatches);
>>>>>>> 1c87e7cd
      }

      const searchLocationDescription = `in path "${searchDirDisplay}"`;
      if (allMatches.length === 0) {
        const filter = this.params.include
          ? ` (filter: "${this.params.include}")`
          : '';
        const noMatchMsg = t(
          'tools.ripgrep.no_matches_detailed',
          'No matches found for pattern "{pattern}" {searchLocation}{filter}.',
          {
            pattern: this.params.pattern,
            searchLocation: searchLocationDescription,
            filter,
          },
        );
        return {
          llmContent: noMatchMsg,
          returnDisplay: t('tools.ripgrep.no_matches', 'No matches found'),
        };
      }

      const wasTruncated = allMatches.length >= totalMaxMatches;

      const matchesByFile = allMatches.reduce(
        (acc, match) => {
          const fileKey = match.filePath;
          if (!acc[fileKey]) {
            acc[fileKey] = [];
          }
          acc[fileKey].push(match);
          acc[fileKey].sort((a, b) => a.lineNumber - b.lineNumber);
          return acc;
        },
        {} as Record<string, GrepMatch[]>,
      );

      const matchCount = allMatches.length;
      const matchTerm = matchCount === 1 ? 'match' : 'matches';
      const filter = this.params.include
        ? ` (filter: "${this.params.include}")`
        : '';

      let llmContent = t(
        'tools.ripgrep.matches_found_detailed',
        'Found {count} {term} for pattern "{pattern}" {searchLocation}{filter}',
        {
          count: matchCount,
          term: matchTerm,
          pattern: this.params.pattern,
          searchLocation: searchLocationDescription,
          filter,
        },
      );

      if (wasTruncated) {
        llmContent += t(
          'tools.ripgrep.matches_limited',
          ' (results limited to {limit} matches for performance)',
          { limit: totalMaxMatches },
        );
      }

      llmContent += `:\n---\n`;

      for (const filePath in matchesByFile) {
        llmContent += `File: ${filePath}\n`;
        matchesByFile[filePath].forEach((match) => {
          const trimmedLine = match.line.trim();
          llmContent += `L${match.lineNumber}: ${trimmedLine}\n`;
        });
        llmContent += '---\n';
      }

      const displayMessage = wasTruncated
        ? t(
            'tools.ripgrep.matches_found_limited',
            'Found {count} {term} (limited)',
            { count: matchCount, term: matchTerm },
          )
        : t('tools.ripgrep.matches_found', 'Found {count} {term}', {
            count: matchCount,
            term: matchTerm,
          });

      return {
        llmContent: llmContent.trim(),
        returnDisplay: displayMessage,
      };
    } catch (error) {
      console.error(`Error during GrepLogic execution: ${error}`);
      const errorMessage = getErrorMessage(error);
      return {
        llmContent: t(
          'tools.ripgrep.search_error',
          'Error during grep search operation: {error}',
          { error: errorMessage },
        ),
        returnDisplay: t(
          'tools.ripgrep.search_error_display',
          'Error: {error}',
          { error: errorMessage },
        ),
      };
    }
  }

  private parseRipgrepJsonOutput(
    output: string,
    basePath: string,
  ): GrepMatch[] {
    const results: GrepMatch[] = [];
    if (!output) return results;

    const lines = output.trim().split('\n');

    for (const line of lines) {
      if (!line.trim()) continue;

      try {
        const json = JSON.parse(line);
        if (json.type === 'match') {
          const match = json.data;
          // Defensive check: ensure text properties exist (skips binary/invalid encoding)
          if (match.path?.text && match.lines?.text) {
            const absoluteFilePath = path.resolve(basePath, match.path.text);
            const relativeFilePath = path.relative(basePath, absoluteFilePath);

            results.push({
              filePath: relativeFilePath || path.basename(absoluteFilePath),
              lineNumber: match.line_number,
              line: match.lines.text.trimEnd(),
            });
          }
        }
      } catch (error) {
        debugLogger.warn(`Failed to parse ripgrep JSON line: ${line}`, error);
      }
    }
    return results;
  }

  private async performRipgrepSearch(options: {
    pattern: string;
    path: string;
    include?: string;
    case_sensitive?: boolean;
    fixed_strings?: boolean;
    context?: number;
    after?: number;
    before?: number;
    no_ignore?: boolean;
    signal: AbortSignal;
  }): Promise<GrepMatch[]> {
    const {
      pattern,
      path: absolutePath,
      include,
      case_sensitive,
      fixed_strings,
      context,
      after,
      before,
      no_ignore,
    } = options;

    const rgArgs = ['--json'];

    if (!case_sensitive) {
      rgArgs.push('--ignore-case');
    }

    if (fixed_strings) {
      rgArgs.push('--fixed-strings');
      rgArgs.push(pattern);
    } else {
      rgArgs.push('--regexp', pattern);
    }

    if (context) {
      rgArgs.push('--context', context.toString());
    }
    if (after) {
      rgArgs.push('--after-context', after.toString());
    }
    if (before) {
      rgArgs.push('--before-context', before.toString());
    }
    if (no_ignore) {
      rgArgs.push('--no-ignore');
    }

    if (include) {
      rgArgs.push('--glob', include);
    }

    if (!no_ignore) {
      const fileExclusions = new FileExclusions(this.config);
      const excludes = fileExclusions.getGlobExcludes([
        ...COMMON_DIRECTORY_EXCLUDES,
        '*.log',
        '*.tmp',
      ]);
      excludes.forEach((exclude) => {
        rgArgs.push('--glob', `!${exclude}`);
      });
    }

    rgArgs.push('--threads', '4');
    rgArgs.push(absolutePath);

    try {
      const rgPath = await ensureRgPath();
      const output = await new Promise<string>((resolve, reject) => {
        const child = spawn(rgPath, rgArgs, {
          windowsHide: true,
        });

        const stdoutChunks: Buffer[] = [];
        const stderrChunks: Buffer[] = [];

        const cleanup = () => {
          if (options.signal.aborted) {
            child.kill();
          }
        };

        options.signal.addEventListener('abort', cleanup, { once: true });

        child.stdout.on('data', (chunk) => stdoutChunks.push(chunk));
        child.stderr.on('data', (chunk) => stderrChunks.push(chunk));

        child.on('error', (err) => {
          options.signal.removeEventListener('abort', cleanup);
          reject(
            new Error(
              t(
                'tools.ripgrep.ripgrep_start_failed',
                'Failed to start ripgrep: {error}. Please ensure @lvce-editor/ripgrep is properly installed.',
                { error: err.message },
              ),
            ),
          );
        });

        child.on('close', (code) => {
          options.signal.removeEventListener('abort', cleanup);
          const stdoutData = Buffer.concat(stdoutChunks).toString('utf8');
          const stderrData = Buffer.concat(stderrChunks).toString('utf8');

          if (code === 0) {
            resolve(stdoutData);
          } else if (code === 1) {
            resolve(''); // No matches found
          } else {
            reject(
              new Error(
                t(
                  'tools.ripgrep.ripgrep_exit_error',
                  'ripgrep exited with code {code}: {error}',
                  { code: code ?? 'unknown', error: stderrData },
                ),
              ),
            );
          }
        });
      });

      return this.parseRipgrepJsonOutput(output, absolutePath);
    } catch (error: unknown) {
      console.error(
        t(
          'tools.ripgrep.ripgrep_failed',
          'GrepLogic: ripgrep failed: {error}',
          { error: getErrorMessage(error) },
        ),
      );
      throw error;
    }
  }

  /**
   * Gets a description of the grep operation
   * @param params Parameters for the grep operation
   * @returns A string describing the grep
   */
  getDescription(): string {
    let description = `'${this.params.pattern}'`;
    if (this.params.include) {
      description += ` in ${this.params.include}`;
    }
    const pathParam = this.params.dir_path || '.';
    const resolvedPath = path.resolve(this.config.getTargetDir(), pathParam);
    if (resolvedPath === this.config.getTargetDir() || pathParam === '.') {
      description += ` within ./`;
    } else {
      const relativePath = makeRelative(
        resolvedPath,
        this.config.getTargetDir(),
      );
      description += ` within ${shortenPath(relativePath)}`;
    }
    return description;
  }
}

/**
 * Implementation of the Grep tool logic (moved from CLI)
 */
export class RipGrepTool extends BaseDeclarativeTool<
  RipGrepToolParams,
  ToolResult
> {
  static readonly Name = GREP_TOOL_NAME;

  constructor(
    private readonly config: Config,
    messageBus?: MessageBus,
  ) {
    super(
      RipGrepTool.Name,
      'SearchText',
      'FAST, optimized search powered by `ripgrep`. PREFERRED over standard `run_shell_command("grep ...")` due to better performance and automatic output limiting (max 20k matches).',
      Kind.Search,
      {
        properties: {
          pattern: {
            description:
              "The pattern to search for. By default, treated as a Rust-flavored regular expression. Use '\\b' for precise symbol matching (e.g., '\\bMatchMe\\b').",
            type: 'string',
          },
          dir_path: {
            description:
              "Directory or file to search. Directories are searched recursively. Relative paths are resolved against current working directory. Defaults to current working directory ('.') if omitted.",
            type: 'string',
          },
          include: {
            description:
              "Glob pattern to filter files (e.g., '*.ts', 'src/**'). Recommended for large repositories to reduce noise. Defaults to all files if omitted.",
            type: 'string',
          },
          case_sensitive: {
            description:
              'If true, search is case-sensitive. Defaults to false (ignore case) if omitted.',
            type: 'boolean',
          },
          fixed_strings: {
            description:
              'If true, treats the `pattern` as a literal string instead of a regular expression. Defaults to false (basic regex) if omitted.',
            type: 'boolean',
          },
          context: {
            description:
              'Show this many lines of context around each match (equivalent to grep -C). Defaults to 0 if omitted.',
            type: 'integer',
          },
          after: {
            description:
              'Show this many lines after each match (equivalent to grep -A). Defaults to 0 if omitted.',
            type: 'integer',
          },
          before: {
            description:
              'Show this many lines before each match (equivalent to grep -B). Defaults to 0 if omitted.',
            type: 'integer',
          },
          no_ignore: {
            description:
              'If true, searches all files including those usually ignored (like in .gitignore, build/, dist/, etc). Defaults to false if omitted.',
            type: 'boolean',
          },
        },
        required: ['pattern'],
        type: 'object',
      },
      true, // isOutputMarkdown
      false, // canUpdateOutput
      messageBus,
    );
  }

  /**
<<<<<<< HEAD
   * Checks if a path is within the root directory and resolves it.
   * @param relativePath Path relative to the root directory (or undefined for root).
   * @returns The absolute path if valid and exists, or null if no path specified (to search all directories).
   * @throws {Error} If path is outside root, doesn't exist, or isn't a directory.
   */
  private resolveAndValidatePath(relativePath?: string): string | null {
    // If no path specified, return null to indicate searching all workspace directories
    if (!relativePath) {
      return null;
    }

    const targetPath = path.resolve(this.config.getTargetDir(), relativePath);

    // Security Check: Ensure the resolved path is within workspace boundaries
    const workspaceContext = this.config.getWorkspaceContext();
    if (!workspaceContext.isPathWithinWorkspace(targetPath)) {
      const directories = workspaceContext.getDirectories();
      throw new Error(
        t(
          'tools.ripgrep.path_outside_workspace',
          'Path validation failed: Attempted path "{path}" resolves outside the allowed workspace directories: {directories}',
          { path: relativePath, directories: directories.join(', ') },
        ),
      );
    }

    // Check existence and type after resolving
    try {
      const stats = fs.statSync(targetPath);
      if (!stats.isDirectory()) {
        throw new Error(
          t(
            'tools.ripgrep.path_not_directory',
            'Path is not a directory: {path}',
            { path: targetPath },
          ),
        );
      }
    } catch (error: unknown) {
      if (isNodeError(error) && error.code !== 'ENOENT') {
        throw new Error(
          t('tools.ripgrep.path_not_exist', 'Path does not exist: {path}', {
            path: targetPath,
          }),
        );
      }
      throw new Error(
        t(
          'tools.ripgrep.path_access_failed',
          'Failed to access path stats for {path}: {error}',
          { path: targetPath, error: String(error) },
        ),
      );
    }

    return targetPath;
  }

  /**
=======
>>>>>>> 1c87e7cd
   * Validates the parameters for the tool
   * @param params Parameters to validate
   * @returns An error message string if invalid, null otherwise
   */
  override validateToolParams(params: RipGrepToolParams): string | null {
    const errors = SchemaValidator.validate(
      this.schema.parametersJsonSchema,
      params,
    );
    if (errors) {
      return errors;
    }

    // Only validate path if one is provided
    if (params.dir_path) {
      try {
        resolveAndValidatePath(this.config, params.dir_path);
      } catch (error) {
        return getErrorMessage(error);
      }
    }

    return null; // Parameters are valid
  }

  protected createInvocation(
    params: RipGrepToolParams,
    messageBus?: MessageBus,
    _toolName?: string,
    _toolDisplayName?: string,
  ): ToolInvocation<RipGrepToolParams, ToolResult> {
    return new GrepToolInvocation(
      this.config,
      params,
      messageBus,
      _toolName,
      _toolDisplayName,
    );
  }
}<|MERGE_RESOLUTION|>--- conflicted
+++ resolved
@@ -198,68 +198,6 @@
     super(params, messageBus, _toolName, _toolDisplayName);
   }
 
-<<<<<<< HEAD
-  /**
-   * Checks if a path is within the root directory and resolves it.
-   * @param relativePath Path relative to the root directory (or undefined for root).
-   * @returns The absolute path if valid and exists, or null if no path specified (to search all directories).
-   * @throws {Error} If path is outside root, doesn't exist, or isn't a directory.
-   */
-  private resolveAndValidatePath(relativePath?: string): string | null {
-    // If no path specified, return null to indicate searching all workspace directories
-    if (!relativePath) {
-      return null;
-    }
-
-    const targetPath = path.resolve(this.config.getTargetDir(), relativePath);
-
-    // Security Check: Ensure the resolved path is within workspace boundaries
-    const workspaceContext = this.config.getWorkspaceContext();
-    if (!workspaceContext.isPathWithinWorkspace(targetPath)) {
-      const directories = workspaceContext.getDirectories();
-      throw new Error(
-        t(
-          'tools.ripgrep.path_outside_workspace',
-          'Path validation failed: Attempted path "{path}" resolves outside the allowed workspace directories: {directories}',
-          { path: relativePath, directories: directories.join(', ') },
-        ),
-      );
-    }
-
-    // Check existence and type after resolving
-    try {
-      const stats = fs.statSync(targetPath);
-      if (!stats.isDirectory()) {
-        throw new Error(
-          t(
-            'tools.ripgrep.path_not_directory',
-            'Path is not a directory: {path}',
-            { path: targetPath },
-          ),
-        );
-      }
-    } catch (error: unknown) {
-      if (isNodeError(error) && error.code !== 'ENOENT') {
-        throw new Error(
-          t('tools.ripgrep.path_not_exist', 'Path does not exist: {path}', {
-            path: targetPath,
-          }),
-        );
-      }
-      throw new Error(
-        t(
-          'tools.ripgrep.path_access_failed',
-          'Failed to access path stats for {path}: {error}',
-          { path: targetPath, error: String(error) },
-        ),
-      );
-    }
-
-    return targetPath;
-  }
-
-=======
->>>>>>> 1c87e7cd
   async execute(signal: AbortSignal): Promise<ToolResult> {
     try {
       // Default to '.' if path is explicitly undefined/null.
@@ -287,51 +225,14 @@
         signal,
       });
 
-<<<<<<< HEAD
-      let searchLocationDescription: string;
-      if (searchDirAbs === null) {
-        const numDirs = workspaceContext.getDirectories().length;
-        searchLocationDescription =
-          numDirs > 1
-            ? t(
-                'tools.ripgrep.search_location_workspace_multiple',
-                'across {count} workspace directories',
-                { count: numDirs },
-              )
-            : t(
-                'tools.ripgrep.search_location_workspace_single',
-                'in the workspace directory',
-              );
-      } else {
-        searchLocationDescription = t(
-          'tools.ripgrep.search_location_path',
-          'in path "{path}"',
-          { path: searchDirDisplay },
-        );
-=======
       if (allMatches.length >= totalMaxMatches) {
         allMatches = allMatches.slice(0, totalMaxMatches);
->>>>>>> 1c87e7cd
       }
 
       const searchLocationDescription = `in path "${searchDirDisplay}"`;
       if (allMatches.length === 0) {
-        const filter = this.params.include
-          ? ` (filter: "${this.params.include}")`
-          : '';
-        const noMatchMsg = t(
-          'tools.ripgrep.no_matches_detailed',
-          'No matches found for pattern "{pattern}" {searchLocation}{filter}.',
-          {
-            pattern: this.params.pattern,
-            searchLocation: searchLocationDescription,
-            filter,
-          },
-        );
-        return {
-          llmContent: noMatchMsg,
-          returnDisplay: t('tools.ripgrep.no_matches', 'No matches found'),
-        };
+        const noMatchMsg = `No matches found for pattern "${this.params.pattern}" ${searchLocationDescription}${this.params.include ? ` (filter: "${this.params.include}")` : ''}.`;
+        return { llmContent: noMatchMsg, returnDisplay: `No matches found` };
       }
 
       const wasTruncated = allMatches.length >= totalMaxMatches;
@@ -351,28 +252,11 @@
 
       const matchCount = allMatches.length;
       const matchTerm = matchCount === 1 ? 'match' : 'matches';
-      const filter = this.params.include
-        ? ` (filter: "${this.params.include}")`
-        : '';
-
-      let llmContent = t(
-        'tools.ripgrep.matches_found_detailed',
-        'Found {count} {term} for pattern "{pattern}" {searchLocation}{filter}',
-        {
-          count: matchCount,
-          term: matchTerm,
-          pattern: this.params.pattern,
-          searchLocation: searchLocationDescription,
-          filter,
-        },
-      );
+
+      let llmContent = `Found ${matchCount} ${matchTerm} for pattern "${this.params.pattern}" ${searchLocationDescription}${this.params.include ? ` (filter: "${this.params.include}")` : ''}`;
 
       if (wasTruncated) {
-        llmContent += t(
-          'tools.ripgrep.matches_limited',
-          ' (results limited to {limit} matches for performance)',
-          { limit: totalMaxMatches },
-        );
+        llmContent += ` (results limited to ${totalMaxMatches} matches for performance)`;
       }
 
       llmContent += `:\n---\n`;
@@ -386,24 +270,24 @@
         llmContent += '---\n';
       }
 
-      const displayMessage = wasTruncated
-        ? t(
-            'tools.ripgrep.matches_found_limited',
-            'Found {count} {term} (limited)',
-            { count: matchCount, term: matchTerm },
-          )
-        : t('tools.ripgrep.matches_found', 'Found {count} {term}', {
-            count: matchCount,
-            term: matchTerm,
-          });
+      let displayMessage = `Found ${matchCount} ${matchTerm}`;
+      if (wasTruncated) {
+        displayMessage += ` (limited)`;
+      }
 
       return {
         llmContent: llmContent.trim(),
         returnDisplay: displayMessage,
       };
     } catch (error) {
-      console.error(`Error during GrepLogic execution: ${error}`);
       const errorMessage = getErrorMessage(error);
+      console.error(
+        t(
+          'tools.ripgrep.grep_execution_error',
+          'Error during GrepLogic execution: {error}',
+          { error: errorMessage },
+        ),
+      );
       return {
         llmContent: t(
           'tools.ripgrep.search_error',
@@ -548,11 +432,7 @@
           options.signal.removeEventListener('abort', cleanup);
           reject(
             new Error(
-              t(
-                'tools.ripgrep.ripgrep_start_failed',
-                'Failed to start ripgrep: {error}. Please ensure @lvce-editor/ripgrep is properly installed.',
-                { error: err.message },
-              ),
+              `Failed to start ripgrep: ${err.message}. Please ensure @lvce-editor/ripgrep is properly installed.`,
             ),
           );
         });
@@ -568,13 +448,7 @@
             resolve(''); // No matches found
           } else {
             reject(
-              new Error(
-                t(
-                  'tools.ripgrep.ripgrep_exit_error',
-                  'ripgrep exited with code {code}: {error}',
-                  { code: code ?? 'unknown', error: stderrData },
-                ),
-              ),
+              new Error(`ripgrep exited with code ${code}: ${stderrData}`),
             );
           }
         });
@@ -694,68 +568,6 @@
   }
 
   /**
-<<<<<<< HEAD
-   * Checks if a path is within the root directory and resolves it.
-   * @param relativePath Path relative to the root directory (or undefined for root).
-   * @returns The absolute path if valid and exists, or null if no path specified (to search all directories).
-   * @throws {Error} If path is outside root, doesn't exist, or isn't a directory.
-   */
-  private resolveAndValidatePath(relativePath?: string): string | null {
-    // If no path specified, return null to indicate searching all workspace directories
-    if (!relativePath) {
-      return null;
-    }
-
-    const targetPath = path.resolve(this.config.getTargetDir(), relativePath);
-
-    // Security Check: Ensure the resolved path is within workspace boundaries
-    const workspaceContext = this.config.getWorkspaceContext();
-    if (!workspaceContext.isPathWithinWorkspace(targetPath)) {
-      const directories = workspaceContext.getDirectories();
-      throw new Error(
-        t(
-          'tools.ripgrep.path_outside_workspace',
-          'Path validation failed: Attempted path "{path}" resolves outside the allowed workspace directories: {directories}',
-          { path: relativePath, directories: directories.join(', ') },
-        ),
-      );
-    }
-
-    // Check existence and type after resolving
-    try {
-      const stats = fs.statSync(targetPath);
-      if (!stats.isDirectory()) {
-        throw new Error(
-          t(
-            'tools.ripgrep.path_not_directory',
-            'Path is not a directory: {path}',
-            { path: targetPath },
-          ),
-        );
-      }
-    } catch (error: unknown) {
-      if (isNodeError(error) && error.code !== 'ENOENT') {
-        throw new Error(
-          t('tools.ripgrep.path_not_exist', 'Path does not exist: {path}', {
-            path: targetPath,
-          }),
-        );
-      }
-      throw new Error(
-        t(
-          'tools.ripgrep.path_access_failed',
-          'Failed to access path stats for {path}: {error}',
-          { path: targetPath, error: String(error) },
-        ),
-      );
-    }
-
-    return targetPath;
-  }
-
-  /**
-=======
->>>>>>> 1c87e7cd
    * Validates the parameters for the tool
    * @param params Parameters to validate
    * @returns An error message string if invalid, null otherwise
