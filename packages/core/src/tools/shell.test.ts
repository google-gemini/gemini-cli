--- conflicted
+++ resolved
@@ -361,14 +361,9 @@
         ToolConfirmationOutcome.ProceedAlways,
       );
 
-<<<<<<< HEAD
-      const secondConfirmation = await shellTool.shouldConfirmExecute(
-        { command: 'npm test' },
-=======
       // Should now be whitelisted
       const secondInvocation = shellTool.build({ command: 'npm test' });
       const secondConfirmation = await secondInvocation.shouldConfirmExecute(
->>>>>>> ef54f720
         new AbortController().signal,
       );
       expect(secondConfirmation).toBe(false);
