--- conflicted
+++ resolved
@@ -4,17 +4,10 @@
  * SPDX-License-Identifier: Apache-2.0
  */
 
-<<<<<<< HEAD
 import fs from 'node:fs';
 import path from 'node:path';
-import os from 'node:os';
+import os, { EOL } from 'node:os';
 import crypto from 'node:crypto';
-=======
-import fs from 'fs';
-import path from 'path';
-import os, { EOL } from 'os';
-import crypto from 'crypto';
->>>>>>> 4c1c6d2b
 import { Config } from '../config/config.js';
 import {
   BaseDeclarativeTool,
@@ -46,17 +39,6 @@
   description?: string;
   directory?: string;
 }
-<<<<<<< HEAD
-import { spawn } from 'node:child_process';
-import { summarizeToolOutput } from '../utils/summarizer.js';
-
-const OUTPUT_UPDATE_INTERVAL_MS = 1000;
-
-export class ShellTool extends BaseTool<ShellToolParams, ToolResult> {
-  static Name: string = 'run_shell_command';
-  private whitelist: Set<string> = new Set();
-=======
->>>>>>> 4c1c6d2b
 
 class ShellToolInvocation extends BaseToolInvocation<
   ShellToolParams,
