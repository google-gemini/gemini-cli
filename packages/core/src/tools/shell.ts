--- conflicted
+++ resolved
@@ -30,11 +30,7 @@
 const OUTPUT_UPDATE_INTERVAL_MS = 1000;
 
 export class ShellTool extends BaseTool<ShellToolParams, ToolResult> {
-<<<<<<< HEAD
   static Name: string = 'execute_shell_command';
-=======
-  static Name: string = 'execute_bash_command';
->>>>>>> a3d11e8f
   private whitelist: Set<string> = new Set();
 
   constructor(private readonly config: Config) {
@@ -166,9 +162,6 @@
       };
     }
 
-<<<<<<< HEAD
-    const isWindows = os.platform() === 'win32';
-=======
     if (abortSignal.aborted) {
       return {
         llmContent: 'Command was cancelled by user before it could start.',
@@ -176,10 +169,7 @@
       };
     }
 
-    // wrap command to append subprocess pids (via pgrep) to temporary file
-    const tempFileName = `shell_pgrep_${crypto.randomBytes(6).toString('hex')}.tmp`;
-    const tempFilePath = path.join(os.tmpdir(), tempFileName);
->>>>>>> a3d11e8f
+    const isWindows = os.platform() === 'win32';
 
     // pgrep is not available on Windows, so we can't get background PIDs
     const command = isWindows
