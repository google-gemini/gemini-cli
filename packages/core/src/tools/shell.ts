/**
 * @license
 * Copyright 2025 Google LLC
 * SPDX-License-Identifier: Apache-2.0
 */

import fs from 'fs';
import path from 'path';
import os from 'os';
import crypto from 'crypto';
import { Config } from '../config/config.js';
import {
  BaseDeclarativeTool,
  BaseToolInvocation,
  ToolInvocation,
  ToolResult,
  ToolCallConfirmationDetails,
  ToolExecuteConfirmationDetails,
  ToolConfirmationOutcome,
  Kind,
} from './tools.js';
import { SchemaValidator } from '../utils/schemaValidator.js';
import { getErrorMessage } from '../utils/errors.js';
import { summarizeToolOutput } from '../utils/summarizer.js';
import {
  ShellExecutionService,
  ShellOutputEvent,
} from '../services/shellExecutionService.js';
import { formatMemoryUsage } from '../utils/formatters.js';
import {
  getCommandRoots,
  isCommandAllowed,
  stripShellWrapper,
} from '../utils/shell-utils.js';

export const OUTPUT_UPDATE_INTERVAL_MS = 1000;

export interface ShellToolParams {
  command: string;
  description?: string;
  directory?: string;
}

class ShellToolInvocation extends BaseToolInvocation<
  ShellToolParams,
  ToolResult
> {
  constructor(
    private readonly config: Config,
    params: ShellToolParams,
    private readonly allowlist: Set<string>,
  ) {
    super(params);
  }

  getDescription(): string {
    let description = `${this.params.command}`;
    // append optional [in directory]
    // note description is needed even if validation fails due to absolute path
    if (this.params.directory) {
      description += ` [in ${this.params.directory}]`;
    }
    // append optional (description), replacing any line breaks with spaces
    if (this.params.description) {
      description += ` (${this.params.description.replace(/\n/g, ' ')})`;
    }
    return description;
  }

  override async shouldConfirmExecute(
    _abortSignal: AbortSignal,
  ): Promise<ToolCallConfirmationDetails | false> {
    const command = stripShellWrapper(this.params.command);
    const rootCommands = [...new Set(getCommandRoots(command))];
    const commandsToConfirm = rootCommands.filter(
      (command) => !this.allowlist.has(command),
    );

    if (commandsToConfirm.length === 0) {
      return false; // already approved and whitelisted
    }

    const confirmationDetails: ToolExecuteConfirmationDetails = {
      type: 'exec',
      title: 'Confirm Shell Command',
      command: this.params.command,
      rootCommand: commandsToConfirm.join(', '),
      onConfirm: async (outcome: ToolConfirmationOutcome) => {
        if (outcome === ToolConfirmationOutcome.ProceedAlways) {
          commandsToConfirm.forEach((command) => this.allowlist.add(command));
        }
      },
    };
    return confirmationDetails;
  }

  async execute(
    signal: AbortSignal,
    updateOutput?: (output: string) => void,
    terminalColumns?: number,
    terminalRows?: number,
  ): Promise<ToolResult> {
    const strippedCommand = stripShellWrapper(this.params.command);

    if (signal.aborted) {
      return {
        llmContent: 'Command was cancelled by user before it could start.',
        returnDisplay: 'Command cancelled by user.',
      };
    }

    const isWindows = os.platform() === 'win32';
    const tempFileName = `shell_pgrep_${crypto
      .randomBytes(6)
      .toString('hex')}.tmp`;
    const tempFilePath = path.join(os.tmpdir(), tempFileName);

    try {
      // pgrep is not available on Windows, so we can't get background PIDs
      const commandToExecute = isWindows
        ? strippedCommand
        : (() => {
            // wrap command to append subprocess pids (via pgrep) to temporary file
            let command = strippedCommand.trim();
            if (!command.endsWith('&')) command += ';';
            return `{ ${command} }; __code=$?; pgrep -g 0 >${tempFilePath} 2>&1; exit $__code;`;
          })();

      const cwd = path.resolve(
        this.config.getTargetDir(),
        this.params.directory || '',
      );

      let cumulativeOutput = '';
      let lastUpdateTime = Date.now();
      let isBinaryStream = false;

      const { result: resultPromise } = ShellExecutionService.execute(
        commandToExecute,
        cwd,
        (event: ShellOutputEvent) => {
          if (!updateOutput) {
            return;
          }

          let currentDisplayOutput = '';
          let shouldUpdate = false;

          switch (event.type) {
            case 'data':
              if (isBinaryStream) break;
              cumulativeOutput = event.chunk;
              currentDisplayOutput = cumulativeOutput;
              if (Date.now() - lastUpdateTime > OUTPUT_UPDATE_INTERVAL_MS) {
                shouldUpdate = true;
              }
              break;
            case 'binary_detected':
              isBinaryStream = true;
              currentDisplayOutput =
                '[Binary output detected. Halting stream...]';
              shouldUpdate = true;
              break;
            case 'binary_progress':
              isBinaryStream = true;
              currentDisplayOutput = `[Receiving binary output... ${formatMemoryUsage(
                event.bytesReceived,
              )} received]`;
              if (Date.now() - lastUpdateTime > OUTPUT_UPDATE_INTERVAL_MS) {
                shouldUpdate = true;
              }
              break;
            default: {
              throw new Error('An unhandled ShellOutputEvent was found.');
            }
          }

          if (shouldUpdate) {
            updateOutput(currentDisplayOutput);
            lastUpdateTime = Date.now();
          }
        },
        signal,
        terminalColumns,
        terminalRows,
      );

      const result = await resultPromise;

      const backgroundPIDs: number[] = [];
      if (os.platform() !== 'win32') {
        if (fs.existsSync(tempFilePath)) {
          const pgrepLines = fs
            .readFileSync(tempFilePath, 'utf8')
            .split('\n')
            .filter(Boolean);
          for (const line of pgrepLines) {
            if (!/^\d+$/.test(line)) {
              console.error(`pgrep: ${line}`);
            }
            const pid = Number(line);
            if (pid !== result.pid) {
              backgroundPIDs.push(pid);
            }
          }
        } else {
          if (!signal.aborted) {
            console.error('missing pgrep output');
          }
        }
      }

      let llmContent = '';
      if (result.aborted) {
        llmContent = 'Command was cancelled by user before it could complete.';
        if (result.output.trim()) {
          llmContent += ` Below is the output before it was cancelled:\n${result.output}`;
        } else {
          llmContent += ' There was no output before it was cancelled.';
        }
      } else {
        // Create a formatted error string for display, replacing the wrapper command
        // with the user-facing command.
        const finalError = result.error
          ? result.error.message.replace(commandToExecute, this.params.command)
          : '(none)';

        llmContent = [
<<<<<<< HEAD
          `Command: ${params.command}`,
          `Directory: ${params.directory || '(root)'}`,
          `Output: ${result.output || '(empty)'}`,
=======
          `Command: ${this.params.command}`,
          `Directory: ${this.params.directory || '(root)'}`,
          `Stdout: ${result.stdout || '(empty)'}`,
          `Stderr: ${result.stderr || '(empty)'}`,
>>>>>>> ef54f720
          `Error: ${finalError}`, // Use the cleaned error string.
          `Exit Code: ${result.exitCode ?? '(none)'}`,
          `Signal: ${result.signal ?? '(none)'}`,
          `Background PIDs: ${
            backgroundPIDs.length ? backgroundPIDs.join(', ') : '(none)'
          }`,
          `Process Group PGID: ${result.pid ?? '(none)'}`,
        ].join('\n');
      }

      let returnDisplayMessage = '';
      if (this.config.getDebugMode()) {
        returnDisplayMessage = llmContent;
      } else {
        if (result.output.trim()) {
          returnDisplayMessage = result.output;
        } else {
          if (result.aborted) {
            returnDisplayMessage = 'Command cancelled by user.';
          } else if (result.signal) {
            returnDisplayMessage = `Command terminated by signal: ${result.signal}`;
          } else if (result.error) {
            returnDisplayMessage = `Command failed: ${getErrorMessage(
              result.error,
            )}`;
          } else if (result.exitCode !== null && result.exitCode !== 0) {
            returnDisplayMessage = `Command exited with code: ${result.exitCode}`;
          }
          // If output is empty and command succeeded (code 0, no error/signal/abort),
          // returnDisplayMessage will remain empty, which is fine.
        }
      }

      const summarizeConfig = this.config.getSummarizeToolOutputConfig();
      if (summarizeConfig && summarizeConfig[ShellTool.Name]) {
        const summary = await summarizeToolOutput(
          llmContent,
          this.config.getGeminiClient(),
          signal,
          summarizeConfig[ShellTool.Name].tokenBudget,
        );
        return {
          llmContent: summary,
          returnDisplay: returnDisplayMessage,
        };
      }

      return {
        llmContent,
        returnDisplay: returnDisplayMessage,
      };
    } finally {
      if (fs.existsSync(tempFilePath)) {
        fs.unlinkSync(tempFilePath);
      }
    }
  }
}

export class ShellTool extends BaseDeclarativeTool<
  ShellToolParams,
  ToolResult
> {
  static Name: string = 'run_shell_command';
  private allowlist: Set<string> = new Set();

  constructor(private readonly config: Config) {
    super(
      ShellTool.Name,
      'Shell',
      `This tool executes a given shell command as \`bash -c <command>\`. Command can start background processes using \`&\`. Command is executed as a subprocess that leads its own process group. Command process group can be terminated as \`kill -- -PGID\` or signaled as \`kill -s SIGNAL -- -PGID\`.

      The following information is returned:

      Command: Executed command.
      Directory: Directory (relative to project root) where command was executed, or \`(root)\`.
      Stdout: Output on stdout stream. Can be \`(empty)\` or partial on error and for any unwaited background processes.
      Stderr: Output on stderr stream. Can be \`(empty)\` or partial on error and for any unwaited background processes.
      Error: Error or \`(none)\` if no error was reported for the subprocess.
      Exit Code: Exit code or \`(none)\` if terminated by signal.
      Signal: Signal number or \`(none)\` if no signal was received.
      Background PIDs: List of background processes started or \`(none)\`.
      Process Group PGID: Process group started or \`(none)\``,
      Kind.Execute,
      {
        type: 'object',
        properties: {
          command: {
            type: 'string',
            description: 'Exact bash command to execute as `bash -c <command>`',
          },
          description: {
            type: 'string',
            description:
              'Brief description of the command for the user. Be specific and concise. Ideally a single sentence. Can be up to 3 sentences for clarity. No line breaks.',
          },
          directory: {
            type: 'string',
            description:
              '(OPTIONAL) Directory to run the command in, if not the project root directory. Must be relative to the project root directory and must already exist.',
          },
        },
        required: ['command'],
      },
      false, // output is not markdown
      true, // output can be updated
    );
  }

  protected override validateToolParams(
    params: ShellToolParams,
  ): string | null {
    const commandCheck = isCommandAllowed(params.command, this.config);
    if (!commandCheck.allowed) {
      if (!commandCheck.reason) {
        console.error(
          'Unexpected: isCommandAllowed returned false without a reason',
        );
        return `Command is not allowed: ${params.command}`;
      }
      return commandCheck.reason;
    }
    const errors = SchemaValidator.validate(
      this.schema.parametersJsonSchema,
      params,
    );
    if (errors) {
      return errors;
    }
    if (!params.command.trim()) {
      return 'Command cannot be empty.';
    }
    if (getCommandRoots(params.command).length === 0) {
      return 'Could not identify command root to obtain permission from user.';
    }
    if (params.directory) {
      if (path.isAbsolute(params.directory)) {
        return 'Directory cannot be absolute. Please refer to workspace directories by their name.';
      }
      const workspaceDirs = this.config.getWorkspaceContext().getDirectories();
      const matchingDirs = workspaceDirs.filter(
        (dir) => path.basename(dir) === params.directory,
      );

      if (matchingDirs.length === 0) {
        return `Directory '${params.directory}' is not a registered workspace directory.`;
      }

      if (matchingDirs.length > 1) {
        return `Directory name '${params.directory}' is ambiguous as it matches multiple workspace directories.`;
      }
    }
    return null;
  }

  protected createInvocation(
    params: ShellToolParams,
  ): ToolInvocation<ShellToolParams, ToolResult> {
    return new ShellToolInvocation(this.config, params, this.allowlist);
  }
}<|MERGE_RESOLUTION|>--- conflicted
+++ resolved
@@ -226,16 +226,9 @@
           : '(none)';
 
         llmContent = [
-<<<<<<< HEAD
-          `Command: ${params.command}`,
-          `Directory: ${params.directory || '(root)'}`,
-          `Output: ${result.output || '(empty)'}`,
-=======
           `Command: ${this.params.command}`,
           `Directory: ${this.params.directory || '(root)'}`,
-          `Stdout: ${result.stdout || '(empty)'}`,
-          `Stderr: ${result.stderr || '(empty)'}`,
->>>>>>> ef54f720
+          `Output: ${result.output || '(empty)'}`,
           `Error: ${finalError}`, // Use the cleaned error string.
           `Exit Code: ${result.exitCode ?? '(none)'}`,
           `Signal: ${result.signal ?? '(none)'}`,
