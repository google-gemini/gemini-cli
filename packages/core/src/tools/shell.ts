--- conflicted
+++ resolved
@@ -99,25 +99,7 @@
     signal: AbortSignal,
     updateOutput?: (output: string) => void,
   ): Promise<ToolResult> {
-<<<<<<< HEAD
-    const strippedCommand = stripShellWrapper(params.command);
-    const validationError = this.validateToolParams({
-      ...params,
-      command: strippedCommand,
-    });
-    if (validationError) {
-      return {
-        llmContent: `Could not execute command due to invalid parameters: ${validationError}`,
-        returnDisplay: t('tools.shell.validation_error', 'Error: {error}', { error: validationError }),
-        error: {
-          message: validationError,
-          type: ToolErrorType.INVALID_TOOL_PARAMS,
-        },
-      };
-    }
-=======
     const strippedCommand = stripShellWrapper(this.params.command);
->>>>>>> c0c0e9b7
 
     if (signal.aborted) {
       return {
