/**
 * @license
 * Copyright 2025 Google LLC
 * SPDX-License-Identifier: Apache-2.0
 */

import fs from 'node:fs';
import path from 'node:path';
import os, { EOL } from 'node:os';
import crypto from 'node:crypto';
import type { Config } from '../config/config.js';
import { debugLogger, type AnyToolInvocation } from '../index.js';
import { ToolErrorType } from './tool-error.js';
import type {
  ToolInvocation,
  ToolResult,
  ToolCallConfirmationDetails,
  ToolExecuteConfirmationDetails,
} from './tools.js';
import {
  BaseDeclarativeTool,
  BaseToolInvocation,
  ToolConfirmationOutcome,
  Kind,
} from './tools.js';
import { ApprovalMode } from '../policy/types.js';

import { getErrorMessage } from '../utils/errors.js';
import { summarizeToolOutput } from '../utils/summarizer.js';
import type {
  ShellExecutionConfig,
  ShellOutputEvent,
} from '../services/shellExecutionService.js';
import { ShellExecutionService } from '../services/shellExecutionService.js';
import { formatMemoryUsage } from '../utils/formatters.js';
import type { AnsiOutput } from '../utils/terminalSerializer.js';
import {
  getCommandRoots,
  initializeShellParsers,
<<<<<<< HEAD
  SHELL_TOOL_NAMES,
=======
  isCommandAllowed,
  isShellInvocationAllowlisted,
>>>>>>> 4fbeac8b
  stripShellWrapper,
} from '../utils/shell-utils.js';
import { SHELL_TOOL_NAME } from './tool-names.js';
import type { MessageBus } from '../confirmation-bus/message-bus.js';

export const OUTPUT_UPDATE_INTERVAL_MS = 1000;

export interface ShellToolParams {
  command: string;
  description?: string;
  dir_path?: string;
}

export class ShellToolInvocation extends BaseToolInvocation<
  ShellToolParams,
  ToolResult
> {
  constructor(
    private readonly config: Config,
    params: ShellToolParams,
    private readonly allowlist: Set<string>,
    messageBus?: MessageBus,
    _toolName?: string,
    _toolDisplayName?: string,
  ) {
    super(params, messageBus, _toolName, _toolDisplayName);
  }

  getDescription(): string {
    let description = `${this.params.command}`;
    // append optional [in directory]
    // note description is needed even if validation fails due to absolute path
    if (this.params.dir_path) {
      description += ` [in ${this.params.dir_path}]`;
    } else {
      description += ` [current working directory ${process.cwd()}]`;
    }
    // append optional (description), replacing any line breaks with spaces
    if (this.params.description) {
      description += ` (${this.params.description.replace(/\n/g, ' ')})`;
    }
    return description;
  }

  protected override async getConfirmationDetails(
    _abortSignal: AbortSignal,
  ): Promise<ToolCallConfirmationDetails | false> {
    const command = stripShellWrapper(this.params.command);
    const rootCommands = [...new Set(getCommandRoots(command))];

    // In non-interactive mode, we need to prevent the tool from hanging while
    // waiting for user input. If a tool is not fully allowed (e.g. via
    // --allowed-tools="ShellTool(wc)"), we should throw an error instead of
    // prompting for confirmation. This check is skipped in YOLO mode.
    if (
      !this.config.isInteractive() &&
      this.config.getApprovalMode() !== ApprovalMode.YOLO
    ) {
      if (this.isInvocationAllowlisted(command)) {
        // If it's an allowed shell command, we don't need to confirm execution.
        return false;
      }

      throw new Error(
        `Command "${command}" is not in the list of allowed tools for non-interactive mode.`,
      );
    }

    const commandsToConfirm = rootCommands.filter(
      (command) => !this.allowlist.has(command),
    );

    if (commandsToConfirm.length === 0) {
      return false; // already approved and allowlisted
    }

    const confirmationDetails: ToolExecuteConfirmationDetails = {
      type: 'exec',
      title: 'Confirm Shell Command',
      command: this.params.command,
      rootCommand: commandsToConfirm.join(', '),
      onConfirm: async (outcome: ToolConfirmationOutcome) => {
        if (outcome === ToolConfirmationOutcome.ProceedAlways) {
          commandsToConfirm.forEach((command) => this.allowlist.add(command));
        }
      },
    };
    return confirmationDetails;
  }

  async execute(
    signal: AbortSignal,
    updateOutput?: (output: string | AnsiOutput) => void,
    shellExecutionConfig?: ShellExecutionConfig,
    setPidCallback?: (pid: number) => void,
  ): Promise<ToolResult> {
    const strippedCommand = stripShellWrapper(this.params.command);

    if (signal.aborted) {
      return {
        llmContent: 'Command was cancelled by user before it could start.',
        returnDisplay: 'Command cancelled by user.',
      };
    }

    const isWindows = os.platform() === 'win32';
    const tempFileName = `shell_pgrep_${crypto
      .randomBytes(6)
      .toString('hex')}.tmp`;
    const tempFilePath = path.join(os.tmpdir(), tempFileName);

    try {
      // pgrep is not available on Windows, so we can't get background PIDs
      const commandToExecute = isWindows
        ? strippedCommand
        : (() => {
            // wrap command to append subprocess pids (via pgrep) to temporary file
            let command = strippedCommand.trim();
            if (!command.endsWith('&')) command += ';';
            return `{ ${command} }; __code=$?; pgrep -g 0 >${tempFilePath} 2>&1; exit $__code;`;
          })();

      const cwd = this.params.dir_path
        ? path.resolve(this.config.getTargetDir(), this.params.dir_path)
        : this.config.getTargetDir();

      let cumulativeOutput: string | AnsiOutput = '';
      let lastUpdateTime = Date.now();
      let isBinaryStream = false;

      const { result: resultPromise, pid } =
        await ShellExecutionService.execute(
          commandToExecute,
          cwd,
          (event: ShellOutputEvent) => {
            if (!updateOutput) {
              return;
            }

            let shouldUpdate = false;

            switch (event.type) {
              case 'data':
                if (isBinaryStream) break;
                cumulativeOutput = event.chunk;
                shouldUpdate = true;
                break;
              case 'binary_detected':
                isBinaryStream = true;
                cumulativeOutput =
                  '[Binary output detected. Halting stream...]';
                shouldUpdate = true;
                break;
              case 'binary_progress':
                isBinaryStream = true;
                cumulativeOutput = `[Receiving binary output... ${formatMemoryUsage(
                  event.bytesReceived,
                )} received]`;
                if (Date.now() - lastUpdateTime > OUTPUT_UPDATE_INTERVAL_MS) {
                  shouldUpdate = true;
                }
                break;
              default: {
                throw new Error('An unhandled ShellOutputEvent was found.');
              }
            }

            if (shouldUpdate) {
              updateOutput(cumulativeOutput);
              lastUpdateTime = Date.now();
            }
          },
          signal,
          this.config.getEnableInteractiveShell(),
          shellExecutionConfig ?? {},
        );

      if (pid && setPidCallback) {
        setPidCallback(pid);
      }

      const result = await resultPromise;

      const backgroundPIDs: number[] = [];
      if (os.platform() !== 'win32') {
        if (fs.existsSync(tempFilePath)) {
          const pgrepLines = fs
            .readFileSync(tempFilePath, 'utf8')
            .split(EOL)
            .filter(Boolean);
          for (const line of pgrepLines) {
            if (!/^\d+$/.test(line)) {
              debugLogger.error(`pgrep: ${line}`);
            }
            const pid = Number(line);
            if (pid !== result.pid) {
              backgroundPIDs.push(pid);
            }
          }
        } else {
          if (!signal.aborted) {
            debugLogger.error('missing pgrep output');
          }
        }
      }

      let llmContent = '';
      if (result.aborted) {
        llmContent = 'Command was cancelled by user before it could complete.';
        if (result.output.trim()) {
          llmContent += ` Below is the output before it was cancelled:\n${result.output}`;
        } else {
          llmContent += ' There was no output before it was cancelled.';
        }
      } else {
        // Create a formatted error string for display, replacing the wrapper command
        // with the user-facing command.
        const finalError = result.error
          ? result.error.message.replace(commandToExecute, this.params.command)
          : '(none)';

        llmContent = [
          `Command: ${this.params.command}`,
          `Directory: ${this.params.dir_path || '(root)'}`,
          `Output: ${result.output || '(empty)'}`,
          `Error: ${finalError}`, // Use the cleaned error string.
          `Exit Code: ${result.exitCode ?? '(none)'}`,
          `Signal: ${result.signal ?? '(none)'}`,
          `Background PIDs: ${
            backgroundPIDs.length ? backgroundPIDs.join(', ') : '(none)'
          }`,
          `Process Group PGID: ${result.pid ?? '(none)'}`,
        ].join('\n');
      }

      let returnDisplayMessage = '';
      if (this.config.getDebugMode()) {
        returnDisplayMessage = llmContent;
      } else {
        if (result.output.trim()) {
          returnDisplayMessage = result.output;
        } else {
          if (result.aborted) {
            returnDisplayMessage = 'Command cancelled by user.';
          } else if (result.signal) {
            returnDisplayMessage = `Command terminated by signal: ${result.signal}`;
          } else if (result.error) {
            returnDisplayMessage = `Command failed: ${getErrorMessage(
              result.error,
            )}`;
          } else if (result.exitCode !== null && result.exitCode !== 0) {
            returnDisplayMessage = `Command exited with code: ${result.exitCode}`;
          }
          // If output is empty and command succeeded (code 0, no error/signal/abort),
          // returnDisplayMessage will remain empty, which is fine.
        }
      }

      const summarizeConfig = this.config.getSummarizeToolOutputConfig();
      const executionError = result.error
        ? {
            error: {
              message: result.error.message,
              type: ToolErrorType.SHELL_EXECUTE_ERROR,
            },
          }
        : {};
      if (summarizeConfig && summarizeConfig[SHELL_TOOL_NAME]) {
        const summary = await summarizeToolOutput(
          llmContent,
          this.config.getGeminiClient(),
          signal,
          summarizeConfig[SHELL_TOOL_NAME].tokenBudget,
        );
        return {
          llmContent: summary,
          returnDisplay: returnDisplayMessage,
          ...executionError,
        };
      }

      return {
        llmContent,
        returnDisplay: returnDisplayMessage,
        ...executionError,
      };
    } finally {
      if (fs.existsSync(tempFilePath)) {
        fs.unlinkSync(tempFilePath);
      }
    }
  }

  private isInvocationAllowlisted(command: string): boolean {
    const allowedTools = this.config.getAllowedTools() || [];
    if (allowedTools.length === 0) {
      return false;
    }

    const invocation = { params: { command } } as unknown as AnyToolInvocation;
    return isShellInvocationAllowlisted(invocation, allowedTools);
  }
}

function getShellToolDescription(): string {
  const returnedInfo = `

      The following information is returned:

      Command: Executed command.
      Directory: Directory where command was executed, or \`(root)\`.
      Stdout: Output on stdout stream. Can be \`(empty)\` or partial on error and for any unwaited background processes.
      Stderr: Output on stderr stream. Can be \`(empty)\` or partial on error and for any unwaited background processes.
      Error: Error or \`(none)\` if no error was reported for the subprocess.
      Exit Code: Exit code or \`(none)\` if terminated by signal.
      Signal: Signal number or \`(none)\` if no signal was received.
      Background PIDs: List of background processes started or \`(none)\`.
      Process Group PGID: Process group started or \`(none)\``;

  if (os.platform() === 'win32') {
    return `This tool executes a given shell command as \`powershell.exe -NoProfile -Command <command>\`. Command can start background processes using PowerShell constructs such as \`Start-Process -NoNewWindow\` or \`Start-Job\`.${returnedInfo}`;
  } else {
    return `This tool executes a given shell command as \`bash -c <command>\`. Command can start background processes using \`&\`. Command is executed as a subprocess that leads its own process group. Command process group can be terminated as \`kill -- -PGID\` or signaled as \`kill -s SIGNAL -- -PGID\`.${returnedInfo}`;
  }
}

function getCommandDescription(): string {
  if (os.platform() === 'win32') {
    return 'Exact command to execute as `powershell.exe -NoProfile -Command <command>`';
  } else {
    return 'Exact bash command to execute as `bash -c <command>`';
  }
}

export class ShellTool extends BaseDeclarativeTool<
  ShellToolParams,
  ToolResult
> {
  static readonly Name = SHELL_TOOL_NAME;

  private allowlist: Set<string> = new Set();

  constructor(
    private readonly config: Config,
    messageBus?: MessageBus,
  ) {
    void initializeShellParsers().catch(() => {
      // Errors are surfaced when parsing commands.
    });
    super(
      ShellTool.Name,
      'Shell',
      getShellToolDescription(),
      Kind.Execute,
      {
        type: 'object',
        properties: {
          command: {
            type: 'string',
            description: getCommandDescription(),
          },
          description: {
            type: 'string',
            description:
              'Brief description of the command for the user. Be specific and concise. Ideally a single sentence. Can be up to 3 sentences for clarity. No line breaks.',
          },
          dir_path: {
            type: 'string',
            description:
              '(OPTIONAL) The path of the directory to run the command in. If not provided, the project root directory is used. Must be a directory within the workspace and must already exist.',
          },
        },
        required: ['command'],
      },
      false, // output is not markdown
      true, // output can be updated
      messageBus,
    );
  }

  protected override validateToolParamValues(
    params: ShellToolParams,
  ): string | null {
    if (!params.command.trim()) {
      return 'Command cannot be empty.';
    }
<<<<<<< HEAD
=======

    const commandCheck = isCommandAllowed(params.command, this.config);
    if (!commandCheck.allowed) {
      if (!commandCheck.reason) {
        debugLogger.error(
          'Unexpected: isCommandAllowed returned false without a reason',
        );
        return `Command is not allowed: ${params.command}`;
      }
      return commandCheck.reason;
    }
>>>>>>> 4fbeac8b
    if (getCommandRoots(params.command).length === 0) {
      return 'Could not identify command root to obtain permission from user.';
    }
    if (params.dir_path) {
      const resolvedPath = path.resolve(
        this.config.getTargetDir(),
        params.dir_path,
      );
      const workspaceContext = this.config.getWorkspaceContext();
      if (!workspaceContext.isPathWithinWorkspace(resolvedPath)) {
        return `Directory '${resolvedPath}' is not within any of the registered workspace directories.`;
      }
    }
    return null;
  }

  protected createInvocation(
    params: ShellToolParams,
    messageBus?: MessageBus,
    _toolName?: string,
    _toolDisplayName?: string,
  ): ToolInvocation<ShellToolParams, ToolResult> {
    return new ShellToolInvocation(
      this.config,
      params,
      this.allowlist,
      messageBus,
      _toolName,
      _toolDisplayName,
    );
  }
}<|MERGE_RESOLUTION|>--- conflicted
+++ resolved
@@ -37,12 +37,7 @@
 import {
   getCommandRoots,
   initializeShellParsers,
-<<<<<<< HEAD
   SHELL_TOOL_NAMES,
-=======
-  isCommandAllowed,
-  isShellInvocationAllowlisted,
->>>>>>> 4fbeac8b
   stripShellWrapper,
 } from '../utils/shell-utils.js';
 import { SHELL_TOOL_NAME } from './tool-names.js';
@@ -429,20 +424,6 @@
     if (!params.command.trim()) {
       return 'Command cannot be empty.';
     }
-<<<<<<< HEAD
-=======
-
-    const commandCheck = isCommandAllowed(params.command, this.config);
-    if (!commandCheck.allowed) {
-      if (!commandCheck.reason) {
-        debugLogger.error(
-          'Unexpected: isCommandAllowed returned false without a reason',
-        );
-        return `Command is not allowed: ${params.command}`;
-      }
-      return commandCheck.reason;
-    }
->>>>>>> 4fbeac8b
     if (getCommandRoots(params.command).length === 0) {
       return 'Could not identify command root to obtain permission from user.';
     }
