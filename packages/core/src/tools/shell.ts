--- conflicted
+++ resolved
@@ -4,24 +4,13 @@
  * SPDX-License-Identifier: Apache-2.0
  */
 
-<<<<<<< HEAD
-import fs from 'fs';
-import path from 'path';
-import os, { EOL } from 'os';
-import crypto from 'crypto';
-import { Config } from '../config/config.js';
-import { ToolErrorType } from './tool-error.js';
-import {
-  BaseDeclarativeTool,
-  BaseToolInvocation,
-=======
 import fs from 'node:fs';
 import path from 'node:path';
 import os, { EOL } from 'node:os';
 import crypto from 'node:crypto';
 import type { Config } from '../config/config.js';
+import { ToolErrorType } from './tool-error.js';
 import type {
->>>>>>> dff175c4
   ToolInvocation,
   ToolResult,
   ToolCallConfirmationDetails,
