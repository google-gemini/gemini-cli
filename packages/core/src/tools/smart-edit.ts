/**
 * @license
 * Copyright 2025 Google LLC
 * SPDX-License-Identifier: Apache-2.0
 */

import * as fs from 'node:fs';
import * as path from 'node:path';
import * as crypto from 'node:crypto';
import * as Diff from 'diff';
import {
  BaseDeclarativeTool,
  BaseToolInvocation,
  Kind,
  type ToolCallConfirmationDetails,
  ToolConfirmationOutcome,
  type ToolEditConfirmationDetails,
  type ToolInvocation,
  type ToolLocation,
  type ToolResult,
  type ToolResultDisplay,
} from './tools.js';
import type { MessageBus } from '../confirmation-bus/message-bus.js';
import { ToolErrorType } from './tool-error.js';
import { makeRelative, shortenPath } from '../utils/paths.js';
import { isNodeError } from '../utils/errors.js';
import type { Config } from '../config/config.js';
import { ApprovalMode } from '../policy/types.js';

import { DEFAULT_DIFF_OPTIONS, getDiffStat } from './diffOptions.js';
import {
  type ModifiableDeclarativeTool,
  type ModifyContext,
} from './modifiable-tool.js';
import { IdeClient } from '../ide/ide-client.js';
import { FixLLMEditWithInstruction } from '../utils/llm-edit-fixer.js';
import { applyReplacement } from './edit.js';
import { safeLiteralReplace } from '../utils/textUtils.js';
import { SmartEditStrategyEvent } from '../telemetry/types.js';
import { logSmartEditStrategy } from '../telemetry/loggers.js';
import { SmartEditCorrectionEvent } from '../telemetry/types.js';
import { logSmartEditCorrectionEvent } from '../telemetry/loggers.js';

import { correctPath } from '../utils/pathCorrector.js';
import { EDIT_TOOL_NAME, READ_FILE_TOOL_NAME } from './tool-names.js';
import { debugLogger } from '../utils/debugLogger.js';
interface ReplacementContext {
  params: EditToolParams;
  currentContent: string;
  abortSignal: AbortSignal;
}

interface ReplacementResult {
  newContent: string;
  occurrences: number;
  finalOldString: string;
  finalNewString: string;
}

/**
 * Creates a SHA256 hash of the given content.
 * @param content The string content to hash.
 * @returns A hex-encoded hash string.
 */
function hashContent(content: string): string {
  return crypto.createHash('sha256').update(content).digest('hex');
}

function restoreTrailingNewline(
  originalContent: string,
  modifiedContent: string,
): string {
  const hadTrailingNewline = originalContent.endsWith('\n');
  if (hadTrailingNewline && !modifiedContent.endsWith('\n')) {
    return modifiedContent + '\n';
  } else if (!hadTrailingNewline && modifiedContent.endsWith('\n')) {
    return modifiedContent.replace(/\n$/, '');
  }
  return modifiedContent;
}

/**
 * Escapes characters with special meaning in regular expressions.
 * @param str The string to escape.
 * @returns The escaped string.
 */
function escapeRegex(str: string): string {
  return str.replace(/[.*+?^${}()|[\]\\]/g, '\\$&'); // $& means the whole matched string
}

async function calculateExactReplacement(
  context: ReplacementContext,
): Promise<ReplacementResult | null> {
  const { currentContent, params } = context;
  const { old_string, new_string } = params;

  const normalizedCode = currentContent;
  const normalizedSearch = old_string.replace(/\r\n/g, '\n');
  const normalizedReplace = new_string.replace(/\r\n/g, '\n');

  const exactOccurrences = normalizedCode.split(normalizedSearch).length - 1;
  if (exactOccurrences > 0) {
    let modifiedCode = safeLiteralReplace(
      normalizedCode,
      normalizedSearch,
      normalizedReplace,
    );
    modifiedCode = restoreTrailingNewline(currentContent, modifiedCode);
    return {
      newContent: modifiedCode,
      occurrences: exactOccurrences,
      finalOldString: normalizedSearch,
      finalNewString: normalizedReplace,
    };
  }

  return null;
}

async function calculateFlexibleReplacement(
  context: ReplacementContext,
): Promise<ReplacementResult | null> {
  const { currentContent, params } = context;
  const { old_string, new_string } = params;

  const normalizedCode = currentContent;
  const normalizedSearch = old_string.replace(/\r\n/g, '\n');
  const normalizedReplace = new_string.replace(/\r\n/g, '\n');

  const sourceLines = normalizedCode.match(/.*(?:\n|$)/g)?.slice(0, -1) ?? [];
  const searchLinesStripped = normalizedSearch
    .split('\n')
    .map((line: string) => line.trim());
  const replaceLines = normalizedReplace.split('\n');

  let flexibleOccurrences = 0;
  let i = 0;
  while (i <= sourceLines.length - searchLinesStripped.length) {
    const window = sourceLines.slice(i, i + searchLinesStripped.length);
    const windowStripped = window.map((line: string) => line.trim());
    const isMatch = windowStripped.every(
      (line: string, index: number) => line === searchLinesStripped[index],
    );

    if (isMatch) {
      flexibleOccurrences++;
      const firstLineInMatch = window[0];
      const indentationMatch = firstLineInMatch.match(/^(\s*)/);
      const indentation = indentationMatch ? indentationMatch[1] : '';
      const newBlockWithIndent = replaceLines.map(
        (line: string) => `${indentation}${line}`,
      );
      sourceLines.splice(
        i,
        searchLinesStripped.length,
        newBlockWithIndent.join('\n'),
      );
      i += replaceLines.length;
    } else {
      i++;
    }
  }

  if (flexibleOccurrences > 0) {
    let modifiedCode = sourceLines.join('');
    modifiedCode = restoreTrailingNewline(currentContent, modifiedCode);
    return {
      newContent: modifiedCode,
      occurrences: flexibleOccurrences,
      finalOldString: normalizedSearch,
      finalNewString: normalizedReplace,
    };
  }

  return null;
}

async function calculateRegexReplacement(
  context: ReplacementContext,
): Promise<ReplacementResult | null> {
  const { currentContent, params } = context;
  const { old_string, new_string } = params;

  // Normalize line endings for consistent processing.
  const normalizedSearch = old_string.replace(/\r\n/g, '\n');
  const normalizedReplace = new_string.replace(/\r\n/g, '\n');

  // This logic is ported from your Python implementation.
  // It builds a flexible, multi-line regex from a search string.
  const delimiters = ['(', ')', ':', '[', ']', '{', '}', '>', '<', '='];

  let processedString = normalizedSearch;
  for (const delim of delimiters) {
    processedString = processedString.split(delim).join(` ${delim} `);
  }

  // Split by any whitespace and remove empty strings.
  const tokens = processedString.split(/\s+/).filter(Boolean);

  if (tokens.length === 0) {
    return null;
  }

  const escapedTokens = tokens.map(escapeRegex);
  // Join tokens with `\s*` to allow for flexible whitespace between them.
  const pattern = escapedTokens.join('\\s*');

  // The final pattern captures leading whitespace (indentation) and then matches the token pattern.
  // 'm' flag enables multi-line mode, so '^' matches the start of any line.
  const finalPattern = `^(\\s*)${pattern}`;
  const flexibleRegex = new RegExp(finalPattern, 'm');

  const match = flexibleRegex.exec(currentContent);

  if (!match) {
    return null;
  }

  const indentation = match[1] || '';
  const newLines = normalizedReplace.split('\n');
  const newBlockWithIndent = newLines
    .map((line) => `${indentation}${line}`)
    .join('\n');

  // Use replace with the regex to substitute the matched content.
  // Since the regex doesn't have the 'g' flag, it will only replace the first occurrence.
  const modifiedCode = currentContent.replace(
    flexibleRegex,
    newBlockWithIndent,
  );

  return {
    newContent: restoreTrailingNewline(currentContent, modifiedCode),
    occurrences: 1, // This method is designed to find and replace only the first occurrence.
    finalOldString: normalizedSearch,
    finalNewString: normalizedReplace,
  };
}

/**
 * Detects the line ending style of a string.
 * @param content The string content to analyze.
 * @returns '\r\n' for Windows-style, '\n' for Unix-style.
 */
function detectLineEnding(content: string): '\r\n' | '\n' {
  // If a Carriage Return is found, assume Windows-style endings.
  // This is a simple but effective heuristic.
  return content.includes('\r\n') ? '\r\n' : '\n';
}

export async function calculateReplacement(
  config: Config,
  context: ReplacementContext,
): Promise<ReplacementResult> {
  const { currentContent, params } = context;
  const { old_string, new_string } = params;
  const normalizedSearch = old_string.replace(/\r\n/g, '\n');
  const normalizedReplace = new_string.replace(/\r\n/g, '\n');

  if (normalizedSearch === '') {
    return {
      newContent: currentContent,
      occurrences: 0,
      finalOldString: normalizedSearch,
      finalNewString: normalizedReplace,
    };
  }

  const exactResult = await calculateExactReplacement(context);
  if (exactResult) {
    const event = new SmartEditStrategyEvent('exact');
    logSmartEditStrategy(config, event);
    return exactResult;
  }

  const flexibleResult = await calculateFlexibleReplacement(context);
  if (flexibleResult) {
    const event = new SmartEditStrategyEvent('flexible');
    logSmartEditStrategy(config, event);
    return flexibleResult;
  }

  const regexResult = await calculateRegexReplacement(context);
  if (regexResult) {
    const event = new SmartEditStrategyEvent('regex');
    logSmartEditStrategy(config, event);
    return regexResult;
  }

  return {
    newContent: currentContent,
    occurrences: 0,
    finalOldString: normalizedSearch,
    finalNewString: normalizedReplace,
  };
}

export function getErrorReplaceResult(
  params: EditToolParams,
  occurrences: number,
  expectedReplacements: number,
  finalOldString: string,
  finalNewString: string,
) {
  let error: { display: string; raw: string; type: ToolErrorType } | undefined =
    undefined;
  if (occurrences === 0) {
    error = {
      display: `Failed to edit, could not find the string to replace.`,
      raw: `Failed to edit, 0 occurrences found for old_string (${finalOldString}). Original old_string was (${params.old_string}) in ${params.file_path}. No edits made. The exact text in old_string was not found. Ensure you're not escaping content incorrectly and check whitespace, indentation, and context. Use ${READ_FILE_TOOL_NAME} tool to verify.`,
      type: ToolErrorType.EDIT_NO_OCCURRENCE_FOUND,
    };
  } else if (occurrences !== expectedReplacements) {
    const occurrenceTerm =
      expectedReplacements === 1 ? 'occurrence' : 'occurrences';

    error = {
      display: `Failed to edit, expected ${expectedReplacements} ${occurrenceTerm} but found ${occurrences}.`,
      raw: `Failed to edit, Expected ${expectedReplacements} ${occurrenceTerm} but found ${occurrences} for old_string in file: ${params.file_path}`,
      type: ToolErrorType.EDIT_EXPECTED_OCCURRENCE_MISMATCH,
    };
  } else if (finalOldString === finalNewString) {
    error = {
      display: `No changes to apply. The old_string and new_string are identical.`,
      raw: `No changes to apply. The old_string and new_string are identical in file: ${params.file_path}`,
      type: ToolErrorType.EDIT_NO_CHANGE,
    };
  }
  return error;
}

/**
 * Parameters for the Edit tool
 */
export interface EditToolParams {
  /**
   * The path to the file to modify
   */
  file_path: string;

  /**
   * The text to replace
   */
  old_string: string;

  /**
   * The text to replace it with
   */
  new_string: string;

  /**
   * Number of replacements expected. Defaults to 1 if not specified.
   * Use when you want to replace multiple occurrences.
   */
  expected_replacements?: number;

  /**
   * The instruction for what needs to be done.
   */
  instruction: string;

  /**
   * Whether the edit was modified manually by the user.
   */
  modified_by_user?: boolean;

  /**
   * Initially proposed string.
   */
  ai_proposed_string?: string;
}

interface CalculatedEdit {
  currentContent: string | null;
  newContent: string;
  occurrences: number;
  error?: { display: string; raw: string; type: ToolErrorType };
  isNewFile: boolean;
  originalLineEnding: '\r\n' | '\n';
}

class EditToolInvocation
  extends BaseToolInvocation<EditToolParams, ToolResult>
  implements ToolInvocation<EditToolParams, ToolResult>
{
  constructor(
    private readonly config: Config,
    params: EditToolParams,
    messageBus?: MessageBus,
    toolName?: string,
    displayName?: string,
  ) {
    super(params, messageBus, toolName, displayName);
  }

  override toolLocations(): ToolLocation[] {
    return [{ path: this.params.file_path }];
  }

  private async attemptSelfCorrection(
    params: EditToolParams,
    currentContent: string,
    initialError: { display: string; raw: string; type: ToolErrorType },
    abortSignal: AbortSignal,
    originalLineEnding: '\r\n' | '\n',
  ): Promise<CalculatedEdit> {
    // In order to keep from clobbering edits made outside our system,
    // check if the file has been modified since we first read it.
    let errorForLlmEditFixer = initialError.raw;
    let contentForLlmEditFixer = currentContent;

    const initialContentHash = hashContent(currentContent);
    const onDiskContent = await this.config
      .getFileSystemService()
      .readTextFile(params.file_path);
    const onDiskContentHash = hashContent(onDiskContent.replace(/\r\n/g, '\n'));

    if (initialContentHash !== onDiskContentHash) {
      // The file has changed on disk since we first read it.
      // Use the latest content for the correction attempt.
      contentForLlmEditFixer = onDiskContent.replace(/\r\n/g, '\n');
      errorForLlmEditFixer = `The initial edit attempt failed with the following error: "${initialError.raw}". However, the file has been modified by either the user or an external process since that edit attempt. The file content provided to you is the latest version. Please base your correction on this new content.`;
    }

    const fixedEdit = await FixLLMEditWithInstruction(
      params.instruction,
      params.old_string,
      params.new_string,
      errorForLlmEditFixer,
      contentForLlmEditFixer,
      this.config.getBaseLlmClient(),
      abortSignal,
    );

    // If the self-correction attempt timed out, return the original error.
    if (fixedEdit === null) {
      return {
        currentContent: contentForLlmEditFixer,
        newContent: currentContent,
        occurrences: 0,
        isNewFile: false,
        error: initialError,
        originalLineEnding,
      };
    }

    if (fixedEdit.noChangesRequired) {
      return {
        currentContent,
        newContent: currentContent,
        occurrences: 0,
        isNewFile: false,
        error: {
          display: `No changes required. The file already meets the specified conditions.`,
          raw: `A secondary check by an LLM determined that no changes were necessary to fulfill the instruction. Explanation: ${fixedEdit.explanation}. Original error with the parameters given: ${initialError.raw}`,
          type: ToolErrorType.EDIT_NO_CHANGE_LLM_JUDGEMENT,
        },
        originalLineEnding,
      };
    }

    const secondAttemptResult = await calculateReplacement(this.config, {
      params: {
        ...params,
        old_string: fixedEdit.search,
        new_string: fixedEdit.replace,
      },
      currentContent: contentForLlmEditFixer,
      abortSignal,
    });

    const secondError = getErrorReplaceResult(
      params,
      secondAttemptResult.occurrences,
      params.expected_replacements ?? 1,
      secondAttemptResult.finalOldString,
      secondAttemptResult.finalNewString,
    );

    if (secondError) {
      // The fix failed, log failure and return the original error
      const event = new SmartEditCorrectionEvent('failure');
      logSmartEditCorrectionEvent(this.config, event);

      return {
        currentContent: contentForLlmEditFixer,
        newContent: currentContent,
        occurrences: 0,
        isNewFile: false,
        error: initialError,
        originalLineEnding,
      };
    }

    const event = new SmartEditCorrectionEvent('success');
    logSmartEditCorrectionEvent(this.config, event);

    return {
      currentContent: contentForLlmEditFixer,
      newContent: secondAttemptResult.newContent,
      occurrences: secondAttemptResult.occurrences,
      isNewFile: false,
      error: undefined,
      originalLineEnding,
    };
  }

  /**
   * Calculates the potential outcome of an edit operation.
   * @param params Parameters for the edit operation
   * @returns An object describing the potential edit outcome
   * @throws File system errors if reading the file fails unexpectedly (e.g., permissions)
   */
  private async calculateEdit(
    params: EditToolParams,
    abortSignal: AbortSignal,
  ): Promise<CalculatedEdit> {
    const expectedReplacements = params.expected_replacements ?? 1;
    let currentContent: string | null = null;
    let fileExists = false;
    let originalLineEnding: '\r\n' | '\n' = '\n'; // Default for new files

    try {
      currentContent = await this.config
        .getFileSystemService()
        .readTextFile(params.file_path);
      originalLineEnding = detectLineEnding(currentContent);
      currentContent = currentContent.replace(/\r\n/g, '\n');
      fileExists = true;
    } catch (err: unknown) {
      if (!isNodeError(err) || err.code !== 'ENOENT') {
        throw err;
      }
      fileExists = false;
    }

    const isNewFile = params.old_string === '' && !fileExists;

    if (isNewFile) {
      return {
        currentContent,
        newContent: params.new_string,
        occurrences: 1,
        isNewFile: true,
        error: undefined,
        originalLineEnding,
      };
    }

    // after this point, it's not a new file/edit
    if (!fileExists) {
      return {
        currentContent,
        newContent: '',
        occurrences: 0,
        isNewFile: false,
        error: {
          display: `File not found. Cannot apply edit. Use an empty old_string to create a new file.`,
          raw: `File not found: ${params.file_path}`,
          type: ToolErrorType.FILE_NOT_FOUND,
        },
        originalLineEnding,
      };
    }

    if (currentContent === null) {
      return {
        currentContent,
        newContent: '',
        occurrences: 0,
        isNewFile: false,
        error: {
          display: `Failed to read content of file.`,
          raw: `Failed to read content of existing file: ${params.file_path}`,
          type: ToolErrorType.READ_CONTENT_FAILURE,
        },
        originalLineEnding,
      };
    }

    if (params.old_string === '') {
      return {
        currentContent,
        newContent: currentContent,
        occurrences: 0,
        isNewFile: false,
        error: {
          display: `Failed to edit. Attempted to create a file that already exists.`,
          raw: `File already exists, cannot create: ${params.file_path}`,
          type: ToolErrorType.ATTEMPT_TO_CREATE_EXISTING_FILE,
        },
        originalLineEnding,
      };
    }

    const replacementResult = await calculateReplacement(this.config, {
      params,
      currentContent,
      abortSignal,
    });

    const initialError = getErrorReplaceResult(
      params,
      replacementResult.occurrences,
      expectedReplacements,
      replacementResult.finalOldString,
      replacementResult.finalNewString,
    );

    if (!initialError) {
      return {
        currentContent,
        newContent: replacementResult.newContent,
        occurrences: replacementResult.occurrences,
        isNewFile: false,
        error: undefined,
        originalLineEnding,
      };
    }

    // If there was an error, try to self-correct.
    return this.attemptSelfCorrection(
      params,
      currentContent,
      initialError,
      abortSignal,
      originalLineEnding,
    );
  }

  /**
   * Handles the confirmation prompt for the Edit tool in the CLI.
   * It needs to calculate the diff to show the user.
   */
  protected override async getConfirmationDetails(
    abortSignal: AbortSignal,
  ): Promise<ToolCallConfirmationDetails | false> {
    if (this.config.getApprovalMode() === ApprovalMode.AUTO_EDIT) {
      return false;
    }

    let editData: CalculatedEdit;
    try {
      editData = await this.calculateEdit(this.params, abortSignal);
    } catch (error) {
      if (abortSignal.aborted) {
        throw error;
      }
      const errorMsg = error instanceof Error ? error.message : String(error);
      debugLogger.log(`Error preparing edit: ${errorMsg}`);
      return false;
    }

    if (editData.error) {
      debugLogger.log(`Error: ${editData.error.display}`);
      return false;
    }

    const fileName = path.basename(this.params.file_path);
    const fileDiff = Diff.createPatch(
      fileName,
      editData.currentContent ?? '',
      editData.newContent,
      'Current',
      'Proposed',
      DEFAULT_DIFF_OPTIONS,
    );
    const ideClient = await IdeClient.getInstance();
    const ideConfirmation =
      this.config.getIdeMode() && ideClient.isDiffingEnabled()
        ? ideClient.openDiff(this.params.file_path, editData.newContent)
        : undefined;

    const confirmationDetails: ToolEditConfirmationDetails = {
      type: 'edit',
      title: `Confirm Edit: ${shortenPath(makeRelative(this.params.file_path, this.config.getTargetDir()))}`,
      fileName,
      filePath: this.params.file_path,
      fileDiff,
      originalContent: editData.currentContent,
      newContent: editData.newContent,
      onConfirm: async (outcome: ToolConfirmationOutcome) => {
        if (outcome === ToolConfirmationOutcome.ProceedAlways) {
          this.config.setApprovalMode(ApprovalMode.AUTO_EDIT);
        }

        if (ideConfirmation) {
          const result = await ideConfirmation;
          if (result.status === 'accepted' && result.content) {
            // TODO(chrstn): See https://github.com/google-gemini/gemini-cli/pull/5618#discussion_r2255413084
            // for info on a possible race condition where the file is modified on disk while being edited.
            this.params.old_string = editData.currentContent ?? '';
            this.params.new_string = result.content;
          }
        }
      },
      ideConfirmation,
    };
    return confirmationDetails;
  }

  getDescription(): string {
    const relativePath = makeRelative(
      this.params.file_path,
      this.config.getTargetDir(),
    );
    if (this.params.old_string === '') {
      return `Create ${shortenPath(relativePath)}`;
    }

    const oldStringSnippet =
      this.params.old_string.split('\n')[0].substring(0, 30) +
      (this.params.old_string.length > 30 ? '...' : '');
    const newStringSnippet =
      this.params.new_string.split('\n')[0].substring(0, 30) +
      (this.params.new_string.length > 30 ? '...' : '');

    if (this.params.old_string === this.params.new_string) {
      return `No file changes to ${shortenPath(relativePath)}`;
    }
    return `${shortenPath(relativePath)}: ${oldStringSnippet} => ${newStringSnippet}`;
  }

  /**
   * Executes the edit operation with the given parameters.
   * @param params Parameters for the edit operation
   * @returns Result of the edit operation
   */
  async execute(signal: AbortSignal): Promise<ToolResult> {
    let editData: CalculatedEdit;
    try {
      editData = await this.calculateEdit(this.params, signal);
    } catch (error) {
      if (signal.aborted) {
        throw error;
      }
      const errorMsg = error instanceof Error ? error.message : String(error);
      return {
        llmContent: `Error preparing edit: ${errorMsg}`,
        returnDisplay: `Error preparing edit: ${errorMsg}`,
        error: {
          message: errorMsg,
          type: ToolErrorType.EDIT_PREPARATION_FAILURE,
        },
      };
    }

    if (editData.error) {
      return {
        llmContent: editData.error.raw,
        returnDisplay: `Error: ${editData.error.display}`,
        error: {
          message: editData.error.raw,
          type: editData.error.type,
        },
      };
    }

    try {
      this.ensureParentDirectoriesExist(this.params.file_path);
      let finalContent = editData.newContent;

      // Restore original line endings if they were CRLF
      if (!editData.isNewFile && editData.originalLineEnding === '\r\n') {
        finalContent = finalContent.replace(/\n/g, '\r\n');
      }
      await this.config
        .getFileSystemService()
        .writeTextFile(this.params.file_path, finalContent);

      let displayResult: ToolResultDisplay;
      if (editData.isNewFile) {
        displayResult = `Created ${shortenPath(makeRelative(this.params.file_path, this.config.getTargetDir()))}`;
      } else {
        // Generate diff for display, even though core logic doesn't technically need it
        // The CLI wrapper will use this part of the ToolResult
        const fileName = path.basename(this.params.file_path);
        const fileDiff = Diff.createPatch(
          fileName,
          editData.currentContent ?? '', // Should not be null here if not isNewFile
          editData.newContent,
          'Current',
          'Proposed',
          DEFAULT_DIFF_OPTIONS,
        );

        const diffStat = getDiffStat(
          fileName,
          editData.currentContent ?? '',
          editData.newContent,
          this.params.new_string,
        );
        displayResult = {
          fileDiff,
          fileName,
          originalContent: editData.currentContent,
          newContent: editData.newContent,
          diffStat,
        };
      }

      const llmSuccessMessageParts = [
        editData.isNewFile
          ? `Created new file: ${this.params.file_path} with provided content.`
          : `Successfully modified file: ${this.params.file_path} (${editData.occurrences} replacements).`,
      ];
      if (this.params.modified_by_user) {
        llmSuccessMessageParts.push(
          `User modified the \`new_string\` content to be: ${this.params.new_string}.`,
        );
      }

      return {
        llmContent: llmSuccessMessageParts.join(' '),
        returnDisplay: displayResult,
      };
    } catch (error) {
      const errorMsg = error instanceof Error ? error.message : String(error);
      return {
        llmContent: `Error executing edit: ${errorMsg}`,
        returnDisplay: `Error writing file: ${errorMsg}`,
        error: {
          message: errorMsg,
          type: ToolErrorType.FILE_WRITE_FAILURE,
        },
      };
    }
  }

  /**
   * Creates parent directories if they don't exist
   */
  private ensureParentDirectoriesExist(filePath: string): void {
    const dirName = path.dirname(filePath);
    if (!fs.existsSync(dirName)) {
      fs.mkdirSync(dirName, { recursive: true });
    }
  }
}

/**
 * Implementation of the Edit tool logic
 */
export class SmartEditTool
  extends BaseDeclarativeTool<EditToolParams, ToolResult>
  implements ModifiableDeclarativeTool<EditToolParams>
{
  static readonly Name = EDIT_TOOL_NAME;

  constructor(
    private readonly config: Config,
    messageBus?: MessageBus,
  ) {
    super(
      SmartEditTool.Name,
      'Edit',
      `Replaces text within a file. By default, replaces a single occurrence, but can replace multiple occurrences when \`expected_replacements\` is specified. This tool requires providing significant context around the change to ensure precise targeting. Always use the ${READ_FILE_TOOL_NAME} tool to examine the file's current content before attempting a text replacement.
      
      The user has the ability to modify the \`new_string\` content. If modified, this will be stated in the response.
      
      Expectation for required parameters:
      1. \`old_string\` MUST be the exact literal text to replace (including all whitespace, indentation, newlines, and surrounding code etc.).
      2. \`new_string\` MUST be the exact literal text to replace \`old_string\` with (also including all whitespace, indentation, newlines, and surrounding code etc.). Ensure the resulting code is correct and idiomatic and that \`old_string\` and \`new_string\` are different.
      3. \`instruction\` is the detailed instruction of what needs to be changed. It is important to Make it specific and detailed so developers or large language models can understand what needs to be changed and perform the changes on their own if necessary. 
      4. NEVER escape \`old_string\` or \`new_string\`, that would break the exact literal text requirement.
      **Important:** If ANY of the above are not satisfied, the tool will fail. CRITICAL for \`old_string\`: Must uniquely identify the single instance to change. Include at least 3 lines of context BEFORE and AFTER the target text, matching whitespace and indentation precisely. If this string matches multiple locations, or does not match exactly, the tool will fail.
      5. Prefer to break down complex and long changes into multiple smaller atomic calls to this tool. Always check the content of the file after changes or not finding a string to match.
<<<<<<< HEAD
      **Multiple replacements:** If there are multiple and ambiguous occurrences of the \`old_string\` in the file, the tool will also fail.`,
=======
      **Multiple replacements:** Set \`expected_replacements\` to the number of occurrences you want to replace. The tool will replace ALL occurrences that match \`old_string\` exactly. Ensure the number of replacements matches your expectation.`,
>>>>>>> c1076512
      Kind.Edit,
      {
        properties: {
          file_path: {
            description: 'The path to the file to modify.',
            type: 'string',
          },
          instruction: {
            description: `A clear, semantic instruction for the code change, acting as a high-quality prompt for an expert LLM assistant. It must be self-contained and explain the goal of the change.

A good instruction should concisely answer:
1.  WHY is the change needed? (e.g., "To fix a bug where users can be null...")
2.  WHERE should the change happen? (e.g., "...in the 'renderUserProfile' function...")
3.  WHAT is the high-level change? (e.g., "...add a null check for the 'user' object...")
4.  WHAT is the desired outcome? (e.g., "...so that it displays a loading spinner instead of crashing.")

**GOOD Example:** "In the 'calculateTotal' function, correct the sales tax calculation by updating the 'taxRate' constant from 0.05 to 0.075 to reflect the new regional tax laws."

**BAD Examples:**
- "Change the text." (Too vague)
- "Fix the bug." (Doesn't explain the bug or the fix)
- "Replace the line with this new line." (Brittle, just repeats the other parameters)
`,
            type: 'string',
          },
          old_string: {
            description:
              'The exact literal text to replace, preferably unescaped. For single replacements (default), include at least 3 lines of context BEFORE and AFTER the target text, matching whitespace and indentation precisely. If this string is not the exact literal text (i.e. you escaped it) or does not match exactly, the tool will fail.',
            type: 'string',
          },
          new_string: {
            description:
              'The exact literal text to replace `old_string` with, preferably unescaped. Provide the EXACT text. Ensure the resulting code is correct and idiomatic.',
            type: 'string',
          },
          expected_replacements: {
            type: 'number',
            description:
              'Number of replacements expected. Defaults to 1 if not specified. Use when you want to replace multiple occurrences.',
            minimum: 1,
          },
        },
        required: ['file_path', 'instruction', 'old_string', 'new_string'],
        type: 'object',
      },
      true, // isOutputMarkdown
      false, // canUpdateOutput
      messageBus,
    );
  }

  /**
   * Validates the parameters for the Edit tool
   * @param params Parameters to validate
   * @returns Error message string or null if valid
   */
  protected override validateToolParamValues(
    params: EditToolParams,
  ): string | null {
    if (!params.file_path) {
      return "The 'file_path' parameter must be non-empty.";
    }

    let filePath = params.file_path;
    if (!path.isAbsolute(filePath)) {
      // Attempt to auto-correct to an absolute path
      const result = correctPath(filePath, this.config);
      if (!result.success) {
        return result.error;
      }
      filePath = result.correctedPath;
    }
    params.file_path = filePath;

    const workspaceContext = this.config.getWorkspaceContext();
    if (!workspaceContext.isPathWithinWorkspace(params.file_path)) {
      const directories = workspaceContext.getDirectories();
      return `File path must be within one of the workspace directories: ${directories.join(', ')}`;
    }

    return null;
  }

  protected createInvocation(
    params: EditToolParams,
  ): ToolInvocation<EditToolParams, ToolResult> {
    return new EditToolInvocation(
      this.config,
      params,
      this.messageBus,
      this.name,
      this.displayName,
    );
  }

  getModifyContext(_: AbortSignal): ModifyContext<EditToolParams> {
    return {
      getFilePath: (params: EditToolParams) => params.file_path,
      getCurrentContent: async (params: EditToolParams): Promise<string> => {
        try {
          return this.config
            .getFileSystemService()
            .readTextFile(params.file_path);
        } catch (err) {
          if (!isNodeError(err) || err.code !== 'ENOENT') throw err;
          return '';
        }
      },
      getProposedContent: async (params: EditToolParams): Promise<string> => {
        try {
          const currentContent = await this.config
            .getFileSystemService()
            .readTextFile(params.file_path);
          return applyReplacement(
            currentContent,
            params.old_string,
            params.new_string,
            params.old_string === '' && currentContent === '',
          );
        } catch (err) {
          if (!isNodeError(err) || err.code !== 'ENOENT') throw err;
          return '';
        }
      },
      createUpdatedParams: (
        oldContent: string,
        modifiedProposedContent: string,
        originalParams: EditToolParams,
      ): EditToolParams => {
        const content = originalParams.new_string;
        return {
          ...originalParams,
          ai_proposed_string: content,
          old_string: oldContent,
          new_string: modifiedProposedContent,
          modified_by_user: true,
        };
      },
    };
  }
}<|MERGE_RESOLUTION|>--- conflicted
+++ resolved
@@ -865,11 +865,7 @@
       4. NEVER escape \`old_string\` or \`new_string\`, that would break the exact literal text requirement.
       **Important:** If ANY of the above are not satisfied, the tool will fail. CRITICAL for \`old_string\`: Must uniquely identify the single instance to change. Include at least 3 lines of context BEFORE and AFTER the target text, matching whitespace and indentation precisely. If this string matches multiple locations, or does not match exactly, the tool will fail.
       5. Prefer to break down complex and long changes into multiple smaller atomic calls to this tool. Always check the content of the file after changes or not finding a string to match.
-<<<<<<< HEAD
-      **Multiple replacements:** If there are multiple and ambiguous occurrences of the \`old_string\` in the file, the tool will also fail.`,
-=======
       **Multiple replacements:** Set \`expected_replacements\` to the number of occurrences you want to replace. The tool will replace ALL occurrences that match \`old_string\` exactly. Ensure the number of replacements matches your expectation.`,
->>>>>>> c1076512
       Kind.Edit,
       {
         properties: {
