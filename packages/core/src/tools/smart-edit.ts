/**
 * @license
 * Copyright 2025 Google LLC
 * SPDX-License-Identifier: Apache-2.0
 */

import * as fs from 'node:fs';
import * as path from 'node:path';
import * as Diff from 'diff';
import {
  BaseDeclarativeTool,
  Kind,
  type ToolCallConfirmationDetails,
  ToolConfirmationOutcome,
  type ToolEditConfirmationDetails,
  type ToolInvocation,
  type ToolLocation,
  type ToolResult,
  type ToolResultDisplay,
} from './tools.js';
import { ToolErrorType } from './tool-error.js';
import { makeRelative, shortenPath } from '../utils/paths.js';
import { isNodeError } from '../utils/errors.js';
import { type Config, ApprovalMode } from '../config/config.js';
import { DEFAULT_DIFF_OPTIONS, getDiffStat } from './diffOptions.js';
import { ReadFileTool } from './read-file.js';
import {
  type ModifiableDeclarativeTool,
  type ModifyContext,
} from './modifiable-tool.js';
import { IdeClient } from '../ide/ide-client.js';
import { FixLLMEditWithInstruction } from '../utils/llm-edit-fixer.js';
import { t } from '../i18n/index.js';
import { applyReplacement } from './edit.js';
import { safeLiteralReplace } from '../utils/textUtils.js';

interface ReplacementContext {
  params: EditToolParams;
  currentContent: string;
  abortSignal: AbortSignal;
}

interface ReplacementResult {
  newContent: string;
  occurrences: number;
  finalOldString: string;
  finalNewString: string;
}

function restoreTrailingNewline(
  originalContent: string,
  modifiedContent: string,
): string {
  const hadTrailingNewline = originalContent.endsWith('\n');
  if (hadTrailingNewline && !modifiedContent.endsWith('\n')) {
    return modifiedContent + '\n';
  } else if (!hadTrailingNewline && modifiedContent.endsWith('\n')) {
    return modifiedContent.replace(/\n$/, '');
  }
  return modifiedContent;
}

async function calculateExactReplacement(
  context: ReplacementContext,
): Promise<ReplacementResult | null> {
  const { currentContent, params } = context;
  const { old_string, new_string } = params;

  const normalizedCode = currentContent;
  const normalizedSearch = old_string.replace(/\r\n/g, '\n');
  const normalizedReplace = new_string.replace(/\r\n/g, '\n');

  const exactOccurrences = normalizedCode.split(normalizedSearch).length - 1;
  if (exactOccurrences > 0) {
    let modifiedCode = safeLiteralReplace(
      normalizedCode,
      normalizedSearch,
      normalizedReplace,
    );
    modifiedCode = restoreTrailingNewline(currentContent, modifiedCode);
    return {
      newContent: modifiedCode,
      occurrences: exactOccurrences,
      finalOldString: normalizedSearch,
      finalNewString: normalizedReplace,
    };
  }

  return null;
}

async function calculateFlexibleReplacement(
  context: ReplacementContext,
): Promise<ReplacementResult | null> {
  const { currentContent, params } = context;
  const { old_string, new_string } = params;

  const normalizedCode = currentContent;
  const normalizedSearch = old_string.replace(/\r\n/g, '\n');
  const normalizedReplace = new_string.replace(/\r\n/g, '\n');

  const sourceLines = normalizedCode.match(/.*(?:\n|$)/g)?.slice(0, -1) ?? [];
  const searchLinesStripped = normalizedSearch
    .split('\n')
    .map((line: string) => line.trim());
  const replaceLines = normalizedReplace.split('\n');

  let flexibleOccurrences = 0;
  let i = 0;
  while (i <= sourceLines.length - searchLinesStripped.length) {
    const window = sourceLines.slice(i, i + searchLinesStripped.length);
    const windowStripped = window.map((line: string) => line.trim());
    const isMatch = windowStripped.every(
      (line: string, index: number) => line === searchLinesStripped[index],
    );

    if (isMatch) {
      flexibleOccurrences++;
      const firstLineInMatch = window[0];
      const indentationMatch = firstLineInMatch.match(/^(\s*)/);
      const indentation = indentationMatch ? indentationMatch[1] : '';
      const newBlockWithIndent = replaceLines.map(
        (line: string) => `${indentation}${line}`,
      );
      sourceLines.splice(
        i,
        searchLinesStripped.length,
        newBlockWithIndent.join('\n'),
      );
      i += replaceLines.length;
    } else {
      i++;
    }
  }

  if (flexibleOccurrences > 0) {
    let modifiedCode = sourceLines.join('');
    modifiedCode = restoreTrailingNewline(currentContent, modifiedCode);
    return {
      newContent: modifiedCode,
      occurrences: flexibleOccurrences,
      finalOldString: normalizedSearch,
      finalNewString: normalizedReplace,
    };
  }

  return null;
}

/**
 * Detects the line ending style of a string.
 * @param content The string content to analyze.
 * @returns '\r\n' for Windows-style, '\n' for Unix-style.
 */
function detectLineEnding(content: string): '\r\n' | '\n' {
  // If a Carriage Return is found, assume Windows-style endings.
  // This is a simple but effective heuristic.
  return content.includes('\r\n') ? '\r\n' : '\n';
}

export async function calculateReplacement(
  context: ReplacementContext,
): Promise<ReplacementResult> {
  const { currentContent, params } = context;
  const { old_string, new_string } = params;
  const normalizedSearch = old_string.replace(/\r\n/g, '\n');
  const normalizedReplace = new_string.replace(/\r\n/g, '\n');

  if (normalizedSearch === '') {
    return {
      newContent: currentContent,
      occurrences: 0,
      finalOldString: normalizedSearch,
      finalNewString: normalizedReplace,
    };
  }

  const exactResult = await calculateExactReplacement(context);
  if (exactResult) {
    return exactResult;
  }

  const flexibleResult = await calculateFlexibleReplacement(context);
  if (flexibleResult) {
    return flexibleResult;
  }

  return {
    newContent: currentContent,
    occurrences: 0,
    finalOldString: normalizedSearch,
    finalNewString: normalizedReplace,
  };
}

export function getErrorReplaceResult(
  params: EditToolParams,
  occurrences: number,
  expectedReplacements: number,
  finalOldString: string,
  finalNewString: string,
) {
  let error: { display: string; raw: string; type: ToolErrorType } | undefined =
    undefined;
  if (occurrences === 0) {
    error = {
      display: t(
        'tools.replace.failed_find_string',
        'Failed to edit, could not find the string to replace.',
      ),
      raw: `Failed to edit, 0 occurrences found for old_string (${finalOldString}). Original old_string was (${params.old_string}) in ${params.file_path}. No edits made. The exact text in old_string was not found. Ensure you're not escaping content incorrectly and check whitespace, indentation, and context. Use ${ReadFileTool.Name} tool to verify.`,
      type: ToolErrorType.EDIT_NO_OCCURRENCE_FOUND,
    };
  } else if (occurrences !== expectedReplacements) {
    const occurrenceTerm =
      expectedReplacements === 1 ? 'occurrence' : 'occurrences';

    error = {
      display: t(
        'tools.replace.failed_replacement_count',
        `Failed to edit, expected ${expectedReplacements} ${occurrenceTerm} but found ${occurrences}.`,
        { expectedReplacements, occurrenceTerm, occurrences },
      ),
      raw: `Failed to edit, Expected ${expectedReplacements} ${occurrenceTerm} but found ${occurrences} for old_string in file: ${params.file_path}`,
      type: ToolErrorType.EDIT_EXPECTED_OCCURRENCE_MISMATCH,
    };
  } else if (finalOldString === finalNewString) {
    error = {
      display: t(
        'tools.replace.no_changes_identical',
        'No changes to apply. The old_string and new_string are identical.',
      ),
      raw: `No changes to apply. The old_string and new_string are identical in file: ${params.file_path}`,
      type: ToolErrorType.EDIT_NO_CHANGE,
    };
  }
  return error;
}

/**
 * Parameters for the Edit tool
 */
export interface EditToolParams {
  /**
   * The absolute path to the file to modify
   */
  file_path: string;

  /**
   * The text to replace
   */
  old_string: string;

  /**
   * The text to replace it with
   */
  new_string: string;

  /**
   * The instruction for what needs to be done.
   */
  instruction: string;

  /**
   * Whether the edit was modified manually by the user.
   */
  modified_by_user?: boolean;

  /**
   * Initially proposed string.
   */
  ai_proposed_string?: string;
}

interface CalculatedEdit {
  currentContent: string | null;
  newContent: string;
  occurrences: number;
  error?: { display: string; raw: string; type: ToolErrorType };
  isNewFile: boolean;
  originalLineEnding: '\r\n' | '\n';
}

class EditToolInvocation implements ToolInvocation<EditToolParams, ToolResult> {
  constructor(
    private readonly config: Config,
    public params: EditToolParams,
  ) {}

  toolLocations(): ToolLocation[] {
    return [{ path: this.params.file_path }];
  }

  private async attemptSelfCorrection(
    params: EditToolParams,
    currentContent: string,
    initialError: { display: string; raw: string; type: ToolErrorType },
    abortSignal: AbortSignal,
    originalLineEnding: '\r\n' | '\n',
  ): Promise<CalculatedEdit> {
    const fixedEdit = await FixLLMEditWithInstruction(
      params.instruction,
      params.old_string,
      params.new_string,
      initialError.raw,
      currentContent,
      this.config.getBaseLlmClient(),
      abortSignal,
    );

    if (fixedEdit.noChangesRequired) {
      return {
        currentContent,
        newContent: currentContent,
        occurrences: 0,
        isNewFile: false,
        error: {
<<<<<<< HEAD
          display: t(
            'tools.replace.no_changes_required',
            'No changes required. The file already meets the specified conditions.',
          ),
          raw: `A secondary check determined that no changes were necessary to fulfill the instruction. Explanation: ${fixedEdit.explanation}. Original error with the parameters given: ${initialError.raw}`,
          type: ToolErrorType.EDIT_NO_CHANGE,
=======
          display: `No changes required. The file already meets the specified conditions.`,
          raw: `A secondary check by an LLM determined that no changes were necessary to fulfill the instruction. Explanation: ${fixedEdit.explanation}. Original error with the parameters given: ${initialError.raw}`,
          type: ToolErrorType.EDIT_NO_CHANGE_LLM_JUDGEMENT,
>>>>>>> 05c962af
        },
        originalLineEnding,
      };
    }

    const secondAttemptResult = await calculateReplacement({
      params: {
        ...params,
        old_string: fixedEdit.search,
        new_string: fixedEdit.replace,
      },
      currentContent,
      abortSignal,
    });

    const secondError = getErrorReplaceResult(
      params,
      secondAttemptResult.occurrences,
      1, // expectedReplacements is always 1 for smart_edit
      secondAttemptResult.finalOldString,
      secondAttemptResult.finalNewString,
    );

    if (secondError) {
      // The fix failed, return the original error
      return {
        currentContent,
        newContent: currentContent,
        occurrences: 0,
        isNewFile: false,
        error: initialError,
        originalLineEnding,
      };
    }

    return {
      currentContent,
      newContent: secondAttemptResult.newContent,
      occurrences: secondAttemptResult.occurrences,
      isNewFile: false,
      error: undefined,
      originalLineEnding,
    };
  }

  /**
   * Calculates the potential outcome of an edit operation.
   * @param params Parameters for the edit operation
   * @returns An object describing the potential edit outcome
   * @throws File system errors if reading the file fails unexpectedly (e.g., permissions)
   */
  private async calculateEdit(
    params: EditToolParams,
    abortSignal: AbortSignal,
  ): Promise<CalculatedEdit> {
    const expectedReplacements = 1;
    let currentContent: string | null = null;
    let fileExists = false;
    let originalLineEnding: '\r\n' | '\n' = '\n'; // Default for new files

    try {
      currentContent = await this.config
        .getFileSystemService()
        .readTextFile(params.file_path);
      originalLineEnding = detectLineEnding(currentContent);
      currentContent = currentContent.replace(/\r\n/g, '\n');
      fileExists = true;
    } catch (err: unknown) {
      if (!isNodeError(err) || err.code !== 'ENOENT') {
        throw err;
      }
      fileExists = false;
    }

    const isNewFile = params.old_string === '' && !fileExists;

    if (isNewFile) {
      return {
        currentContent,
        newContent: params.new_string,
        occurrences: 1,
        isNewFile: true,
        error: undefined,
        originalLineEnding,
      };
    }

    // after this point, it's not a new file/edit
    if (!fileExists) {
      return {
        currentContent,
        newContent: '',
        occurrences: 0,
        isNewFile: false,
        error: {
          display: t(
            'tools.replace.file_not_found_create',
            'File not found. Cannot apply edit. Use an empty old_string to create a new file.',
          ),
          raw: `File not found: ${params.file_path}`,
          type: ToolErrorType.FILE_NOT_FOUND,
        },
        originalLineEnding,
      };
    }

    if (currentContent === null) {
      return {
        currentContent,
        newContent: '',
        occurrences: 0,
        isNewFile: false,
        error: {
          display: t(
            'tools.replace.failed_read_file',
            'Failed to read content of file.',
          ),
          raw: `Failed to read content of existing file: ${params.file_path}`,
          type: ToolErrorType.READ_CONTENT_FAILURE,
        },
        originalLineEnding,
      };
    }

    if (params.old_string === '') {
      return {
        currentContent,
        newContent: currentContent,
        occurrences: 0,
        isNewFile: false,
        error: {
          display: t(
            'tools.replace.failed_create_exists',
            'Failed to edit. Attempted to create a file that already exists.',
          ),
          raw: `File already exists, cannot create: ${params.file_path}`,
          type: ToolErrorType.ATTEMPT_TO_CREATE_EXISTING_FILE,
        },
        originalLineEnding,
      };
    }

    const replacementResult = await calculateReplacement({
      params,
      currentContent,
      abortSignal,
    });

    const initialError = getErrorReplaceResult(
      params,
      replacementResult.occurrences,
      expectedReplacements,
      replacementResult.finalOldString,
      replacementResult.finalNewString,
    );

    if (!initialError) {
      return {
        currentContent,
        newContent: replacementResult.newContent,
        occurrences: replacementResult.occurrences,
        isNewFile: false,
        error: undefined,
        originalLineEnding,
      };
    }

    // If there was an error, try to self-correct.
    return this.attemptSelfCorrection(
      params,
      currentContent,
      initialError,
      abortSignal,
      originalLineEnding,
    );
  }

  /**
   * Handles the confirmation prompt for the Edit tool in the CLI.
   * It needs to calculate the diff to show the user.
   */
  async shouldConfirmExecute(
    abortSignal: AbortSignal,
  ): Promise<ToolCallConfirmationDetails | false> {
    if (this.config.getApprovalMode() === ApprovalMode.AUTO_EDIT) {
      return false;
    }

    let editData: CalculatedEdit;
    try {
      editData = await this.calculateEdit(this.params, abortSignal);
    } catch (error) {
      if (abortSignal.aborted) {
        throw error;
      }
      const errorMsg = error instanceof Error ? error.message : String(error);
      console.log(
        t(
          'tools.replace.error_preparing_edit',
          `Error preparing edit: ${errorMsg}`,
          { errorMsg },
        ),
      );
      return false;
    }

    if (editData.error) {
      console.log(
        t('tools.replace.error_display', `Error: ${editData.error.display}`, {
          error: editData.error.display,
        }),
      );
      return false;
    }

    const fileName = path.basename(this.params.file_path);
    const fileDiff = Diff.createPatch(
      fileName,
      editData.currentContent ?? '',
      editData.newContent,
      'Current',
      'Proposed',
      DEFAULT_DIFF_OPTIONS,
    );
    const ideClient = await IdeClient.getInstance();
    const ideConfirmation =
      this.config.getIdeMode() && ideClient.isDiffingEnabled()
        ? ideClient.openDiff(this.params.file_path, editData.newContent)
        : undefined;

    const confirmationDetails: ToolEditConfirmationDetails = {
      type: 'edit',
      title: `Confirm Edit: ${shortenPath(makeRelative(this.params.file_path, this.config.getTargetDir()))}`,
      fileName,
      filePath: this.params.file_path,
      fileDiff,
      originalContent: editData.currentContent,
      newContent: editData.newContent,
      onConfirm: async (outcome: ToolConfirmationOutcome) => {
        if (outcome === ToolConfirmationOutcome.ProceedAlways) {
          this.config.setApprovalMode(ApprovalMode.AUTO_EDIT);
        }

        if (ideConfirmation) {
          const result = await ideConfirmation;
          if (result.status === 'accepted' && result.content) {
            // TODO(chrstn): See https://github.com/google-gemini/gemini-cli/pull/5618#discussion_r2255413084
            // for info on a possible race condition where the file is modified on disk while being edited.
            this.params.old_string = editData.currentContent ?? '';
            this.params.new_string = result.content;
          }
        }
      },
      ideConfirmation,
    };
    return confirmationDetails;
  }

  getDescription(): string {
    const relativePath = makeRelative(
      this.params.file_path,
      this.config.getTargetDir(),
    );
    if (this.params.old_string === '') {
      return `Create ${shortenPath(relativePath)}`;
    }

    const oldStringSnippet =
      this.params.old_string.split('\n')[0].substring(0, 30) +
      (this.params.old_string.length > 30 ? '...' : '');
    const newStringSnippet =
      this.params.new_string.split('\n')[0].substring(0, 30) +
      (this.params.new_string.length > 30 ? '...' : '');

    if (this.params.old_string === this.params.new_string) {
      return `No file changes to ${shortenPath(relativePath)}`;
    }
    return `${shortenPath(relativePath)}: ${oldStringSnippet} => ${newStringSnippet}`;
  }

  /**
   * Executes the edit operation with the given parameters.
   * @param params Parameters for the edit operation
   * @returns Result of the edit operation
   */
  async execute(signal: AbortSignal): Promise<ToolResult> {
    let editData: CalculatedEdit;
    try {
      editData = await this.calculateEdit(this.params, signal);
    } catch (error) {
      if (signal.aborted) {
        throw error;
      }
      const errorMsg = error instanceof Error ? error.message : String(error);
      return {
        llmContent: `Error preparing edit: ${errorMsg}`,
        returnDisplay: `Error preparing edit: ${errorMsg}`,
        error: {
          message: errorMsg,
          type: ToolErrorType.EDIT_PREPARATION_FAILURE,
        },
      };
    }

    if (editData.error) {
      return {
        llmContent: editData.error.raw,
        returnDisplay: `Error: ${editData.error.display}`,
        error: {
          message: editData.error.raw,
          type: editData.error.type,
        },
      };
    }

    try {
      this.ensureParentDirectoriesExist(this.params.file_path);
      let finalContent = editData.newContent;

      // Restore original line endings if they were CRLF
      if (!editData.isNewFile && editData.originalLineEnding === '\r\n') {
        finalContent = finalContent.replace(/\n/g, '\r\n');
      }
      await this.config
        .getFileSystemService()
        .writeTextFile(this.params.file_path, finalContent);

      let displayResult: ToolResultDisplay;
      if (editData.isNewFile) {
        displayResult = t(
          'tools.replace.created_file_short',
          `Created ${shortenPath(makeRelative(this.params.file_path, this.config.getTargetDir()))}`,
          {
            file: shortenPath(
              makeRelative(this.params.file_path, this.config.getTargetDir()),
            ),
          },
        );
      } else {
        // Generate diff for display, even though core logic doesn't technically need it
        // The CLI wrapper will use this part of the ToolResult
        const fileName = path.basename(this.params.file_path);
        const fileDiff = Diff.createPatch(
          fileName,
          editData.currentContent ?? '', // Should not be null here if not isNewFile
          editData.newContent,
          'Current',
          'Proposed',
          DEFAULT_DIFF_OPTIONS,
        );
        const originallyProposedContent =
          this.params.ai_proposed_string || this.params.new_string;
        const diffStat = getDiffStat(
          fileName,
          editData.currentContent ?? '',
          originallyProposedContent,
          this.params.new_string,
        );
        displayResult = {
          fileDiff,
          fileName,
          originalContent: editData.currentContent,
          newContent: editData.newContent,
          diffStat,
        };
      }

      const llmSuccessMessageParts = [
        editData.isNewFile
          ? t(
              'tools.replace.created_new_file',
              `Created new file: ${this.params.file_path} with provided content.`,
              { file: this.params.file_path },
            )
          : t(
              'tools.replace.modified_file',
              `Successfully modified file: ${this.params.file_path} (${editData.occurrences} replacements).`,
              {
                file: this.params.file_path,
                occurrences: editData.occurrences,
              },
            ),
      ];
      if (this.params.modified_by_user) {
        llmSuccessMessageParts.push(
          `User modified the \`new_string\` content to be: ${this.params.new_string}.`,
        );
      }

      return {
        llmContent: llmSuccessMessageParts.join(' '),
        returnDisplay: displayResult,
      };
    } catch (error) {
      const errorMsg = error instanceof Error ? error.message : String(error);
      return {
        llmContent: `Error executing edit: ${errorMsg}`,
        returnDisplay: `Error writing file: ${errorMsg}`,
        error: {
          message: errorMsg,
          type: ToolErrorType.FILE_WRITE_FAILURE,
        },
      };
    }
  }

  /**
   * Creates parent directories if they don't exist
   */
  private ensureParentDirectoriesExist(filePath: string): void {
    const dirName = path.dirname(filePath);
    if (!fs.existsSync(dirName)) {
      fs.mkdirSync(dirName, { recursive: true });
    }
  }
}

/**
 * Implementation of the Edit tool logic
 */
export class SmartEditTool
  extends BaseDeclarativeTool<EditToolParams, ToolResult>
  implements ModifiableDeclarativeTool<EditToolParams>
{
  static readonly Name = 'replace';

  constructor(private readonly config: Config) {
    super(
      SmartEditTool.Name,
      'Edit',
      `Replaces text within a file. Replaces a single occurrence. This tool requires providing significant context around the change to ensure precise targeting. Always use the ${ReadFileTool.Name} tool to examine the file's current content before attempting a text replacement.
      
      The user has the ability to modify the \`new_string\` content. If modified, this will be stated in the response.
      
      Expectation for required parameters:
      1. \`file_path\` MUST be an absolute path; otherwise an error will be thrown.
      2. \`old_string\` MUST be the exact literal text to replace (including all whitespace, indentation, newlines, and surrounding code etc.).
      3. \`new_string\` MUST be the exact literal text to replace \`old_string\` with (also including all whitespace, indentation, newlines, and surrounding code etc.). Ensure the resulting code is correct and idiomatic and that \`old_string\` and \`new_string\` are different.
      4. \`instruction\` is the detailed instruction of what needs to be changed. It is important to Make it specific and detailed so developers or large language models can understand what needs to be changed and perform the changes on their own if necessary. 
      5. NEVER escape \`old_string\` or \`new_string\`, that would break the exact literal text requirement.
      **Important:** If ANY of the above are not satisfied, the tool will fail. CRITICAL for \`old_string\`: Must uniquely identify the single instance to change. Include at least 3 lines of context BEFORE and AFTER the target text, matching whitespace and indentation precisely. If this string matches multiple locations, or does not match exactly, the tool will fail.
      6. Prefer to break down complex and long changes into multiple smaller atomic calls to this tool. Always check the content of the file after changes or not finding a string to match.
      **Multiple replacements:** If there are multiple and ambiguous occurences of the \`old_string\` in the file, the tool will also fail.`,
      Kind.Edit,
      {
        properties: {
          file_path: {
            description:
              "The absolute path to the file to modify. Must start with '/'.",
            type: 'string',
          },
          instruction: {
            description: `A clear, semantic instruction for the code change, acting as a high-quality prompt for an expert LLM assistant. It must be self-contained and explain the goal of the change.

A good instruction should concisely answer:
1.  WHY is the change needed? (e.g., "To fix a bug where users can be null...")
2.  WHERE should the change happen? (e.g., "...in the 'renderUserProfile' function...")
3.  WHAT is the high-level change? (e.g., "...add a null check for the 'user' object...")
4.  WHAT is the desired outcome? (e.g., "...so that it displays a loading spinner instead of crashing.")

**GOOD Example:** "In the 'calculateTotal' function, correct the sales tax calculation by updating the 'taxRate' constant from 0.05 to 0.075 to reflect the new regional tax laws."

**BAD Examples:**
- "Change the text." (Too vague)
- "Fix the bug." (Doesn't explain the bug or the fix)
- "Replace the line with this new line." (Brittle, just repeats the other parameters)
`,
            type: 'string',
          },
          old_string: {
            description:
              'The exact literal text to replace, preferably unescaped. Include at least 3 lines of context BEFORE and AFTER the target text, matching whitespace and indentation precisely. If this string is not the exact literal text (i.e. you escaped it) or does not match exactly, the tool will fail.',
            type: 'string',
          },
          new_string: {
            description:
              'The exact literal text to replace `old_string` with, preferably unescaped. Provide the EXACT text. Ensure the resulting code is correct and idiomatic.',
            type: 'string',
          },
        },
        required: ['file_path', 'instruction', 'old_string', 'new_string'],
        type: 'object',
      },
    );
  }

  /**
   * Validates the parameters for the Edit tool
   * @param params Parameters to validate
   * @returns Error message string or null if valid
   */
  protected override validateToolParamValues(
    params: EditToolParams,
  ): string | null {
    if (!params.file_path) {
      return "The 'file_path' parameter must be non-empty.";
    }

    if (!path.isAbsolute(params.file_path)) {
      return `File path must be absolute: ${params.file_path}`;
    }

    const workspaceContext = this.config.getWorkspaceContext();
    if (!workspaceContext.isPathWithinWorkspace(params.file_path)) {
      const directories = workspaceContext.getDirectories();
      return `File path must be within one of the workspace directories: ${directories.join(', ')}`;
    }

    return null;
  }

  protected createInvocation(
    params: EditToolParams,
  ): ToolInvocation<EditToolParams, ToolResult> {
    return new EditToolInvocation(this.config, params);
  }

  getModifyContext(_: AbortSignal): ModifyContext<EditToolParams> {
    return {
      getFilePath: (params: EditToolParams) => params.file_path,
      getCurrentContent: async (params: EditToolParams): Promise<string> => {
        try {
          return this.config
            .getFileSystemService()
            .readTextFile(params.file_path);
        } catch (err) {
          if (!isNodeError(err) || err.code !== 'ENOENT') throw err;
          return '';
        }
      },
      getProposedContent: async (params: EditToolParams): Promise<string> => {
        try {
          const currentContent = await this.config
            .getFileSystemService()
            .readTextFile(params.file_path);
          return applyReplacement(
            currentContent,
            params.old_string,
            params.new_string,
            params.old_string === '' && currentContent === '',
          );
        } catch (err) {
          if (!isNodeError(err) || err.code !== 'ENOENT') throw err;
          return '';
        }
      },
      createUpdatedParams: (
        oldContent: string,
        modifiedProposedContent: string,
        originalParams: EditToolParams,
      ): EditToolParams => {
        const content = originalParams.new_string;
        return {
          ...originalParams,
          ai_proposed_string: content,
          old_string: oldContent,
          new_string: modifiedProposedContent,
          modified_by_user: true,
        };
      },
    };
  }
}<|MERGE_RESOLUTION|>--- conflicted
+++ resolved
@@ -315,18 +315,12 @@
         occurrences: 0,
         isNewFile: false,
         error: {
-<<<<<<< HEAD
           display: t(
             'tools.replace.no_changes_required',
             'No changes required. The file already meets the specified conditions.',
           ),
-          raw: `A secondary check determined that no changes were necessary to fulfill the instruction. Explanation: ${fixedEdit.explanation}. Original error with the parameters given: ${initialError.raw}`,
-          type: ToolErrorType.EDIT_NO_CHANGE,
-=======
-          display: `No changes required. The file already meets the specified conditions.`,
           raw: `A secondary check by an LLM determined that no changes were necessary to fulfill the instruction. Explanation: ${fixedEdit.explanation}. Original error with the parameters given: ${initialError.raw}`,
           type: ToolErrorType.EDIT_NO_CHANGE_LLM_JUDGEMENT,
->>>>>>> 05c962af
         },
         originalLineEnding,
       };
