/**
 * @license
 * Copyright 2025 Google LLC
 * SPDX-License-Identifier: Apache-2.0
 */

import * as fs from 'node:fs';
import * as path from 'node:path';
import * as Diff from 'diff';
import {
  BaseDeclarativeTool,
  Kind,
  type ToolCallConfirmationDetails,
  ToolConfirmationOutcome,
  type ToolEditConfirmationDetails,
  type ToolInvocation,
  type ToolLocation,
  type ToolResult,
  type ToolResultDisplay,
} from './tools.js';
import { ToolErrorType } from './tool-error.js';
import { makeRelative, shortenPath } from '../utils/paths.js';
import { isNodeError } from '../utils/errors.js';
import { type Config, ApprovalMode } from '../config/config.js';
import { DEFAULT_DIFF_OPTIONS, getDiffStat } from './diffOptions.js';
import { ReadFileTool } from './read-file.js';
import {
  type ModifiableDeclarativeTool,
  type ModifyContext,
} from './modifiable-tool.js';
import { IdeClient } from '../ide/ide-client.js';
import { FixLLMEditWithInstruction } from '../utils/llm-edit-fixer.js';
import { t } from '../i18n/index.js';
import { applyReplacement } from './edit.js';
import { safeLiteralReplace } from '../utils/textUtils.js';

interface ReplacementContext {
  params: EditToolParams;
  currentContent: string;
  abortSignal: AbortSignal;
}

interface ReplacementResult {
  newContent: string;
  occurrences: number;
  finalOldString: string;
  finalNewString: string;
}

function restoreTrailingNewline(
  originalContent: string,
  modifiedContent: string,
): string {
  const hadTrailingNewline = originalContent.endsWith('\n');
  if (hadTrailingNewline && !modifiedContent.endsWith('\n')) {
    return modifiedContent + '\n';
  } else if (!hadTrailingNewline && modifiedContent.endsWith('\n')) {
    return modifiedContent.replace(/\n$/, '');
  }
  return modifiedContent;
}

async function calculateExactReplacement(
  context: ReplacementContext,
): Promise<ReplacementResult | null> {
  const { currentContent, params } = context;
  const { old_string, new_string } = params;

  const normalizedCode = currentContent;
  const normalizedSearch = old_string.replace(/\r\n/g, '\n');
  const normalizedReplace = new_string.replace(/\r\n/g, '\n');

  const exactOccurrences = normalizedCode.split(normalizedSearch).length - 1;
  if (exactOccurrences > 0) {
    let modifiedCode = safeLiteralReplace(
      normalizedCode,
      normalizedSearch,
      normalizedReplace,
    );
    modifiedCode = restoreTrailingNewline(currentContent, modifiedCode);
    return {
      newContent: modifiedCode,
      occurrences: exactOccurrences,
      finalOldString: normalizedSearch,
      finalNewString: normalizedReplace,
    };
  }

  return null;
}

async function calculateFlexibleReplacement(
  context: ReplacementContext,
): Promise<ReplacementResult | null> {
  const { currentContent, params } = context;
  const { old_string, new_string } = params;

  const normalizedCode = currentContent;
  const normalizedSearch = old_string.replace(/\r\n/g, '\n');
  const normalizedReplace = new_string.replace(/\r\n/g, '\n');

  const sourceLines = normalizedCode.match(/.*(?:\n|$)/g)?.slice(0, -1) ?? [];
  const searchLinesStripped = normalizedSearch
    .split('\n')
    .map((line: string) => line.trim());
  const replaceLines = normalizedReplace.split('\n');

  let flexibleOccurrences = 0;
  let i = 0;
  while (i <= sourceLines.length - searchLinesStripped.length) {
    const window = sourceLines.slice(i, i + searchLinesStripped.length);
    const windowStripped = window.map((line: string) => line.trim());
    const isMatch = windowStripped.every(
      (line: string, index: number) => line === searchLinesStripped[index],
    );

    if (isMatch) {
      flexibleOccurrences++;
      const firstLineInMatch = window[0];
      const indentationMatch = firstLineInMatch.match(/^(\s*)/);
      const indentation = indentationMatch ? indentationMatch[1] : '';
      const newBlockWithIndent = replaceLines.map(
        (line: string) => `${indentation}${line}`,
      );
      sourceLines.splice(
        i,
        searchLinesStripped.length,
        newBlockWithIndent.join('\n'),
      );
      i += replaceLines.length;
    } else {
      i++;
    }
  }

  if (flexibleOccurrences > 0) {
    let modifiedCode = sourceLines.join('');
    modifiedCode = restoreTrailingNewline(currentContent, modifiedCode);
    return {
      newContent: modifiedCode,
      occurrences: flexibleOccurrences,
      finalOldString: normalizedSearch,
      finalNewString: normalizedReplace,
    };
  }

  return null;
}

/**
 * Detects the line ending style of a string.
 * @param content The string content to analyze.
 * @returns '\r\n' for Windows-style, '\n' for Unix-style.
 */
function detectLineEnding(content: string): '\r\n' | '\n' {
  // If a Carriage Return is found, assume Windows-style endings.
  // This is a simple but effective heuristic.
  return content.includes('\r\n') ? '\r\n' : '\n';
}

export async function calculateReplacement(
  context: ReplacementContext,
): Promise<ReplacementResult> {
  const { currentContent, params } = context;
  const { old_string, new_string } = params;
  const normalizedSearch = old_string.replace(/\r\n/g, '\n');
  const normalizedReplace = new_string.replace(/\r\n/g, '\n');

  if (normalizedSearch === '') {
    return {
      newContent: currentContent,
      occurrences: 0,
      finalOldString: normalizedSearch,
      finalNewString: normalizedReplace,
    };
  }

  const exactResult = await calculateExactReplacement(context);
  if (exactResult) {
    return exactResult;
  }

  const flexibleResult = await calculateFlexibleReplacement(context);
  if (flexibleResult) {
    return flexibleResult;
  }

  return {
    newContent: currentContent,
    occurrences: 0,
    finalOldString: normalizedSearch,
    finalNewString: normalizedReplace,
  };
}

export function getErrorReplaceResult(
  params: EditToolParams,
  occurrences: number,
  expectedReplacements: number,
  finalOldString: string,
  finalNewString: string,
) {
  let error: { display: string; raw: string; type: ToolErrorType } | undefined =
    undefined;
  if (occurrences === 0) {
    error = {
      display: t(
        'tools.replace.failed_find_string',
        'Failed to edit, could not find the string to replace.',
      ),
      raw: `Failed to edit, 0 occurrences found for old_string (${finalOldString}). Original old_string was (${params.old_string}) in ${params.file_path}. No edits made. The exact text in old_string was not found. Ensure you're not escaping content incorrectly and check whitespace, indentation, and context. Use ${ReadFileTool.Name} tool to verify.`,
      type: ToolErrorType.EDIT_NO_OCCURRENCE_FOUND,
    };
  } else if (occurrences !== expectedReplacements) {
    const occurrenceTerm =
      expectedReplacements === 1 ? 'occurrence' : 'occurrences';

    error = {
      display: t(
        'tools.replace.failed_replacement_count',
        `Failed to edit, expected ${expectedReplacements} ${occurrenceTerm} but found ${occurrences}.`,
        { expectedReplacements, occurrenceTerm, occurrences },
      ),
      raw: `Failed to edit, Expected ${expectedReplacements} ${occurrenceTerm} but found ${occurrences} for old_string in file: ${params.file_path}`,
      type: ToolErrorType.EDIT_EXPECTED_OCCURRENCE_MISMATCH,
    };
  } else if (finalOldString === finalNewString) {
    error = {
      display: t(
        'tools.replace.no_changes_identical',
        'No changes to apply. The old_string and new_string are identical.',
      ),
      raw: `No changes to apply. The old_string and new_string are identical in file: ${params.file_path}`,
      type: ToolErrorType.EDIT_NO_CHANGE,
    };
  }
  return error;
}

/**
 * Parameters for the Edit tool
 */
export interface EditToolParams {
  /**
   * The absolute path to the file to modify
   */
  file_path: string;

  /**
   * The text to replace
   */
  old_string: string;

  /**
   * The text to replace it with
   */
  new_string: string;

  /**
   * The instruction for what needs to be done.
   */
  instruction: string;

  /**
   * Whether the edit was modified manually by the user.
   */
  modified_by_user?: boolean;

  /**
   * Initially proposed string.
   */
  ai_proposed_string?: string;
}

interface CalculatedEdit {
  currentContent: string | null;
  newContent: string;
  occurrences: number;
  error?: { display: string; raw: string; type: ToolErrorType };
  isNewFile: boolean;
  originalLineEnding: '\r\n' | '\n';
}

class EditToolInvocation implements ToolInvocation<EditToolParams, ToolResult> {
  constructor(
    private readonly config: Config,
    public params: EditToolParams,
  ) {}

  toolLocations(): ToolLocation[] {
    return [{ path: this.params.file_path }];
  }

  private async attemptSelfCorrection(
    params: EditToolParams,
    currentContent: string,
    initialError: { display: string; raw: string; type: ToolErrorType },
    abortSignal: AbortSignal,
    originalLineEnding: '\r\n' | '\n',
  ): Promise<CalculatedEdit> {
    const fixedEdit = await FixLLMEditWithInstruction(
      params.instruction,
      params.old_string,
      params.new_string,
      initialError.raw,
      currentContent,
      this.config.getBaseLlmClient(),
      abortSignal,
    );

    if (fixedEdit.noChangesRequired) {
      return {
        currentContent,
        newContent: currentContent,
        occurrences: 0,
        isNewFile: false,
        error: {
          display: t(
            'tools.replace.no_changes_required',
            'No changes required. The file already meets the specified conditions.',
          ),
          raw: `A secondary check by an LLM determined that no changes were necessary to fulfill the instruction. Explanation: ${fixedEdit.explanation}. Original error with the parameters given: ${initialError.raw}`,
          type: ToolErrorType.EDIT_NO_CHANGE_LLM_JUDGEMENT,
        },
        originalLineEnding,
      };
    }

    const secondAttemptResult = await calculateReplacement({
      params: {
        ...params,
        old_string: fixedEdit.search,
        new_string: fixedEdit.replace,
      },
      currentContent,
      abortSignal,
    });

    const secondError = getErrorReplaceResult(
      params,
      secondAttemptResult.occurrences,
      1, // expectedReplacements is always 1 for smart_edit
      secondAttemptResult.finalOldString,
      secondAttemptResult.finalNewString,
    );

    if (secondError) {
      // The fix failed, return the original error
      return {
        currentContent,
        newContent: currentContent,
        occurrences: 0,
        isNewFile: false,
        error: initialError,
        originalLineEnding,
      };
    }

    return {
      currentContent,
      newContent: secondAttemptResult.newContent,
      occurrences: secondAttemptResult.occurrences,
      isNewFile: false,
      error: undefined,
      originalLineEnding,
    };
  }

  /**
   * Calculates the potential outcome of an edit operation.
   * @param params Parameters for the edit operation
   * @returns An object describing the potential edit outcome
   * @throws File system errors if reading the file fails unexpectedly (e.g., permissions)
   */
  private async calculateEdit(
    params: EditToolParams,
    abortSignal: AbortSignal,
  ): Promise<CalculatedEdit> {
    const expectedReplacements = 1;
    let currentContent: string | null = null;
    let fileExists = false;
    let originalLineEnding: '\r\n' | '\n' = '\n'; // Default for new files

    try {
      currentContent = await this.config
        .getFileSystemService()
        .readTextFile(params.file_path);
      originalLineEnding = detectLineEnding(currentContent);
      currentContent = currentContent.replace(/\r\n/g, '\n');
      fileExists = true;
    } catch (err: unknown) {
      if (!isNodeError(err) || err.code !== 'ENOENT') {
        throw err;
      }
      fileExists = false;
    }

    const isNewFile = params.old_string === '' && !fileExists;

    if (isNewFile) {
      return {
        currentContent,
        newContent: params.new_string,
        occurrences: 1,
        isNewFile: true,
        error: undefined,
        originalLineEnding,
      };
    }

    // after this point, it's not a new file/edit
    if (!fileExists) {
      return {
        currentContent,
        newContent: '',
        occurrences: 0,
        isNewFile: false,
        error: {
          display: t(
            'tools.replace.file_not_found_create',
            'File not found. Cannot apply edit. Use an empty old_string to create a new file.',
          ),
          raw: `File not found: ${params.file_path}`,
          type: ToolErrorType.FILE_NOT_FOUND,
        },
        originalLineEnding,
      };
    }

    if (currentContent === null) {
      return {
        currentContent,
        newContent: '',
        occurrences: 0,
        isNewFile: false,
        error: {
          display: t(
            'tools.replace.failed_read_file',
            'Failed to read content of file.',
          ),
          raw: `Failed to read content of existing file: ${params.file_path}`,
          type: ToolErrorType.READ_CONTENT_FAILURE,
        },
        originalLineEnding,
      };
    }

    if (params.old_string === '') {
      return {
        currentContent,
        newContent: currentContent,
        occurrences: 0,
        isNewFile: false,
        error: {
          display: t(
            'tools.replace.failed_create_exists',
            'Failed to edit. Attempted to create a file that already exists.',
          ),
          raw: `File already exists, cannot create: ${params.file_path}`,
          type: ToolErrorType.ATTEMPT_TO_CREATE_EXISTING_FILE,
        },
        originalLineEnding,
      };
    }

    const replacementResult = await calculateReplacement({
      params,
      currentContent,
      abortSignal,
    });

    const initialError = getErrorReplaceResult(
      params,
      replacementResult.occurrences,
      expectedReplacements,
      replacementResult.finalOldString,
      replacementResult.finalNewString,
    );

    if (!initialError) {
      return {
        currentContent,
        newContent: replacementResult.newContent,
        occurrences: replacementResult.occurrences,
        isNewFile: false,
        error: undefined,
        originalLineEnding,
      };
    }

    // If there was an error, try to self-correct.
    return this.attemptSelfCorrection(
      params,
      currentContent,
      initialError,
      abortSignal,
      originalLineEnding,
    );
  }

  /**
   * Handles the confirmation prompt for the Edit tool in the CLI.
   * It needs to calculate the diff to show the user.
   */
  async shouldConfirmExecute(
    abortSignal: AbortSignal,
  ): Promise<ToolCallConfirmationDetails | false> {
    if (this.config.getApprovalMode() === ApprovalMode.AUTO_EDIT) {
      return false;
    }

    let editData: CalculatedEdit;
    try {
      editData = await this.calculateEdit(this.params, abortSignal);
    } catch (error) {
      if (abortSignal.aborted) {
        throw error;
      }
      const errorMsg = error instanceof Error ? error.message : String(error);
      console.log(
        t(
          'tools.replace.error_preparing_edit',
          `Error preparing edit: ${errorMsg}`,
          { errorMsg },
        ),
      );
      return false;
    }

    if (editData.error) {
      console.log(
        t('tools.replace.error_display', `Error: ${editData.error.display}`, {
          error: editData.error.display,
        }),
      );
      return false;
    }

    const fileName = path.basename(this.params.file_path);
    const fileDiff = Diff.createPatch(
      fileName,
      editData.currentContent ?? '',
      editData.newContent,
      'Current',
      'Proposed',
      DEFAULT_DIFF_OPTIONS,
    );
    const ideClient = await IdeClient.getInstance();
    const ideConfirmation =
      this.config.getIdeMode() && ideClient.isDiffingEnabled()
        ? ideClient.openDiff(this.params.file_path, editData.newContent)
        : undefined;

    const confirmationDetails: ToolEditConfirmationDetails = {
      type: 'edit',
      title: `Confirm Edit: ${shortenPath(makeRelative(this.params.file_path, this.config.getTargetDir()))}`,
      fileName,
      filePath: this.params.file_path,
      fileDiff,
      originalContent: editData.currentContent,
      newContent: editData.newContent,
      onConfirm: async (outcome: ToolConfirmationOutcome) => {
        if (outcome === ToolConfirmationOutcome.ProceedAlways) {
          this.config.setApprovalMode(ApprovalMode.AUTO_EDIT);
        }

        if (ideConfirmation) {
          const result = await ideConfirmation;
          if (result.status === 'accepted' && result.content) {
            // TODO(chrstn): See https://github.com/google-gemini/gemini-cli/pull/5618#discussion_r2255413084
            // for info on a possible race condition where the file is modified on disk while being edited.
            this.params.old_string = editData.currentContent ?? '';
            this.params.new_string = result.content;
          }
        }
      },
      ideConfirmation,
    };
    return confirmationDetails;
  }

  getDescription(): string {
    const relativePath = makeRelative(
      this.params.file_path,
      this.config.getTargetDir(),
    );
    if (this.params.old_string === '') {
      return `Create ${shortenPath(relativePath)}`;
    }

    const oldStringSnippet =
      this.params.old_string.split('\n')[0].substring(0, 30) +
      (this.params.old_string.length > 30 ? '...' : '');
    const newStringSnippet =
      this.params.new_string.split('\n')[0].substring(0, 30) +
      (this.params.new_string.length > 30 ? '...' : '');

    if (this.params.old_string === this.params.new_string) {
      return `No file changes to ${shortenPath(relativePath)}`;
    }
    return `${shortenPath(relativePath)}: ${oldStringSnippet} => ${newStringSnippet}`;
  }

  /**
   * Executes the edit operation with the given parameters.
   * @param params Parameters for the edit operation
   * @returns Result of the edit operation
   */
  async execute(signal: AbortSignal): Promise<ToolResult> {
    let editData: CalculatedEdit;
    try {
      editData = await this.calculateEdit(this.params, signal);
    } catch (error) {
      if (signal.aborted) {
        throw error;
      }
      const errorMsg = error instanceof Error ? error.message : String(error);
      return {
        llmContent: `Error preparing edit: ${errorMsg}`,
        returnDisplay: `Error preparing edit: ${errorMsg}`,
        error: {
          message: errorMsg,
          type: ToolErrorType.EDIT_PREPARATION_FAILURE,
        },
      };
    }

    if (editData.error) {
      return {
        llmContent: editData.error.raw,
        returnDisplay: `Error: ${editData.error.display}`,
        error: {
          message: editData.error.raw,
          type: editData.error.type,
        },
      };
    }

    try {
      this.ensureParentDirectoriesExist(this.params.file_path);
      let finalContent = editData.newContent;

      // Restore original line endings if they were CRLF
      if (!editData.isNewFile && editData.originalLineEnding === '\r\n') {
        finalContent = finalContent.replace(/\n/g, '\r\n');
      }
      await this.config
        .getFileSystemService()
        .writeTextFile(this.params.file_path, finalContent);

      let displayResult: ToolResultDisplay;
      if (editData.isNewFile) {
        displayResult = t(
          'tools.replace.created_file_short',
          `Created ${shortenPath(makeRelative(this.params.file_path, this.config.getTargetDir()))}`,
          {
            file: shortenPath(
              makeRelative(this.params.file_path, this.config.getTargetDir()),
            ),
          },
        );
      } else {
        // Generate diff for display, even though core logic doesn't technically need it
        // The CLI wrapper will use this part of the ToolResult
        const fileName = path.basename(this.params.file_path);
        const fileDiff = Diff.createPatch(
          fileName,
          editData.currentContent ?? '', // Should not be null here if not isNewFile
          editData.newContent,
          'Current',
          'Proposed',
          DEFAULT_DIFF_OPTIONS,
        );
        const originallyProposedContent =
          this.params.ai_proposed_string || this.params.new_string;
        const diffStat = getDiffStat(
          fileName,
          editData.currentContent ?? '',
          originallyProposedContent,
          this.params.new_string,
        );
        displayResult = {
          fileDiff,
          fileName,
          originalContent: editData.currentContent,
          newContent: editData.newContent,
          diffStat,
        };
      }

      const llmSuccessMessageParts = [
        editData.isNewFile
          ? t(
              'tools.replace.created_new_file',
              `Created new file: ${this.params.file_path} with provided content.`,
              { file: this.params.file_path },
            )
          : t(
              'tools.replace.modified_file',
              `Successfully modified file: ${this.params.file_path} (${editData.occurrences} replacements).`,
              {
                file: this.params.file_path,
                occurrences: editData.occurrences,
              },
            ),
      ];
      if (this.params.modified_by_user) {
        llmSuccessMessageParts.push(
          `User modified the \`new_string\` content to be: ${this.params.new_string}.`,
        );
      }

      return {
        llmContent: llmSuccessMessageParts.join(' '),
        returnDisplay: displayResult,
      };
    } catch (error) {
      const errorMsg = error instanceof Error ? error.message : String(error);
      return {
        llmContent: `Error executing edit: ${errorMsg}`,
        returnDisplay: `Error writing file: ${errorMsg}`,
        error: {
          message: errorMsg,
          type: ToolErrorType.FILE_WRITE_FAILURE,
        },
      };
    }
  }

  /**
   * Creates parent directories if they don't exist
   */
  private ensureParentDirectoriesExist(filePath: string): void {
    const dirName = path.dirname(filePath);
    if (!fs.existsSync(dirName)) {
      fs.mkdirSync(dirName, { recursive: true });
    }
  }
}

/**
 * Implementation of the Edit tool logic
 */
export class SmartEditTool
  extends BaseDeclarativeTool<EditToolParams, ToolResult>
  implements ModifiableDeclarativeTool<EditToolParams>
{
  static readonly Name = 'replace';

  constructor(private readonly config: Config) {
    super(
      SmartEditTool.Name,
      'Edit',
      `Replaces text within a file. Replaces a single occurrence. This tool requires providing significant context around the change to ensure precise targeting. Always use the ${ReadFileTool.Name} tool to examine the file's current content before attempting a text replacement.
      
      The user has the ability to modify the \`new_string\` content. If modified, this will be stated in the response.
      
      Expectation for required parameters:
      1. \`file_path\` MUST be an absolute path; otherwise an error will be thrown.
      2. \`old_string\` MUST be the exact literal text to replace (including all whitespace, indentation, newlines, and surrounding code etc.).
      3. \`new_string\` MUST be the exact literal text to replace \`old_string\` with (also including all whitespace, indentation, newlines, and surrounding code etc.). Ensure the resulting code is correct and idiomatic and that \`old_string\` and \`new_string\` are different.
      4. \`instruction\` is the detailed instruction of what needs to be changed. It is important to Make it specific and detailed so developers or large language models can understand what needs to be changed and perform the changes on their own if necessary. 
      5. NEVER escape \`old_string\` or \`new_string\`, that would break the exact literal text requirement.
      **Important:** If ANY of the above are not satisfied, the tool will fail. CRITICAL for \`old_string\`: Must uniquely identify the single instance to change. Include at least 3 lines of context BEFORE and AFTER the target text, matching whitespace and indentation precisely. If this string matches multiple locations, or does not match exactly, the tool will fail.
      6. Prefer to break down complex and long changes into multiple smaller atomic calls to this tool. Always check the content of the file after changes or not finding a string to match.
      **Multiple replacements:** If there are multiple and ambiguous occurences of the \`old_string\` in the file, the tool will also fail.`,
      Kind.Edit,
      {
        properties: {
          file_path: {
            description:
              "The absolute path to the file to modify. Must start with '/'.",
            type: 'string',
          },
          instruction: {
            description: `A clear, semantic instruction for the code change, acting as a high-quality prompt for an expert LLM assistant. It must be self-contained and explain the goal of the change.

A good instruction should concisely answer:
1.  WHY is the change needed? (e.g., "To fix a bug where users can be null...")
2.  WHERE should the change happen? (e.g., "...in the 'renderUserProfile' function...")
3.  WHAT is the high-level change? (e.g., "...add a null check for the 'user' object...")
4.  WHAT is the desired outcome? (e.g., "...so that it displays a loading spinner instead of crashing.")

**GOOD Example:** "In the 'calculateTotal' function, correct the sales tax calculation by updating the 'taxRate' constant from 0.05 to 0.075 to reflect the new regional tax laws."

**BAD Examples:**
- "Change the text." (Too vague)
- "Fix the bug." (Doesn't explain the bug or the fix)
- "Replace the line with this new line." (Brittle, just repeats the other parameters)
`,
            type: 'string',
          },
          old_string: {
            description:
              'The exact literal text to replace, preferably unescaped. Include at least 3 lines of context BEFORE and AFTER the target text, matching whitespace and indentation precisely. If this string is not the exact literal text (i.e. you escaped it) or does not match exactly, the tool will fail.',
            type: 'string',
          },
          new_string: {
            description:
              'The exact literal text to replace `old_string` with, preferably unescaped. Provide the EXACT text. Ensure the resulting code is correct and idiomatic.',
            type: 'string',
          },
        },
        required: ['file_path', 'instruction', 'old_string', 'new_string'],
        type: 'object',
      },
    );
  }

  /**
<<<<<<< HEAD
   * Quickly checks if the file path can be resolved directly against the workspace root.
   * @param filePath The relative file path to check.
   * @returns The absolute path if the file exists, otherwise null.
   */
  private findDirectPath(filePath: string): string | null {
    const directPath = path.join(this.config.getTargetDir(), filePath);
    return fs.existsSync(directPath) ? directPath : null;
  }

  /**
   * Searches for a file across all configured workspace directories.
   * @param filePath The file path (can be partial) to search for.
   * @returns A list of absolute paths for all matching files found.
   */
  private findAmbiguousPaths(filePath: string): string[] {
    const workspaceContext = this.config.getWorkspaceContext();
    const fileSystem = this.config.getFileSystemService();
    const searchPaths = workspaceContext.getDirectories();
    return fileSystem.findFiles(filePath, searchPaths);
  }

  /**
   * Attempts to correct a relative file path to an absolute path.
   * This function modifies `params.file_path` in place if successful.
   * @param params The tool parameters containing the file_path to correct.
   * @returns An error message string if correction fails, otherwise null.
   */
  private correctPath(params: EditToolParams): string | null {
    const directPath = this.findDirectPath(params.file_path);
    if (directPath) {
      params.file_path = directPath;
      return null;
    }

    const foundFiles = this.findAmbiguousPaths(params.file_path);

    if (foundFiles.length === 0) {
      return t(
        'tools.edit.file_not_found_not_absolute',
        `File not found for '{path}' and path is not absolute.`,
        { path: params.file_path },
      );
    }

    if (foundFiles.length > 1) {
      return t(
        'tools.edit.file_path_ambiguous',
        `The file path '{path}' is too ambiguous and matches multiple files. Please provide a more specific path. Matches: {matches}`,
        { path: params.file_path, matches: foundFiles.join(', ') },
      );
    }

    params.file_path = foundFiles[0];
    return null;
  }

  /**
=======
>>>>>>> eb1a6a60
   * Validates the parameters for the Edit tool
   * @param params Parameters to validate
   * @returns Error message string or null if valid
   */
  protected override validateToolParamValues(
    params: EditToolParams,
  ): string | null {
    if (!params.file_path) {
      return t(
        'tools.edit.file_path_empty',
        "The 'file_path' parameter must be non-empty.",
      );
    }

    if (!path.isAbsolute(params.file_path)) {
      return `File path must be absolute: ${params.file_path}`;
    }

    const workspaceContext = this.config.getWorkspaceContext();
    if (!workspaceContext.isPathWithinWorkspace(params.file_path)) {
      const directories = workspaceContext.getDirectories();
      return t(
        'tools.edit.file_path_outside_workspace',
        `File path must be within one of the workspace directories: {directories}`,
        { directories: directories.join(', ') },
      );
    }

    return null;
  }

  protected createInvocation(
    params: EditToolParams,
  ): ToolInvocation<EditToolParams, ToolResult> {
    return new EditToolInvocation(this.config, params);
  }

  getModifyContext(_: AbortSignal): ModifyContext<EditToolParams> {
    return {
      getFilePath: (params: EditToolParams) => params.file_path,
      getCurrentContent: async (params: EditToolParams): Promise<string> => {
        try {
          return this.config
            .getFileSystemService()
            .readTextFile(params.file_path);
        } catch (err) {
          if (!isNodeError(err) || err.code !== 'ENOENT') throw err;
          return '';
        }
      },
      getProposedContent: async (params: EditToolParams): Promise<string> => {
        try {
          const currentContent = await this.config
            .getFileSystemService()
            .readTextFile(params.file_path);
          return applyReplacement(
            currentContent,
            params.old_string,
            params.new_string,
            params.old_string === '' && currentContent === '',
          );
        } catch (err) {
          if (!isNodeError(err) || err.code !== 'ENOENT') throw err;
          return '';
        }
      },
      createUpdatedParams: (
        oldContent: string,
        modifiedProposedContent: string,
        originalParams: EditToolParams,
      ): EditToolParams => {
        const content = originalParams.new_string;
        return {
          ...originalParams,
          ai_proposed_string: content,
          old_string: oldContent,
          new_string: modifiedProposedContent,
          modified_by_user: true,
        };
      },
    };
  }
}<|MERGE_RESOLUTION|>--- conflicted
+++ resolved
@@ -808,66 +808,6 @@
   }
 
   /**
-<<<<<<< HEAD
-   * Quickly checks if the file path can be resolved directly against the workspace root.
-   * @param filePath The relative file path to check.
-   * @returns The absolute path if the file exists, otherwise null.
-   */
-  private findDirectPath(filePath: string): string | null {
-    const directPath = path.join(this.config.getTargetDir(), filePath);
-    return fs.existsSync(directPath) ? directPath : null;
-  }
-
-  /**
-   * Searches for a file across all configured workspace directories.
-   * @param filePath The file path (can be partial) to search for.
-   * @returns A list of absolute paths for all matching files found.
-   */
-  private findAmbiguousPaths(filePath: string): string[] {
-    const workspaceContext = this.config.getWorkspaceContext();
-    const fileSystem = this.config.getFileSystemService();
-    const searchPaths = workspaceContext.getDirectories();
-    return fileSystem.findFiles(filePath, searchPaths);
-  }
-
-  /**
-   * Attempts to correct a relative file path to an absolute path.
-   * This function modifies `params.file_path` in place if successful.
-   * @param params The tool parameters containing the file_path to correct.
-   * @returns An error message string if correction fails, otherwise null.
-   */
-  private correctPath(params: EditToolParams): string | null {
-    const directPath = this.findDirectPath(params.file_path);
-    if (directPath) {
-      params.file_path = directPath;
-      return null;
-    }
-
-    const foundFiles = this.findAmbiguousPaths(params.file_path);
-
-    if (foundFiles.length === 0) {
-      return t(
-        'tools.edit.file_not_found_not_absolute',
-        `File not found for '{path}' and path is not absolute.`,
-        { path: params.file_path },
-      );
-    }
-
-    if (foundFiles.length > 1) {
-      return t(
-        'tools.edit.file_path_ambiguous',
-        `The file path '{path}' is too ambiguous and matches multiple files. Please provide a more specific path. Matches: {matches}`,
-        { path: params.file_path, matches: foundFiles.join(', ') },
-      );
-    }
-
-    params.file_path = foundFiles[0];
-    return null;
-  }
-
-  /**
-=======
->>>>>>> eb1a6a60
    * Validates the parameters for the Edit tool
    * @param params Parameters to validate
    * @returns Error message string or null if valid
