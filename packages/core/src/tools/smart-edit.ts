--- conflicted
+++ resolved
@@ -30,31 +30,8 @@
 } from './modifiable-tool.js';
 import { IdeClient, IDEConnectionStatus } from '../ide/ide-client.js';
 import { FixLLMEditWithInstruction } from '../utils/llm-edit-fixer.js';
-<<<<<<< HEAD
 import { t } from '../i18n/index.js';
-
-export function applyReplacement(
-  currentContent: string | null,
-  oldString: string,
-  newString: string,
-  isNewFile: boolean,
-): string {
-  if (isNewFile) {
-    return newString;
-  }
-  if (currentContent === null) {
-    // Should not happen if not a new file, but defensively return empty or newString if oldString is also empty
-    return oldString === '' ? newString : '';
-  }
-  // If oldString is empty and it's not a new file, do not modify the content.
-  if (oldString === '' && !isNewFile) {
-    return currentContent;
-  }
-  return currentContent.replaceAll(oldString, newString);
-}
-=======
 import { applyReplacement } from './edit.js';
->>>>>>> 0bc0d23c
 
 interface ReplacementContext {
   params: EditToolParams;
