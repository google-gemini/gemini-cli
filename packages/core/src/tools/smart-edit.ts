--- conflicted
+++ resolved
@@ -858,13 +858,8 @@
       3. \`instruction\` is the detailed instruction of what needs to be changed. It is important to Make it specific and detailed so developers or large language models can understand what needs to be changed and perform the changes on their own if necessary. 
       4. NEVER escape \`old_string\` or \`new_string\`, that would break the exact literal text requirement.
       **Important:** If ANY of the above are not satisfied, the tool will fail. CRITICAL for \`old_string\`: Must uniquely identify the single instance to change. Include at least 3 lines of context BEFORE and AFTER the target text, matching whitespace and indentation precisely. If this string matches multiple locations, or does not match exactly, the tool will fail.
-<<<<<<< HEAD
-      6. Prefer to break down complex and long changes into multiple smaller atomic calls to this tool. Always check the content of the file after changes or not finding a string to match.
+      5. Prefer to break down complex and long changes into multiple smaller atomic calls to this tool. Always check the content of the file after changes or not finding a string to match.
       **Multiple replacements:** If there are multiple and ambiguous occurrences of the \`old_string\` in the file, the tool will also fail.`,
-=======
-      5. Prefer to break down complex and long changes into multiple smaller atomic calls to this tool. Always check the content of the file after changes or not finding a string to match.
-      **Multiple replacements:** If there are multiple and ambiguous occurences of the \`old_string\` in the file, the tool will also fail.`,
->>>>>>> cd27cae8
       Kind.Edit,
       {
         properties: {
