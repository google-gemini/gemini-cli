/**
 * @license
 * Copyright 2025 Google LLC
 * SPDX-License-Identifier: Apache-2.0
 */

/**
 * A type-safe enum for tool-related errors.
 *
 * Error types are categorized as:
 * - Recoverable: LLM can self-correct (e.g., invalid params, file not found)
 * - Fatal: System-level issues that prevent continued execution (e.g., disk full, critical I/O errors)
 */
export enum ToolErrorType {
  // General Errors
  INVALID_TOOL_PARAMS = 'invalid_tool_params',
  UNKNOWN = 'unknown',
  UNHANDLED_EXCEPTION = 'unhandled_exception',
  TOOL_NOT_REGISTERED = 'tool_not_registered',
  EXECUTION_FAILED = 'execution_failed',

  // File System Errors
  FILE_NOT_FOUND = 'file_not_found',
  FILE_WRITE_FAILURE = 'file_write_failure',
  READ_CONTENT_FAILURE = 'read_content_failure',
  ATTEMPT_TO_CREATE_EXISTING_FILE = 'attempt_to_create_existing_file',
  FILE_TOO_LARGE = 'file_too_large',
  PERMISSION_DENIED = 'permission_denied',
  NO_SPACE_LEFT = 'no_space_left',
  TARGET_IS_DIRECTORY = 'target_is_directory',
  PATH_NOT_IN_WORKSPACE = 'path_not_in_workspace',
  SEARCH_PATH_NOT_FOUND = 'search_path_not_found',
  SEARCH_PATH_NOT_A_DIRECTORY = 'search_path_not_a_directory',

  // Edit-specific Errors
  EDIT_PREPARATION_FAILURE = 'edit_preparation_failure',
  EDIT_NO_OCCURRENCE_FOUND = 'edit_no_occurrence_found',
  EDIT_EXPECTED_OCCURRENCE_MISMATCH = 'edit_expected_occurrence_mismatch',
  EDIT_NO_CHANGE = 'edit_no_change',
  EDIT_NO_CHANGE_LLM_JUDGEMENT = 'edit_no_change_llm_judgement',

  // Glob-specific Errors
  GLOB_EXECUTION_ERROR = 'glob_execution_error',

  // Grep-specific Errors
  GREP_EXECUTION_ERROR = 'grep_execution_error',

  // Ls-specific Errors
  LS_EXECUTION_ERROR = 'ls_execution_error',
  PATH_IS_NOT_A_DIRECTORY = 'path_is_not_a_directory',

  // MCP-specific Errors
  MCP_TOOL_ERROR = 'mcp_tool_error',

  // Memory-specific Errors
  MEMORY_TOOL_EXECUTION_ERROR = 'memory_tool_execution_error',

  // ReadManyFiles-specific Errors
  READ_MANY_FILES_SEARCH_ERROR = 'read_many_files_search_error',

  // Shell errors
  SHELL_EXECUTE_ERROR = 'shell_execute_error',

  // DiscoveredTool-specific Errors
  DISCOVERED_TOOL_EXECUTION_ERROR = 'discovered_tool_execution_error',

  // WebFetch-specific Errors
  WEB_FETCH_NO_URL_IN_PROMPT = 'web_fetch_no_url_in_prompt',
  WEB_FETCH_FALLBACK_FAILED = 'web_fetch_fallback_failed',
  WEB_FETCH_PROCESSING_ERROR = 'web_fetch_processing_error',

  // WebSearch-specific Errors
  WEB_SEARCH_FAILED = 'web_search_failed',
<<<<<<< HEAD

  // User-initiated Errors
  USER_CANCELLED = 'user_cancelled',
=======
}

/**
 * Determines if a tool error type should be treated as fatal.
 *
 * Fatal errors are system-level issues that indicate the environment is in a bad state
 * and continued execution is unlikely to succeed. These include:
 * - Disk space issues (NO_SPACE_LEFT)
 *
 * Non-fatal errors are issues the LLM can potentially recover from by:
 * - Correcting invalid parameters (INVALID_TOOL_PARAMS)
 * - Trying different files (FILE_NOT_FOUND)
 * - Respecting security boundaries (PATH_NOT_IN_WORKSPACE, PERMISSION_DENIED)
 * - Using different tools or approaches
 *
 * @param errorType - The tool error type to check
 * @returns true if the error should cause the CLI to exit, false if it's recoverable
 */
export function isFatalToolError(errorType?: string): boolean {
  if (!errorType) {
    return false;
  }

  const fatalErrors = new Set<string>([ToolErrorType.NO_SPACE_LEFT]);

  return fatalErrors.has(errorType);
>>>>>>> 87f175bb
}<|MERGE_RESOLUTION|>--- conflicted
+++ resolved
@@ -71,11 +71,9 @@
 
   // WebSearch-specific Errors
   WEB_SEARCH_FAILED = 'web_search_failed',
-<<<<<<< HEAD
 
   // User-initiated Errors
   USER_CANCELLED = 'user_cancelled',
-=======
 }
 
 /**
@@ -102,5 +100,4 @@
   const fatalErrors = new Set<string>([ToolErrorType.NO_SPACE_LEFT]);
 
   return fatalErrors.has(errorType);
->>>>>>> 87f175bb
 }