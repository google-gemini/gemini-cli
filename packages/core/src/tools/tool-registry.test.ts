/**
 * @license
 * Copyright 2025 Google LLC
 * SPDX-License-Identifier: Apache-2.0
 */

/* eslint-disable @typescript-eslint/no-explicit-any */
import {
  describe,
  it,
  expect,
  vi,
  beforeEach,
  afterEach,
  Mocked,
} from 'vitest';
import { Config, ConfigParameters, ApprovalMode } from '../config/config.js';
import {
  ToolRegistry,
  DiscoveredTool,
  sanitizeParameters,
} from './tool-registry.js';
import { DiscoveredMCPTool } from './mcp-tool.js';
import { BaseTool, Icon, ToolResult } from './tools.js';
import {
  FunctionDeclaration,
  CallableTool,
  mcpToTool,
  Type,
  Schema,
} from '@google/genai';
import { spawn } from 'node:child_process';
<<<<<<< HEAD
import { IdeClient } from '../ide/ide-client.js';
=======
import fs from 'node:fs';

vi.mock('node:fs');
>>>>>>> c1fe6889

// Use vi.hoisted to define the mock function so it can be used in the vi.mock factory
const mockDiscoverMcpTools = vi.hoisted(() => vi.fn());

// Mock ./mcp-client.js to control its behavior within tool-registry tests
vi.mock('./mcp-client.js', () => ({
  discoverMcpTools: mockDiscoverMcpTools,
}));

// Mock node:child_process
vi.mock('node:child_process', async () => {
  const actual = await vi.importActual('node:child_process');
  return {
    ...actual,
    execSync: vi.fn(),
    spawn: vi.fn(),
  };
});

// Mock MCP SDK Client and Transports
const mockMcpClientConnect = vi.fn();
const mockMcpClientOnError = vi.fn();
const mockStdioTransportClose = vi.fn();
const mockSseTransportClose = vi.fn();

vi.mock('@modelcontextprotocol/sdk/client/index.js', () => {
  const MockClient = vi.fn().mockImplementation(() => ({
    connect: mockMcpClientConnect,
    set onerror(handler: any) {
      mockMcpClientOnError(handler);
    },
  }));
  return { Client: MockClient };
});

vi.mock('@modelcontextprotocol/sdk/client/stdio.js', () => {
  const MockStdioClientTransport = vi.fn().mockImplementation(() => ({
    stderr: {
      on: vi.fn(),
    },
    close: mockStdioTransportClose,
  }));
  return { StdioClientTransport: MockStdioClientTransport };
});

vi.mock('@modelcontextprotocol/sdk/client/sse.js', () => {
  const MockSSEClientTransport = vi.fn().mockImplementation(() => ({
    close: mockSseTransportClose,
  }));
  return { SSEClientTransport: MockSSEClientTransport };
});

// Mock @google/genai mcpToTool
vi.mock('@google/genai', async () => {
  const actualGenai =
    await vi.importActual<typeof import('@google/genai')>('@google/genai');
  return {
    ...actualGenai,
    mcpToTool: vi.fn().mockImplementation(() => ({
      tool: vi.fn().mockResolvedValue({ functionDeclarations: [] }),
      callTool: vi.fn(),
    })),
  };
});

// Helper to create a mock CallableTool for specific test needs
const createMockCallableTool = (
  toolDeclarations: FunctionDeclaration[],
): Mocked<CallableTool> => ({
  tool: vi.fn().mockResolvedValue({ functionDeclarations: toolDeclarations }),
  callTool: vi.fn(),
});

class MockTool extends BaseTool<{ param: string }, ToolResult> {
  constructor(
    name = 'mock-tool',
    displayName = 'A mock tool',
    description = 'A mock tool description',
  ) {
    super(name, displayName, description, Icon.Hammer, {
      type: Type.OBJECT,
      properties: {
        param: { type: Type.STRING },
      },
      required: ['param'],
    });
  }
  async execute(params: { param: string }): Promise<ToolResult> {
    return {
      llmContent: `Executed with ${params.param}`,
      returnDisplay: `Executed with ${params.param}`,
    };
  }
}

const baseConfigParams: ConfigParameters = {
  cwd: '/tmp',
  model: 'test-model',
  embeddingModel: 'test-embedding-model',
  sandbox: undefined,
  targetDir: '/test/dir',
  debugMode: false,
  userMemory: '',
  geminiMdFileCount: 0,
  approvalMode: ApprovalMode.DEFAULT,
  sessionId: 'test-session-id',
  ideClient: IdeClient.getInstance(false),
};

describe('ToolRegistry', () => {
  let config: Config;
  let toolRegistry: ToolRegistry;
  let mockConfigGetToolDiscoveryCommand: ReturnType<typeof vi.spyOn>;

  beforeEach(() => {
    vi.mocked(fs.existsSync).mockReturnValue(true);
    vi.mocked(fs.statSync).mockReturnValue({
      isDirectory: () => true,
    } as fs.Stats);
    config = new Config(baseConfigParams);
    toolRegistry = new ToolRegistry(config);
    vi.spyOn(console, 'warn').mockImplementation(() => {});
    vi.spyOn(console, 'error').mockImplementation(() => {});
    vi.spyOn(console, 'debug').mockImplementation(() => {});
    vi.spyOn(console, 'log').mockImplementation(() => {});

    mockMcpClientConnect.mockReset().mockResolvedValue(undefined);
    mockStdioTransportClose.mockReset();
    mockSseTransportClose.mockReset();
    vi.mocked(mcpToTool).mockClear();
    vi.mocked(mcpToTool).mockReturnValue(createMockCallableTool([]));

    mockConfigGetToolDiscoveryCommand = vi.spyOn(
      config,
      'getToolDiscoveryCommand',
    );
    vi.spyOn(config, 'getMcpServers');
    vi.spyOn(config, 'getMcpServerCommand');
    mockDiscoverMcpTools.mockReset().mockResolvedValue(undefined);
  });

  afterEach(() => {
    vi.restoreAllMocks();
  });

  describe('registerTool', () => {
    it('should register a new tool', () => {
      const tool = new MockTool();
      toolRegistry.registerTool(tool);
      expect(toolRegistry.getTool('mock-tool')).toBe(tool);
    });
  });

  describe('getAllTools', () => {
    it('should return all registered tools sorted alphabetically by displayName', () => {
      // Register tools with displayNames in non-alphabetical order
      const toolC = new MockTool('c-tool', 'Tool C');
      const toolA = new MockTool('a-tool', 'Tool A');
      const toolB = new MockTool('b-tool', 'Tool B');

      toolRegistry.registerTool(toolC);
      toolRegistry.registerTool(toolA);
      toolRegistry.registerTool(toolB);

      const allTools = toolRegistry.getAllTools();
      const displayNames = allTools.map((t) => t.displayName);

      // Assert that the returned array is sorted by displayName
      expect(displayNames).toEqual(['Tool A', 'Tool B', 'Tool C']);
    });
  });

  describe('getToolsByServer', () => {
    it('should return an empty array if no tools match the server name', () => {
      toolRegistry.registerTool(new MockTool());
      expect(toolRegistry.getToolsByServer('any-mcp-server')).toEqual([]);
    });

    it('should return only tools matching the server name, sorted by name', async () => {
      const server1Name = 'mcp-server-uno';
      const server2Name = 'mcp-server-dos';
      const mockCallable = {} as CallableTool;
      const mcpTool1_c = new DiscoveredMCPTool(
        mockCallable,
        server1Name,
        'zebra-tool',
        'd1',
        {},
      );
      const mcpTool1_a = new DiscoveredMCPTool(
        mockCallable,
        server1Name,
        'apple-tool',
        'd2',
        {},
      );
      const mcpTool1_b = new DiscoveredMCPTool(
        mockCallable,
        server1Name,
        'banana-tool',
        'd3',
        {},
      );

      const mcpTool2 = new DiscoveredMCPTool(
        mockCallable,
        server2Name,
        'tool-on-server2',
        'd4',
        {},
      );
      const nonMcpTool = new MockTool('regular-tool');

      toolRegistry.registerTool(mcpTool1_c);
      toolRegistry.registerTool(mcpTool1_a);
      toolRegistry.registerTool(mcpTool1_b);
      toolRegistry.registerTool(mcpTool2);
      toolRegistry.registerTool(nonMcpTool);

      const toolsFromServer1 = toolRegistry.getToolsByServer(server1Name);
      const toolNames = toolsFromServer1.map((t) => t.name);

      // Assert that the array has the correct tools and is sorted by name
      expect(toolsFromServer1).toHaveLength(3);
      expect(toolNames).toEqual(['apple-tool', 'banana-tool', 'zebra-tool']);

      // Assert that all returned tools are indeed from the correct server
      for (const tool of toolsFromServer1) {
        expect((tool as DiscoveredMCPTool).serverName).toBe(server1Name);
      }

      // Assert that the other server's tools are returned correctly
      const toolsFromServer2 = toolRegistry.getToolsByServer(server2Name);
      expect(toolsFromServer2).toHaveLength(1);
      expect(toolsFromServer2[0].name).toBe(mcpTool2.name);
    });
  });

  describe('discoverTools', () => {
    it('should sanitize tool parameters during discovery from command', async () => {
      const discoveryCommand = 'my-discovery-command';
      mockConfigGetToolDiscoveryCommand.mockReturnValue(discoveryCommand);

      const unsanitizedToolDeclaration: FunctionDeclaration = {
        name: 'tool-with-bad-format',
        description: 'A tool with an invalid format property',
        parameters: {
          type: Type.OBJECT,
          properties: {
            some_string: {
              type: Type.STRING,
              format: 'uuid', // This is an unsupported format
            },
          },
        },
      };

      const mockSpawn = vi.mocked(spawn);
      const mockChildProcess = {
        stdout: { on: vi.fn() },
        stderr: { on: vi.fn() },
        on: vi.fn(),
      };
      mockSpawn.mockReturnValue(mockChildProcess as any);

      // Simulate stdout data
      mockChildProcess.stdout.on.mockImplementation((event, callback) => {
        if (event === 'data') {
          callback(
            Buffer.from(
              JSON.stringify([
                { function_declarations: [unsanitizedToolDeclaration] },
              ]),
            ),
          );
        }
        return mockChildProcess as any;
      });

      // Simulate process close
      mockChildProcess.on.mockImplementation((event, callback) => {
        if (event === 'close') {
          callback(0);
        }
        return mockChildProcess as any;
      });

      await toolRegistry.discoverAllTools();

      const discoveredTool = toolRegistry.getTool('tool-with-bad-format');
      expect(discoveredTool).toBeDefined();

      const registeredParams = (discoveredTool as DiscoveredTool).schema
        .parameters as Schema;
      expect(registeredParams.properties?.['some_string']).toBeDefined();
      expect(registeredParams.properties?.['some_string']).toHaveProperty(
        'format',
        undefined,
      );
    });

    it('should discover tools using MCP servers defined in getMcpServers', async () => {
      mockConfigGetToolDiscoveryCommand.mockReturnValue(undefined);
      vi.spyOn(config, 'getMcpServerCommand').mockReturnValue(undefined);
      const mcpServerConfigVal = {
        'my-mcp-server': {
          command: 'mcp-server-cmd',
          args: ['--port', '1234'],
          trust: true,
        },
      };
      vi.spyOn(config, 'getMcpServers').mockReturnValue(mcpServerConfigVal);

      await toolRegistry.discoverAllTools();

      expect(mockDiscoverMcpTools).toHaveBeenCalledWith(
        mcpServerConfigVal,
        undefined,
        toolRegistry,
        undefined,
        false,
      );
    });

    it('should discover tools using MCP servers defined in getMcpServers', async () => {
      mockConfigGetToolDiscoveryCommand.mockReturnValue(undefined);
      vi.spyOn(config, 'getMcpServerCommand').mockReturnValue(undefined);
      const mcpServerConfigVal = {
        'my-mcp-server': {
          command: 'mcp-server-cmd',
          args: ['--port', '1234'],
          trust: true,
        },
      };
      vi.spyOn(config, 'getMcpServers').mockReturnValue(mcpServerConfigVal);

      await toolRegistry.discoverAllTools();

      expect(mockDiscoverMcpTools).toHaveBeenCalledWith(
        mcpServerConfigVal,
        undefined,
        toolRegistry,
        undefined,
        false,
      );
    });
  });
});

describe('sanitizeParameters', () => {
  it('should remove default when anyOf is present', () => {
    const schema: Schema = {
      anyOf: [{ type: Type.STRING }, { type: Type.NUMBER }],
      default: 'hello',
    };
    sanitizeParameters(schema);
    expect(schema.default).toBeUndefined();
  });

  it('should recursively sanitize items in anyOf', () => {
    const schema: Schema = {
      anyOf: [
        {
          anyOf: [{ type: Type.STRING }],
          default: 'world',
        },
        { type: Type.NUMBER },
      ],
    };
    sanitizeParameters(schema);
    expect(schema.anyOf![0].default).toBeUndefined();
  });

  it('should recursively sanitize items in items', () => {
    const schema: Schema = {
      items: {
        anyOf: [{ type: Type.STRING }],
        default: 'world',
      },
    };
    sanitizeParameters(schema);
    expect(schema.items!.default).toBeUndefined();
  });

  it('should recursively sanitize items in properties', () => {
    const schema: Schema = {
      properties: {
        prop1: {
          anyOf: [{ type: Type.STRING }],
          default: 'world',
        },
      },
    };
    sanitizeParameters(schema);
    expect(schema.properties!.prop1.default).toBeUndefined();
  });

  it('should handle complex nested schemas', () => {
    const schema: Schema = {
      properties: {
        prop1: {
          items: {
            anyOf: [{ type: Type.STRING }],
            default: 'world',
          },
        },
        prop2: {
          anyOf: [
            {
              properties: {
                nestedProp: {
                  anyOf: [{ type: Type.NUMBER }],
                  default: 123,
                },
              },
            },
          ],
        },
      },
    };
    sanitizeParameters(schema);
    expect(schema.properties!.prop1.items!.default).toBeUndefined();
    const nestedProp =
      schema.properties!.prop2.anyOf![0].properties!.nestedProp;
    expect(nestedProp?.default).toBeUndefined();
  });

  it('should remove unsupported format from a simple string property', () => {
    const schema: Schema = {
      type: Type.OBJECT,
      properties: {
        name: { type: Type.STRING },
        id: { type: Type.STRING, format: 'uuid' },
      },
    };
    sanitizeParameters(schema);
    expect(schema.properties?.['id']).toHaveProperty('format', undefined);
    expect(schema.properties?.['name']).not.toHaveProperty('format');
  });

  it('should NOT remove supported format values', () => {
    const schema: Schema = {
      type: Type.OBJECT,
      properties: {
        date: { type: Type.STRING, format: 'date-time' },
        role: {
          type: Type.STRING,
          format: 'enum',
          enum: ['admin', 'user'],
        },
      },
    };
    const originalSchema = JSON.parse(JSON.stringify(schema));
    sanitizeParameters(schema);
    expect(schema).toEqual(originalSchema);
  });

  it('should handle arrays of objects', () => {
    const schema: Schema = {
      type: Type.OBJECT,
      properties: {
        items: {
          type: Type.ARRAY,
          items: {
            type: Type.OBJECT,
            properties: {
              itemId: { type: Type.STRING, format: 'uuid' },
            },
          },
        },
      },
    };
    sanitizeParameters(schema);
    expect(
      (schema.properties?.['items']?.items as Schema)?.properties?.['itemId'],
    ).toHaveProperty('format', undefined);
  });

  it('should handle schemas with no properties to sanitize', () => {
    const schema: Schema = {
      type: Type.OBJECT,
      properties: {
        count: { type: Type.NUMBER },
        isActive: { type: Type.BOOLEAN },
      },
    };
    const originalSchema = JSON.parse(JSON.stringify(schema));
    sanitizeParameters(schema);
    expect(schema).toEqual(originalSchema);
  });

  it('should not crash on an empty or undefined schema', () => {
    expect(() => sanitizeParameters({})).not.toThrow();
    expect(() => sanitizeParameters(undefined)).not.toThrow();
  });

  it('should handle complex nested schemas with cycles', () => {
    const userNode: any = {
      type: Type.OBJECT,
      properties: {
        id: { type: Type.STRING, format: 'uuid' },
        name: { type: Type.STRING },
        manager: {
          type: Type.OBJECT,
          properties: {
            id: { type: Type.STRING, format: 'uuid' },
          },
        },
      },
    };
    userNode.properties.reports = {
      type: Type.ARRAY,
      items: userNode,
    };

    const schema: Schema = {
      type: Type.OBJECT,
      properties: {
        ceo: userNode,
      },
    };

    expect(() => sanitizeParameters(schema)).not.toThrow();
    expect(schema.properties?.['ceo']?.properties?.['id']).toHaveProperty(
      'format',
      undefined,
    );
    expect(
      schema.properties?.['ceo']?.properties?.['manager']?.properties?.['id'],
    ).toHaveProperty('format', undefined);
  });
});<|MERGE_RESOLUTION|>--- conflicted
+++ resolved
@@ -30,13 +30,10 @@
   Schema,
 } from '@google/genai';
 import { spawn } from 'node:child_process';
-<<<<<<< HEAD
 import { IdeClient } from '../ide/ide-client.js';
-=======
 import fs from 'node:fs';
 
 vi.mock('node:fs');
->>>>>>> c1fe6889
 
 // Use vi.hoisted to define the mock function so it can be used in the vi.mock factory
 const mockDiscoverMcpTools = vi.hoisted(() => vi.fn());
