/**
 * @license
 * Copyright 2025 Google LLC
 * SPDX-License-Identifier: Apache-2.0
 */

/* eslint-disable @typescript-eslint/no-explicit-any */
import {
  describe,
  it,
  expect,
  vi,
  beforeEach,
  afterEach,
  Mocked,
} from 'vitest';
import {
  ToolRegistry,
  DiscoveredTool,
  sanitizeParameters,
} from './tool-registry.js';
import { DiscoveredMCPTool } from './mcp-tool.js';
import { Config, ConfigParameters, ApprovalMode } from '../config/config.js';
import { BaseTool, ToolResult } from './tools.js';
import {
  FunctionDeclaration,
  CallableTool,
  mcpToTool,
  Type,
  Schema,
} from '@google/genai';
import { spawn } from 'node:child_process';

// Use vi.hoisted to define the mock function so it can be used in the vi.mock factory
const mockDiscoverMcpTools = vi.hoisted(() => vi.fn());

// Mock ./mcp-client.js to control its behavior within tool-registry tests
vi.mock('./mcp-client.js', () => ({
  discoverMcpTools: mockDiscoverMcpTools,
}));

// Mock node:child_process
vi.mock('node:child_process', async () => {
  const actual = await vi.importActual('node:child_process');
  return {
    ...actual,
    execSync: vi.fn(),
    spawn: vi.fn(),
  };
});

// Mock MCP SDK Client and Transports
const mockMcpClientConnect = vi.fn();
const mockMcpClientOnError = vi.fn();
const mockStdioTransportClose = vi.fn();
const mockSseTransportClose = vi.fn();

vi.mock('@modelcontextprotocol/sdk/client/index.js', () => {
  const MockClient = vi.fn().mockImplementation(() => ({
    connect: mockMcpClientConnect,
    set onerror(handler: any) {
      mockMcpClientOnError(handler);
    },
  }));
  return { Client: MockClient };
});

vi.mock('@modelcontextprotocol/sdk/client/stdio.js', () => {
  const MockStdioClientTransport = vi.fn().mockImplementation(() => ({
    stderr: {
      on: vi.fn(),
    },
    close: mockStdioTransportClose,
  }));
  return { StdioClientTransport: MockStdioClientTransport };
});

vi.mock('@modelcontextprotocol/sdk/client/sse.js', () => {
  const MockSSEClientTransport = vi.fn().mockImplementation(() => ({
    close: mockSseTransportClose,
  }));
  return { SSEClientTransport: MockSSEClientTransport };
});

// Mock @google/genai mcpToTool
vi.mock('@google/genai', async () => {
  const actualGenai =
    await vi.importActual<typeof import('@google/genai')>('@google/genai');
  return {
    ...actualGenai,
    mcpToTool: vi.fn().mockImplementation(() => ({
      tool: vi.fn().mockResolvedValue({ functionDeclarations: [] }),
      callTool: vi.fn(),
    })),
  };
});

// Helper to create a mock CallableTool for specific test needs
const createMockCallableTool = (
  toolDeclarations: FunctionDeclaration[],
): Mocked<CallableTool> => ({
  tool: vi.fn().mockResolvedValue({ functionDeclarations: toolDeclarations }),
  callTool: vi.fn(),
});

class MockTool extends BaseTool<{ param: string }, ToolResult> {
  constructor(name = 'mock-tool', description = 'A mock tool') {
    super(name, name, description, {
      type: Type.OBJECT,
      properties: {
        param: { type: Type.STRING },
      },
      required: ['param'],
    });
  }
  async execute(params: { param: string }): Promise<ToolResult> {
    return {
      llmContent: `Executed with ${params.param}`,
      returnDisplay: `Executed with ${params.param}`,
    };
  }
}

const baseConfigParams: ConfigParameters = {
  cwd: '/tmp',
  model: 'test-model',
  embeddingModel: 'test-embedding-model',
  sandbox: undefined,
  targetDir: '/test/dir',
  debugMode: false,
  userMemory: '',
  geminiMdFileCount: 0,
  approvalMode: ApprovalMode.DEFAULT,
  sessionId: 'test-session-id',
};

describe('ToolRegistry', () => {
  let config: Config;
  let toolRegistry: ToolRegistry;
  let mockConfigGetToolDiscoveryCommand: ReturnType<typeof vi.spyOn>;

  beforeEach(() => {
    config = new Config(baseConfigParams);
    toolRegistry = new ToolRegistry(config);
    vi.spyOn(console, 'warn').mockImplementation(() => {});
    vi.spyOn(console, 'error').mockImplementation(() => {});
    vi.spyOn(console, 'debug').mockImplementation(() => {});
    vi.spyOn(console, 'log').mockImplementation(() => {});

    mockMcpClientConnect.mockReset().mockResolvedValue(undefined);
    mockStdioTransportClose.mockReset();
    mockSseTransportClose.mockReset();
    vi.mocked(mcpToTool).mockClear();
    vi.mocked(mcpToTool).mockReturnValue(createMockCallableTool([]));

    mockConfigGetToolDiscoveryCommand = vi.spyOn(
      config,
      'getToolDiscoveryCommand',
    );
    vi.spyOn(config, 'getMcpServers');
    vi.spyOn(config, 'getMcpServerCommand');
    mockDiscoverMcpTools.mockReset().mockResolvedValue(undefined);
  });

  afterEach(() => {
    vi.restoreAllMocks();
  });

  describe('registerTool', () => {
    it('should register a new tool', () => {
      const tool = new MockTool();
      toolRegistry.registerTool(tool);
      expect(toolRegistry.getTool('mock-tool')).toBe(tool);
    });
  });

  describe('getToolsByServer', () => {
    it('should return an empty array if no tools match the server name', () => {
      toolRegistry.registerTool(new MockTool());
      expect(toolRegistry.getToolsByServer('any-mcp-server')).toEqual([]);
    });

    it('should return only tools matching the server name', async () => {
      const server1Name = 'mcp-server-uno';
      const server2Name = 'mcp-server-dos';
      const mockCallable = {} as CallableTool;
      const mcpTool1 = new DiscoveredMCPTool(
        mockCallable,
        server1Name,
        'server1Name__tool-on-server1',
        'd1',
        {},
        'tool-on-server1',
      );
      const mcpTool2 = new DiscoveredMCPTool(
        mockCallable,
        server2Name,
        'server2Name__tool-on-server2',
        'd2',
        {},
        'tool-on-server2',
      );
      const nonMcpTool = new MockTool('regular-tool');

      toolRegistry.registerTool(mcpTool1);
      toolRegistry.registerTool(mcpTool2);
      toolRegistry.registerTool(nonMcpTool);

      const toolsFromServer1 = toolRegistry.getToolsByServer(server1Name);
      expect(toolsFromServer1).toHaveLength(1);
      expect(toolsFromServer1[0].name).toBe(mcpTool1.name);

      const toolsFromServer2 = toolRegistry.getToolsByServer(server2Name);
      expect(toolsFromServer2).toHaveLength(1);
      expect(toolsFromServer2[0].name).toBe(mcpTool2.name);
    });
  });

  describe('discoverTools', () => {
    it('should sanitize tool parameters during discovery from command', async () => {
      const discoveryCommand = 'my-discovery-command';
      mockConfigGetToolDiscoveryCommand.mockReturnValue(discoveryCommand);

      const unsanitizedToolDeclaration: FunctionDeclaration = {
        name: 'tool-with-bad-format',
        description: 'A tool with an invalid format property',
        parameters: {
          type: Type.OBJECT,
          properties: {
            some_string: {
              type: Type.STRING,
              format: 'uuid', // This is an unsupported format
            },
          },
        },
      };

      const mockSpawn = vi.mocked(spawn);
      const mockChildProcess = {
        stdout: { on: vi.fn() },
        stderr: { on: vi.fn() },
        on: vi.fn(),
      };
      mockSpawn.mockReturnValue(mockChildProcess as any);

      // Simulate stdout data
      mockChildProcess.stdout.on.mockImplementation((event, callback) => {
        if (event === 'data') {
          callback(
            Buffer.from(
              JSON.stringify([
                { function_declarations: [unsanitizedToolDeclaration] },
              ]),
            ),
          );
        }
        return mockChildProcess as any;
      });

      // Simulate process close
      mockChildProcess.on.mockImplementation((event, callback) => {
        if (event === 'close') {
          callback(0);
        }
        return mockChildProcess as any;
      });

      await toolRegistry.discoverTools();

      const discoveredTool = toolRegistry.getTool('tool-with-bad-format');
      expect(discoveredTool).toBeDefined();

      const registeredParams = (discoveredTool as DiscoveredTool).schema
        .parameters as Schema;
      expect(registeredParams.properties?.['some_string']).toBeDefined();
      expect(registeredParams.properties?.['some_string']).toHaveProperty(
        'format',
        undefined,
      );
    });

    it('should discover tools using MCP servers defined in getMcpServers', async () => {
      mockConfigGetToolDiscoveryCommand.mockReturnValue(undefined);
      vi.spyOn(config, 'getMcpServerCommand').mockReturnValue(undefined);
      const mcpServerConfigVal = {
        'my-mcp-server': {
          command: 'mcp-server-cmd',
          args: ['--port', '1234'],
          trust: true,
        },
      };
      vi.spyOn(config, 'getMcpServers').mockReturnValue(mcpServerConfigVal);

      await toolRegistry.discoverTools();

      expect(mockDiscoverMcpTools).toHaveBeenCalledWith(
        mcpServerConfigVal,
        undefined,
        toolRegistry,
        false,
      );
    });
<<<<<<< HEAD
=======

    it('should discover tools using MCP servers defined in getMcpServers', async () => {
      mockConfigGetToolDiscoveryCommand.mockReturnValue(undefined);
      vi.spyOn(config, 'getMcpServerCommand').mockReturnValue(undefined);
      const mcpServerConfigVal = {
        'my-mcp-server': {
          command: 'mcp-server-cmd',
          args: ['--port', '1234'],
          trust: true,
        },
      };
      vi.spyOn(config, 'getMcpServers').mockReturnValue(mcpServerConfigVal);

      await toolRegistry.discoverTools();

      expect(mockDiscoverMcpTools).toHaveBeenCalledWith(
        mcpServerConfigVal,
        undefined,
        toolRegistry,
        false,
      );
    });
>>>>>>> bc4182b9
  });
});

describe('sanitizeParameters', () => {
  it('should remove unsupported format from a simple string property', () => {
    const schema: Schema = {
      type: Type.OBJECT,
      properties: {
        name: { type: Type.STRING },
        id: { type: Type.STRING, format: 'uuid' },
      },
    };
    sanitizeParameters(schema);
    expect(schema.properties?.['id']).toHaveProperty('format', undefined);
    expect(schema.properties?.['name']).not.toHaveProperty('format');
  });

  it('should NOT remove supported format values', () => {
    const schema: Schema = {
      type: Type.OBJECT,
      properties: {
        date: { type: Type.STRING, format: 'date-time' },
        role: {
          type: Type.STRING,
          format: 'enum',
          enum: ['admin', 'user'],
        },
      },
    };
    const originalSchema = JSON.parse(JSON.stringify(schema));
    sanitizeParameters(schema);
    expect(schema).toEqual(originalSchema);
  });

  it('should handle nested objects recursively', () => {
    const schema: Schema = {
      type: Type.OBJECT,
      properties: {
        user: {
          type: Type.OBJECT,
          properties: {
            email: { type: Type.STRING, format: 'email' },
          },
        },
      },
    };
    sanitizeParameters(schema);
    expect(schema.properties?.['user']?.properties?.['email']).toHaveProperty(
      'format',
      undefined,
    );
  });

  it('should handle arrays of objects', () => {
    const schema: Schema = {
      type: Type.OBJECT,
      properties: {
        items: {
          type: Type.ARRAY,
          items: {
            type: Type.OBJECT,
            properties: {
              itemId: { type: Type.STRING, format: 'uuid' },
            },
          },
        },
      },
    };
    sanitizeParameters(schema);
    expect(
      (schema.properties?.['items']?.items as Schema)?.properties?.['itemId'],
    ).toHaveProperty('format', undefined);
  });

  it('should handle schemas with no properties to sanitize', () => {
    const schema: Schema = {
      type: Type.OBJECT,
      properties: {
        count: { type: Type.NUMBER },
        isActive: { type: Type.BOOLEAN },
      },
    };
    const originalSchema = JSON.parse(JSON.stringify(schema));
    sanitizeParameters(schema);
    expect(schema).toEqual(originalSchema);
  });

  it('should not crash on an empty or undefined schema', () => {
    expect(() => sanitizeParameters({})).not.toThrow();
    expect(() => sanitizeParameters(undefined)).not.toThrow();
  });

  it('should handle cyclic schemas without crashing', () => {
    const schema: any = {
      type: Type.OBJECT,
      properties: {
        name: { type: Type.STRING, format: 'hostname' },
      },
    };
    schema.properties.self = schema;

    expect(() => sanitizeParameters(schema)).not.toThrow();
    expect(schema.properties.name).toHaveProperty('format', undefined);
  });

  it('should handle complex nested schemas with cycles', () => {
    const userNode: any = {
      type: Type.OBJECT,
      properties: {
        id: { type: Type.STRING, format: 'uuid' },
        name: { type: Type.STRING },
        manager: {
          type: Type.OBJECT,
          properties: {
            id: { type: Type.STRING, format: 'uuid' },
          },
        },
      },
    };
    userNode.properties.reports = {
      type: Type.ARRAY,
      items: userNode,
    };

    const schema: Schema = {
      type: Type.OBJECT,
      properties: {
        ceo: userNode,
      },
    };

    expect(() => sanitizeParameters(schema)).not.toThrow();
    expect(schema.properties?.['ceo']?.properties?.['id']).toHaveProperty(
      'format',
      undefined,
    );
    expect(
      schema.properties?.['ceo']?.properties?.['manager']?.properties?.['id'],
    ).toHaveProperty('format', undefined);
  });
});<|MERGE_RESOLUTION|>--- conflicted
+++ resolved
@@ -300,31 +300,6 @@
         false,
       );
     });
-<<<<<<< HEAD
-=======
-
-    it('should discover tools using MCP servers defined in getMcpServers', async () => {
-      mockConfigGetToolDiscoveryCommand.mockReturnValue(undefined);
-      vi.spyOn(config, 'getMcpServerCommand').mockReturnValue(undefined);
-      const mcpServerConfigVal = {
-        'my-mcp-server': {
-          command: 'mcp-server-cmd',
-          args: ['--port', '1234'],
-          trust: true,
-        },
-      };
-      vi.spyOn(config, 'getMcpServers').mockReturnValue(mcpServerConfigVal);
-
-      await toolRegistry.discoverTools();
-
-      expect(mockDiscoverMcpTools).toHaveBeenCalledWith(
-        mcpServerConfigVal,
-        undefined,
-        toolRegistry,
-        false,
-      );
-    });
->>>>>>> bc4182b9
   });
 });
 
