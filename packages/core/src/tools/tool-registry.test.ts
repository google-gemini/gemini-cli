/**
 * @license
 * Copyright 2025 Google LLC
 * SPDX-License-Identifier: Apache-2.0
 */

/* eslint-disable @typescript-eslint/no-explicit-any */
import {
  describe,
  it,
  expect,
  vi,
  beforeEach,
  afterEach,
  Mocked,
} from 'vitest';
import { Config, ConfigParameters, ApprovalMode } from '../config/config.js';
import { ToolRegistry, DiscoveredTool } from './tool-registry.js';
import { DiscoveredMCPTool } from './mcp-tool.js';
import { FunctionDeclaration, CallableTool, mcpToTool } from '@google/genai';
import { spawn } from 'node:child_process';

import fs from 'node:fs';
import { MockTool } from '../test-utils/tools.js';

import { McpClientManager } from './mcp-client-manager.js';
import { ToolErrorType } from './tool-error.js';

vi.mock('node:fs');

// Mock ./mcp-client.js to control its behavior within tool-registry tests
vi.mock('./mcp-client.js', async () => {
  const originalModule = await vi.importActual('./mcp-client.js');
  return {
    ...originalModule,
  };
});

// Mock node:child_process
vi.mock('node:child_process', async () => {
  const actual = await vi.importActual('node:child_process');
  return {
    ...actual,
    execSync: vi.fn(),
    spawn: vi.fn(),
  };
});

// Mock MCP SDK Client and Transports
const mockMcpClientConnect = vi.fn();
const mockMcpClientOnError = vi.fn();
const mockStdioTransportClose = vi.fn();
const mockSseTransportClose = vi.fn();

vi.mock('@modelcontextprotocol/sdk/client/index.js', () => {
  const MockClient = vi.fn().mockImplementation(() => ({
    connect: mockMcpClientConnect,
    set onerror(handler: any) {
      mockMcpClientOnError(handler);
    },
  }));
  return { Client: MockClient };
});

vi.mock('@modelcontextprotocol/sdk/client/stdio.js', () => {
  const MockStdioClientTransport = vi.fn().mockImplementation(() => ({
    stderr: {
      on: vi.fn(),
    },
    close: mockStdioTransportClose,
  }));
  return { StdioClientTransport: MockStdioClientTransport };
});

vi.mock('@modelcontextprotocol/sdk/client/sse.js', () => {
  const MockSSEClientTransport = vi.fn().mockImplementation(() => ({
    close: mockSseTransportClose,
  }));
  return { SSEClientTransport: MockSSEClientTransport };
});

// Mock @google/genai mcpToTool
vi.mock('@google/genai', async () => {
  const actualGenai =
    await vi.importActual<typeof import('@google/genai')>('@google/genai');
  return {
    ...actualGenai,
    mcpToTool: vi.fn().mockImplementation(() => ({
      tool: vi.fn().mockResolvedValue({ functionDeclarations: [] }),
      callTool: vi.fn(),
    })),
  };
});

// Helper to create a mock CallableTool for specific test needs
const createMockCallableTool = (
  toolDeclarations: FunctionDeclaration[],
): Mocked<CallableTool> => ({
  tool: vi.fn().mockResolvedValue({ functionDeclarations: toolDeclarations }),
  callTool: vi.fn(),
});

const baseConfigParams: ConfigParameters = {
  cwd: '/tmp',
  model: 'test-model',
  embeddingModel: 'test-embedding-model',
  sandbox: undefined,
  targetDir: '/test/dir',
  debugMode: false,
  userMemory: '',
  geminiMdFileCount: 0,
  approvalMode: ApprovalMode.DEFAULT,
  sessionId: 'test-session-id',
};

describe('ToolRegistry', () => {
  let config: Config;
  let toolRegistry: ToolRegistry;
  let mockConfigGetToolDiscoveryCommand: ReturnType<typeof vi.spyOn>;

  beforeEach(() => {
    vi.mocked(fs.existsSync).mockReturnValue(true);
    vi.mocked(fs.statSync).mockReturnValue({
      isDirectory: () => true,
    } as fs.Stats);
    config = new Config(baseConfigParams);
    toolRegistry = new ToolRegistry(config);
    vi.spyOn(console, 'warn').mockImplementation(() => {});
    vi.spyOn(console, 'error').mockImplementation(() => {});
    vi.spyOn(console, 'debug').mockImplementation(() => {});
    vi.spyOn(console, 'log').mockImplementation(() => {});

    mockMcpClientConnect.mockReset().mockResolvedValue(undefined);
    mockStdioTransportClose.mockReset();
    mockSseTransportClose.mockReset();
    vi.mocked(mcpToTool).mockClear();
    vi.mocked(mcpToTool).mockReturnValue(createMockCallableTool([]));

    mockConfigGetToolDiscoveryCommand = vi.spyOn(
      config,
      'getToolDiscoveryCommand',
    );
    vi.spyOn(config, 'getMcpServers');
    vi.spyOn(config, 'getMcpServerCommand');
    vi.spyOn(config, 'getPromptRegistry').mockReturnValue({
      clear: vi.fn(),
      removePromptsByServer: vi.fn(),
    } as any);
  });

  afterEach(() => {
    vi.restoreAllMocks();
  });

  describe('registerTool', () => {
    it('should register a new tool', () => {
      const tool = new MockTool();
      toolRegistry.registerTool(tool);
      expect(toolRegistry.getTool('mock-tool')).toBe(tool);
    });
  });

  describe('getAllTools', () => {
    it('should return all registered tools sorted alphabetically by displayName', () => {
      // Register tools with displayNames in non-alphabetical order
      const toolC = new MockTool('c-tool', 'Tool C');
      const toolA = new MockTool('a-tool', 'Tool A');
      const toolB = new MockTool('b-tool', 'Tool B');

      toolRegistry.registerTool(toolC);
      toolRegistry.registerTool(toolA);
      toolRegistry.registerTool(toolB);

      const allTools = toolRegistry.getAllTools();
      const displayNames = allTools.map((t) => t.displayName);

      // Assert that the returned array is sorted by displayName
      expect(displayNames).toEqual(['Tool A', 'Tool B', 'Tool C']);
    });
  });

  describe('getToolsByServer', () => {
    it('should return an empty array if no tools match the server name', () => {
      toolRegistry.registerTool(new MockTool());
      expect(toolRegistry.getToolsByServer('any-mcp-server')).toEqual([]);
    });

    it('should return only tools matching the server name, sorted by name', async () => {
      const server1Name = 'mcp-server-uno';
      const server2Name = 'mcp-server-dos';
      const mockCallable = {} as CallableTool;
      const mcpTool1_c = new DiscoveredMCPTool(
        mockCallable,
        server1Name,
        'zebra-tool',
        'd1',
        {},
      );
      const mcpTool1_a = new DiscoveredMCPTool(
        mockCallable,
        server1Name,
        'apple-tool',
        'd2',
        {},
      );
      const mcpTool1_b = new DiscoveredMCPTool(
        mockCallable,
        server1Name,
        'banana-tool',
        'd3',
        {},
      );

      const mcpTool2 = new DiscoveredMCPTool(
        mockCallable,
        server2Name,
        'tool-on-server2',
        'd4',
        {},
      );
      const nonMcpTool = new MockTool('regular-tool');

      toolRegistry.registerTool(mcpTool1_c);
      toolRegistry.registerTool(mcpTool1_a);
      toolRegistry.registerTool(mcpTool1_b);
      toolRegistry.registerTool(mcpTool2);
      toolRegistry.registerTool(nonMcpTool);

      const toolsFromServer1 = toolRegistry.getToolsByServer(server1Name);
      const toolNames = toolsFromServer1.map((t) => t.name);

      // Assert that the array has the correct tools and is sorted by name
      expect(toolsFromServer1).toHaveLength(3);
      expect(toolNames).toEqual(['apple-tool', 'banana-tool', 'zebra-tool']);

      // Assert that all returned tools are indeed from the correct server
      for (const tool of toolsFromServer1) {
        expect((tool as DiscoveredMCPTool).serverName).toBe(server1Name);
      }

      // Assert that the other server's tools are returned correctly
      const toolsFromServer2 = toolRegistry.getToolsByServer(server2Name);
      expect(toolsFromServer2).toHaveLength(1);
      expect(toolsFromServer2[0].name).toBe(mcpTool2.name);
    });
  });

  describe('discoverTools', () => {
    it('should will preserve tool parametersJsonSchema during discovery from command', async () => {
      const discoveryCommand = 'my-discovery-command';
      mockConfigGetToolDiscoveryCommand.mockReturnValue(discoveryCommand);

      const unsanitizedToolDeclaration: FunctionDeclaration = {
        name: 'tool-with-bad-format',
        description: 'A tool with an invalid format property',
        parametersJsonSchema: {
          type: 'object',
          properties: {
            some_string: {
              type: 'string',
              format: 'uuid', // This is an unsupported format
            },
          },
        },
      };

      const mockSpawn = vi.mocked(spawn);
      const mockChildProcess = {
        stdout: { on: vi.fn() },
        stderr: { on: vi.fn() },
        on: vi.fn(),
      };
      mockSpawn.mockReturnValue(mockChildProcess as any);

      // Simulate stdout data
      mockChildProcess.stdout.on.mockImplementation((event, callback) => {
        if (event === 'data') {
          callback(
            Buffer.from(
              JSON.stringify([
                { function_declarations: [unsanitizedToolDeclaration] },
              ]),
            ),
          );
        }
        return mockChildProcess as any;
      });

      // Simulate process close
      mockChildProcess.on.mockImplementation((event, callback) => {
        if (event === 'close') {
          callback(0);
        }
        return mockChildProcess as any;
      });

      await toolRegistry.discoverAllTools();

      const discoveredTool = toolRegistry.getTool('tool-with-bad-format');
      expect(discoveredTool).toBeDefined();

      const registeredParams = (discoveredTool as DiscoveredTool).schema
        .parametersJsonSchema;
      expect(registeredParams).toStrictEqual({
        type: 'object',
        properties: {
          some_string: {
            type: 'string',
            format: 'uuid',
          },
        },
      });
    });

    it('should return a DISCOVERED_TOOL_EXECUTION_ERROR on tool failure', async () => {
      const discoveryCommand = 'my-discovery-command';
      mockConfigGetToolDiscoveryCommand.mockReturnValue(discoveryCommand);
      vi.spyOn(config, 'getToolCallCommand').mockReturnValue('my-call-command');

      const toolDeclaration: FunctionDeclaration = {
        name: 'failing-tool',
        description: 'A tool that fails',
        parametersJsonSchema: {
          type: 'object',
          properties: {},
        },
      };

      const mockSpawn = vi.mocked(spawn);
      // --- Discovery Mock ---
      const discoveryProcess = {
        stdout: { on: vi.fn(), removeListener: vi.fn() },
        stderr: { on: vi.fn(), removeListener: vi.fn() },
        on: vi.fn(),
      };
      mockSpawn.mockReturnValueOnce(discoveryProcess as any);

      discoveryProcess.stdout.on.mockImplementation((event, callback) => {
        if (event === 'data') {
          callback(
            Buffer.from(
              JSON.stringify([{ functionDeclarations: [toolDeclaration] }]),
            ),
          );
        }
      });
      discoveryProcess.on.mockImplementation((event, callback) => {
        if (event === 'close') {
          callback(0);
        }
      });

      await toolRegistry.discoverAllTools();
      const discoveredTool = toolRegistry.getTool('failing-tool');
      expect(discoveredTool).toBeDefined();

      // --- Execution Mock ---
      const executionProcess = {
        stdout: { on: vi.fn(), removeListener: vi.fn() },
        stderr: { on: vi.fn(), removeListener: vi.fn() },
        stdin: { write: vi.fn(), end: vi.fn() },
        on: vi.fn(),
        connected: true,
        disconnect: vi.fn(),
        removeListener: vi.fn(),
      };
      mockSpawn.mockReturnValueOnce(executionProcess as any);

      executionProcess.stderr.on.mockImplementation((event, callback) => {
        if (event === 'data') {
          callback(Buffer.from('Something went wrong'));
        }
      });
      executionProcess.on.mockImplementation((event, callback) => {
        if (event === 'close') {
          callback(1); // Non-zero exit code
        }
      });

      const invocation = (discoveredTool as DiscoveredTool).build({});
      const result = await invocation.execute(new AbortController().signal);

      expect(result.error?.type).toBe(
        ToolErrorType.DISCOVERED_TOOL_EXECUTION_ERROR,
      );
      expect(result.llmContent).toContain('Stderr: Something went wrong');
      expect(result.llmContent).toContain('Exit Code: 1');
    });
<<<<<<< HEAD
=======

    it('should discover tools using MCP servers defined in getMcpServers', async () => {
      const discoverSpy = vi.spyOn(
        McpClientManager.prototype,
        'discoverAllMcpTools',
      );
      mockConfigGetToolDiscoveryCommand.mockReturnValue(undefined);
      vi.spyOn(config, 'getMcpServerCommand').mockReturnValue(undefined);
      const mcpServerConfigVal = {
        'my-mcp-server': {
          command: 'mcp-server-cmd',
          args: ['--port', '1234'],
          trust: true,
        },
      };
      vi.spyOn(config, 'getMcpServers').mockReturnValue(mcpServerConfigVal);

      await toolRegistry.discoverAllTools();

      expect(discoverSpy).toHaveBeenCalled();
    });
>>>>>>> 4c1c6d2b
  });

  describe('DiscoveredToolInvocation', () => {
    it('should return the stringified params from getDescription', () => {
      const tool = new DiscoveredTool(config, 'test-tool', 'A test tool', {});
      const params = { param: 'testValue' };
      const invocation = tool.build(params);
      const description = invocation.getDescription();
      expect(description).toBe(JSON.stringify(params));
    });
  });
});<|MERGE_RESOLUTION|>--- conflicted
+++ resolved
@@ -386,8 +386,6 @@
       expect(result.llmContent).toContain('Stderr: Something went wrong');
       expect(result.llmContent).toContain('Exit Code: 1');
     });
-<<<<<<< HEAD
-=======
 
     it('should discover tools using MCP servers defined in getMcpServers', async () => {
       const discoverSpy = vi.spyOn(
@@ -409,7 +407,6 @@
 
       expect(discoverSpy).toHaveBeenCalled();
     });
->>>>>>> 4c1c6d2b
   });
 
   describe('DiscoveredToolInvocation', () => {
