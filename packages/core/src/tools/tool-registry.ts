--- conflicted
+++ resolved
@@ -11,11 +11,8 @@
 import { StringDecoder } from 'node:string_decoder';
 import { discoverMcpTools } from './mcp-client.js';
 import { DiscoveredMCPTool } from './mcp-tool.js';
-<<<<<<< HEAD
 import { defaultSummarizer } from './summarizer.js';
-=======
 import { parse } from 'shell-quote';
->>>>>>> 27a2d8af
 
 type ToolParams = Record<string, unknown>;
 
