--- conflicted
+++ resolved
@@ -4,24 +4,14 @@
  * SPDX-License-Identifier: Apache-2.0
  */
 
-<<<<<<< HEAD
-import type { FunctionDeclaration, Schema } from '@google/genai';
-import { Type } from '@google/genai';
-import type { Tool, ToolResult } from './tools.js';
-import { BaseTool, Icon } from './tools.js';
-import type { Config } from '../config/config.js';
-=======
-import { FunctionDeclaration } from '@google/genai';
-import {
+import type { FunctionDeclaration } from '@google/genai';
+import type {
   AnyDeclarativeTool,
-  Kind,
   ToolResult,
-  BaseDeclarativeTool,
-  BaseToolInvocation,
   ToolInvocation,
 } from './tools.js';
-import { Config } from '../config/config.js';
->>>>>>> 4c1c6d2b
+import { Kind, BaseDeclarativeTool, BaseToolInvocation } from './tools.js';
+import type { Config } from '../config/config.js';
 import { spawn } from 'node:child_process';
 import { StringDecoder } from 'node:string_decoder';
 import { connectAndDiscover } from './mcp-client.js';
