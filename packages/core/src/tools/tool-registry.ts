/**
 * @license
 * Copyright 2025 Google LLC
 * SPDX-License-Identifier: Apache-2.0
 */

import type { FunctionDeclaration } from '@google/genai';
import type {
  AnyDeclarativeTool,
  ToolResult,
  ToolInvocation,
} from './tools.js';
import { Kind, BaseDeclarativeTool, BaseToolInvocation } from './tools.js';
import type { Config } from '../config/config.js';
import { spawn } from 'node:child_process';
import { StringDecoder } from 'node:string_decoder';
import { DiscoveredMCPTool } from './mcp-tool.js';
import { parse } from 'shell-quote';
import { ToolErrorType } from './tool-error.js';
import { safeJsonStringify } from '../utils/safeJsonStringify.js';
import type { MessageBus } from '../confirmation-bus/message-bus.js';
import { debugLogger } from '../utils/debugLogger.js';
import { coreEvents } from '../utils/events.js';

export const DISCOVERED_TOOL_PREFIX = 'discovered_tool_';

type ToolParams = Record<string, unknown>;

class DiscoveredToolInvocation extends BaseToolInvocation<
  ToolParams,
  ToolResult
> {
  constructor(
    private readonly config: Config,
    private readonly originalToolName: string,
    prefixedToolName: string,
    params: ToolParams,
    messageBus?: MessageBus,
  ) {
    super(params, messageBus, prefixedToolName);
  }

  getDescription(): string {
    return safeJsonStringify(this.params);
  }

  async execute(
    _signal: AbortSignal,
    _updateOutput?: (output: string) => void,
  ): Promise<ToolResult> {
    const callCommand = this.config.getToolCallCommand()!;
    const child = spawn(callCommand, [this.originalToolName]);
    child.stdin.write(JSON.stringify(this.params));
    child.stdin.end();

    let stdout = '';
    let stderr = '';
    let error: Error | null = null;
    let code: number | null = null;
    let signal: NodeJS.Signals | null = null;

    await new Promise<void>((resolve) => {
      const onStdout = (data: Buffer) => {
        stdout += data?.toString();
      };

      const onStderr = (data: Buffer) => {
        stderr += data?.toString();
      };

      const onError = (err: Error) => {
        error = err;
      };

      const onClose = (
        _code: number | null,
        _signal: NodeJS.Signals | null,
      ) => {
        code = _code;
        signal = _signal;
        cleanup();
        resolve();
      };

      const cleanup = () => {
        child.stdout.removeListener('data', onStdout);
        child.stderr.removeListener('data', onStderr);
        child.removeListener('error', onError);
        child.removeListener('close', onClose);
        if (child.connected) {
          child.disconnect();
        }
      };

      child.stdout.on('data', onStdout);
      child.stderr.on('data', onStderr);
      child.on('error', onError);
      child.on('close', onClose);
    });

    // if there is any error, non-zero exit code, signal, or stderr, return error details instead of stdout
    if (error || code !== 0 || signal || stderr) {
      const llmContent = [
        `Stdout: ${stdout || '(empty)'}`,
        `Stderr: ${stderr || '(empty)'}`,
        `Error: ${error ?? '(none)'}`,
        `Exit Code: ${code ?? '(none)'}`,
        `Signal: ${signal ?? '(none)'}`,
      ].join('\n');
      return {
        llmContent,
        returnDisplay: llmContent,
        error: {
          message: llmContent,
          type: ToolErrorType.DISCOVERED_TOOL_EXECUTION_ERROR,
        },
      };
    }

    return {
      llmContent: stdout,
      returnDisplay: stdout,
    };
  }
}

export class DiscoveredTool extends BaseDeclarativeTool<
  ToolParams,
  ToolResult
> {
  private readonly originalName: string;

  constructor(
    private readonly config: Config,
    originalName: string,
    prefixedName: string,
    description: string,
    override readonly parameterSchema: Record<string, unknown>,
    messageBus?: MessageBus,
  ) {
    const discoveryCmd = config.getToolDiscoveryCommand()!;
    const callCommand = config.getToolCallCommand()!;
    const fullDescription =
      description +
      `

This tool was discovered from the project by executing the command \`${discoveryCmd}\` on project root.
When called, this tool will execute the command \`${callCommand} ${originalName}\` on project root.
Tool discovery and call commands can be configured in project or user settings.

When called, the tool call command is executed as a subprocess.
On success, tool output is returned as a json string.
Otherwise, the following information is returned:

Stdout: Output on stdout stream. Can be \`(empty)\` or partial.
Stderr: Output on stderr stream. Can be \`(empty)\` or partial.
Error: Error or \`(none)\` if no error was reported for the subprocess.
Exit Code: Exit code or \`(none)\` if terminated by signal.
Signal: Signal number or \`(none)\` if no signal was received.
`;
    super(
      prefixedName,
      prefixedName,
      fullDescription,
      Kind.Other,
      parameterSchema,
      false, // isOutputMarkdown
      false, // canUpdateOutput
      messageBus,
    );
    this.originalName = originalName;
  }

  protected createInvocation(
    params: ToolParams,
    _messageBus?: MessageBus,
    _toolName?: string,
    _displayName?: string,
  ): ToolInvocation<ToolParams, ToolResult> {
    return new DiscoveredToolInvocation(
      this.config,
      this.originalName,
      this.name,
      params,
      _messageBus,
    );
  }
}

export class ToolRegistry {
  // The tools keyed by tool name as seen by the LLM.
  // This includes tools which are currently not active, use `getActiveTools`
  // and `isActive` to get only the active tools.
  private allKnownTools: Map<string, AnyDeclarativeTool> = new Map();
  private config: Config;
  private messageBus?: MessageBus;

  constructor(config: Config) {
    this.config = config;
  }

  setMessageBus(messageBus: MessageBus): void {
    this.messageBus = messageBus;
  }

  getMessageBus(): MessageBus | undefined {
    return this.messageBus;
  }

  /**
   * Registers a tool definition.
   *
   * Note that excluded tools are still registered to allow for enabling them
   * later in the session.
   *
   * @param tool - The tool object containing schema and execution logic.
   */
  registerTool(tool: AnyDeclarativeTool): void {
    if (this.allKnownTools.has(tool.name)) {
      if (tool instanceof DiscoveredMCPTool) {
        tool = tool.asFullyQualifiedTool();
      } else {
        // Decide on behavior: throw error, log warning, or allow overwrite
        debugLogger.warn(
          `Tool with name "${tool.name}" is already registered. Overwriting.`,
        );
      }
    }
    this.allKnownTools.set(tool.name, tool);
  }

  /**
   * Sorts tools as:
   * 1. Built in tools.
   * 2. Discovered tools.
   * 3. MCP tools ordered by server name.
   *
   * This is a stable sort in that tries preserve existing order.
   */
  sortTools(): void {
    const getPriority = (tool: AnyDeclarativeTool): number => {
      if (tool instanceof DiscoveredMCPTool) return 2;
      if (tool instanceof DiscoveredTool) return 1;
      return 0; // Built-in
    };

    this.allKnownTools = new Map(
      Array.from(this.allKnownTools.entries()).sort((a, b) => {
        const toolA = a[1];
        const toolB = b[1];
        const priorityA = getPriority(toolA);
        const priorityB = getPriority(toolB);

        if (priorityA !== priorityB) {
          return priorityA - priorityB;
        }

        if (priorityA === 2) {
          const serverA = (toolA as DiscoveredMCPTool).serverName;
          const serverB = (toolB as DiscoveredMCPTool).serverName;
          return serverA.localeCompare(serverB);
        }

        return 0;
      }),
    );
  }

  private removeDiscoveredTools(): void {
    for (const tool of this.allKnownTools.values()) {
      if (tool instanceof DiscoveredTool || tool instanceof DiscoveredMCPTool) {
        this.allKnownTools.delete(tool.name);
      }
    }
  }

  /**
   * Removes all tools from a specific MCP server.
   * @param serverName The name of the server to remove tools from.
   */
  removeMcpToolsByServer(serverName: string): void {
    for (const [name, tool] of this.allKnownTools.entries()) {
      if (tool instanceof DiscoveredMCPTool && tool.serverName === serverName) {
        this.allKnownTools.delete(name);
      }
    }
  }

  /**
   * Discovers tools from project (if available and configured).
   * Can be called multiple times to update discovered tools.
   * This will discover tools from the command line and from MCP servers.
   */
  async discoverAllTools(): Promise<void> {
    // remove any previously discovered tools
    this.removeDiscoveredTools();
    await this.discoverAndRegisterToolsFromCommand();
<<<<<<< HEAD
=======

    // discover tools using MCP servers, if configured
    await this.mcpClientManager.discoverAllMcpTools(this.config);

    // discover the VsCode language model tools if in IDE mode.
    if (
      this.config.getIdeMode() &&
      this.config.getEnableIdeLanguageModelTools()
    ) {
      await this.config.getIdeClient().discoverTools(this);
    }
  }

  /**
   * Discovers tools from project (if available and configured).
   * Can be called multiple times to update discovered tools.
   * This will NOT discover tools from the command line, only from MCP servers.
   */
  async discoverMcpTools(): Promise<void> {
    // remove any previously discovered tools
    this.removeDiscoveredTools();

    this.config.getPromptRegistry().clear();

    // discover tools using MCP servers, if configured
    await this.mcpClientManager.discoverAllMcpTools(this.config);
  }

  /**
   * Restarts all MCP servers and re-discovers tools.
   */
  async restartMcpServers(): Promise<void> {
    await this.discoverMcpTools();
  }

  /**
   * Discover or re-discover tools for a single MCP server.
   * @param serverName - The name of the server to discover tools from.
   */
  async discoverToolsForServer(serverName: string): Promise<void> {
    // Remove any previously discovered tools from this server
    for (const [name, tool] of this.tools.entries()) {
      if (tool instanceof DiscoveredMCPTool && tool.serverName === serverName) {
        this.tools.delete(name);
      }
    }

    this.config.getPromptRegistry().removePromptsByServer(serverName);

    const mcpServers = this.config.getMcpServers() ?? {};
    const serverConfig = mcpServers[serverName];
    if (serverConfig) {
      await connectAndDiscover(
        serverName,
        serverConfig,
        this,
        this.config.getPromptRegistry(),
        this.config.getDebugMode(),
        this.config.getWorkspaceContext(),
        this.config,
      );
    }
>>>>>>> a0e06587
  }

  private async discoverAndRegisterToolsFromCommand(): Promise<void> {
    const discoveryCmd = this.config.getToolDiscoveryCommand();
    if (!discoveryCmd) {
      return;
    }

    try {
      const cmdParts = parse(discoveryCmd);
      if (cmdParts.length === 0) {
        throw new Error(
          'Tool discovery command is empty or contains only whitespace.',
        );
      }
      const proc = spawn(cmdParts[0] as string, cmdParts.slice(1) as string[]);
      let stdout = '';
      const stdoutDecoder = new StringDecoder('utf8');
      let stderr = '';
      const stderrDecoder = new StringDecoder('utf8');
      let sizeLimitExceeded = false;
      const MAX_STDOUT_SIZE = 10 * 1024 * 1024; // 10MB limit
      const MAX_STDERR_SIZE = 10 * 1024 * 1024; // 10MB limit

      let stdoutByteLength = 0;
      let stderrByteLength = 0;

      proc.stdout.on('data', (data) => {
        if (sizeLimitExceeded) return;
        if (stdoutByteLength + data.length > MAX_STDOUT_SIZE) {
          sizeLimitExceeded = true;
          proc.kill();
          return;
        }
        stdoutByteLength += data.length;
        stdout += stdoutDecoder.write(data);
      });

      proc.stderr.on('data', (data) => {
        if (sizeLimitExceeded) return;
        if (stderrByteLength + data.length > MAX_STDERR_SIZE) {
          sizeLimitExceeded = true;
          proc.kill();
          return;
        }
        stderrByteLength += data.length;
        stderr += stderrDecoder.write(data);
      });

      await new Promise<void>((resolve, reject) => {
        proc.on('error', reject);
        proc.on('close', (code) => {
          stdout += stdoutDecoder.end();
          stderr += stderrDecoder.end();

          if (sizeLimitExceeded) {
            return reject(
              new Error(
                `Tool discovery command output exceeded size limit of ${MAX_STDOUT_SIZE} bytes.`,
              ),
            );
          }

          if (code !== 0) {
            coreEvents.emitFeedback(
              'error',
              `Tool discovery command failed with code ${code}.`,
              stderr,
            );
            return reject(
              new Error(`Tool discovery command failed with exit code ${code}`),
            );
          }
          resolve();
        });
      });

      // execute discovery command and extract function declarations (w/ or w/o "tool" wrappers)
      const functions: FunctionDeclaration[] = [];
      const discoveredItems = JSON.parse(stdout.trim());

      if (!discoveredItems || !Array.isArray(discoveredItems)) {
        throw new Error(
          'Tool discovery command did not return a JSON array of tools.',
        );
      }

      for (const tool of discoveredItems) {
        if (tool && typeof tool === 'object') {
          if (Array.isArray(tool['function_declarations'])) {
            functions.push(...tool['function_declarations']);
          } else if (Array.isArray(tool['functionDeclarations'])) {
            functions.push(...tool['functionDeclarations']);
          } else if (tool['name']) {
            functions.push(tool as FunctionDeclaration);
          }
        }
      }
      // register each function as a tool
      for (const func of functions) {
        if (!func.name) {
          debugLogger.warn('Discovered a tool with no name. Skipping.');
          continue;
        }
        const parameters =
          func.parametersJsonSchema &&
          typeof func.parametersJsonSchema === 'object' &&
          !Array.isArray(func.parametersJsonSchema)
            ? func.parametersJsonSchema
            : {};
        this.registerTool(
          new DiscoveredTool(
            this.config,
            func.name,
            DISCOVERED_TOOL_PREFIX + func.name,
            func.description ?? '',
            parameters as Record<string, unknown>,
            this.messageBus,
          ),
        );
      }
    } catch (e) {
      console.error(`Tool discovery command "${discoveryCmd}" failed:`, e);
      throw e;
    }
  }

  /**
   * @returns All the tools that are not excluded.
   */
  private getActiveTools(): AnyDeclarativeTool[] {
    const excludedTools = this.config.getExcludeTools() ?? new Set([]);
    const activeTools: AnyDeclarativeTool[] = [];
    for (const tool of this.allKnownTools.values()) {
      if (this.isActiveTool(tool, excludedTools)) {
        activeTools.push(tool);
      }
    }
    return activeTools;
  }

  /**
   * @param tool
   * @param excludeTools (optional, helps performance for repeated calls)
   * @returns Whether or not the `tool` is not excluded.
   */
  private isActiveTool(
    tool: AnyDeclarativeTool,
    excludeTools?: Set<string>,
  ): boolean {
    excludeTools ??= this.config.getExcludeTools() ?? new Set([]);
    const normalizedClassName = tool.constructor.name.replace(/^_+/, '');
    const possibleNames = [tool.name, normalizedClassName];
    if (tool instanceof DiscoveredMCPTool) {
      // Check both the unqualified and qualified name for MCP tools.
      if (tool.name.startsWith(tool.getFullyQualifiedPrefix())) {
        possibleNames.push(
          tool.name.substring(tool.getFullyQualifiedPrefix().length),
        );
      } else {
        possibleNames.push(`${tool.getFullyQualifiedPrefix()}${tool.name}`);
      }
    }
    return !possibleNames.some((name) => excludeTools.has(name));
  }

  /**
   * Retrieves the list of tool schemas (FunctionDeclaration array).
   * Extracts the declarations from the ToolListUnion structure.
   * Includes discovered (vs registered) tools if configured.
   * @returns An array of FunctionDeclarations.
   */
  getFunctionDeclarations(): FunctionDeclaration[] {
    const declarations: FunctionDeclaration[] = [];
    this.getActiveTools().forEach((tool) => {
      declarations.push(tool.schema);
    });
    return declarations;
  }

  /**
   * Retrieves a filtered list of tool schemas based on a list of tool names.
   * @param toolNames - An array of tool names to include.
   * @returns An array of FunctionDeclarations for the specified tools.
   */
  getFunctionDeclarationsFiltered(toolNames: string[]): FunctionDeclaration[] {
    const declarations: FunctionDeclaration[] = [];
    for (const name of toolNames) {
      const tool = this.allKnownTools.get(name);
      if (tool && this.isActiveTool(tool)) {
        declarations.push(tool.schema);
      }
    }
    return declarations;
  }

  /**
   * Returns an array of all registered and discovered tool names which are not
   * excluded via configuration.
   */
  getAllToolNames(): string[] {
    return this.getActiveTools().map((tool) => tool.name);
  }

  /**
   * Returns an array of all registered and discovered tool instances.
   */
  getAllTools(): AnyDeclarativeTool[] {
    return this.getActiveTools().sort((a, b) =>
      a.displayName.localeCompare(b.displayName),
    );
  }

  /**
   * Returns an array of tools registered from a specific MCP server.
   */
  getToolsByServer(serverName: string): AnyDeclarativeTool[] {
    const serverTools: AnyDeclarativeTool[] = [];
    for (const tool of this.getActiveTools()) {
      if ((tool as DiscoveredMCPTool)?.serverName === serverName) {
        serverTools.push(tool);
      }
    }
    return serverTools.sort((a, b) => a.name.localeCompare(b.name));
  }

  /**
   * Get the definition of a specific tool.
   */
  getTool(name: string): AnyDeclarativeTool | undefined {
    const tool = this.allKnownTools.get(name);
    if (tool && this.isActiveTool(tool)) {
      return tool;
    }
    return;
  }
}<|MERGE_RESOLUTION|>--- conflicted
+++ resolved
@@ -14,15 +14,13 @@
 import type { Config } from '../config/config.js';
 import { spawn } from 'node:child_process';
 import { StringDecoder } from 'node:string_decoder';
+import { connectAndDiscover } from './mcp-client.js';
+import { McpClientManager } from './mcp-client-manager.js';
 import { DiscoveredMCPTool } from './mcp-tool.js';
 import { parse } from 'shell-quote';
 import { ToolErrorType } from './tool-error.js';
 import { safeJsonStringify } from '../utils/safeJsonStringify.js';
-import type { MessageBus } from '../confirmation-bus/message-bus.js';
-import { debugLogger } from '../utils/debugLogger.js';
-import { coreEvents } from '../utils/events.js';
-
-export const DISCOVERED_TOOL_PREFIX = 'discovered_tool_';
+import type { EventEmitter } from 'node:events';
 
 type ToolParams = Record<string, unknown>;
 
@@ -32,12 +30,10 @@
 > {
   constructor(
     private readonly config: Config,
-    private readonly originalToolName: string,
-    prefixedToolName: string,
+    private readonly toolName: string,
     params: ToolParams,
-    messageBus?: MessageBus,
   ) {
-    super(params, messageBus, prefixedToolName);
+    super(params);
   }
 
   getDescription(): string {
@@ -49,7 +45,7 @@
     _updateOutput?: (output: string) => void,
   ): Promise<ToolResult> {
     const callCommand = this.config.getToolCallCommand()!;
-    const child = spawn(callCommand, [this.originalToolName]);
+    const child = spawn(callCommand, [this.toolName]);
     child.stdin.write(JSON.stringify(this.params));
     child.stdin.end();
 
@@ -128,24 +124,18 @@
   ToolParams,
   ToolResult
 > {
-  private readonly originalName: string;
-
   constructor(
     private readonly config: Config,
-    originalName: string,
-    prefixedName: string,
-    description: string,
+    name: string,
+    override readonly description: string,
     override readonly parameterSchema: Record<string, unknown>,
-    messageBus?: MessageBus,
   ) {
     const discoveryCmd = config.getToolDiscoveryCommand()!;
     const callCommand = config.getToolCallCommand()!;
-    const fullDescription =
-      description +
-      `
+    description += `
 
 This tool was discovered from the project by executing the command \`${discoveryCmd}\` on project root.
-When called, this tool will execute the command \`${callCommand} ${originalName}\` on project root.
+When called, this tool will execute the command \`${callCommand} ${name}\` on project root.
 Tool discovery and call commands can be configured in project or user settings.
 
 When called, the tool call command is executed as a subprocess.
@@ -159,117 +149,63 @@
 Signal: Signal number or \`(none)\` if no signal was received.
 `;
     super(
-      prefixedName,
-      prefixedName,
-      fullDescription,
+      name,
+      name,
+      description,
       Kind.Other,
       parameterSchema,
       false, // isOutputMarkdown
       false, // canUpdateOutput
-      messageBus,
     );
-    this.originalName = originalName;
   }
 
   protected createInvocation(
     params: ToolParams,
-    _messageBus?: MessageBus,
-    _toolName?: string,
-    _displayName?: string,
   ): ToolInvocation<ToolParams, ToolResult> {
-    return new DiscoveredToolInvocation(
-      this.config,
-      this.originalName,
-      this.name,
-      params,
-      _messageBus,
+    return new DiscoveredToolInvocation(this.config, this.name, params);
+  }
+}
+
+export class ToolRegistry {
+  private tools: Map<string, AnyDeclarativeTool> = new Map();
+  private config: Config;
+  private mcpClientManager: McpClientManager;
+
+  constructor(config: Config, eventEmitter?: EventEmitter) {
+    this.config = config;
+    this.mcpClientManager = new McpClientManager(
+      this.config.getMcpServers() ?? {},
+      this.config.getMcpServerCommand(),
+      this,
+      this.config.getPromptRegistry(),
+      this.config.getDebugMode(),
+      this.config.getWorkspaceContext(),
+      eventEmitter,
     );
   }
-}
-
-export class ToolRegistry {
-  // The tools keyed by tool name as seen by the LLM.
-  // This includes tools which are currently not active, use `getActiveTools`
-  // and `isActive` to get only the active tools.
-  private allKnownTools: Map<string, AnyDeclarativeTool> = new Map();
-  private config: Config;
-  private messageBus?: MessageBus;
-
-  constructor(config: Config) {
-    this.config = config;
-  }
-
-  setMessageBus(messageBus: MessageBus): void {
-    this.messageBus = messageBus;
-  }
-
-  getMessageBus(): MessageBus | undefined {
-    return this.messageBus;
-  }
 
   /**
    * Registers a tool definition.
-   *
-   * Note that excluded tools are still registered to allow for enabling them
-   * later in the session.
-   *
    * @param tool - The tool object containing schema and execution logic.
    */
   registerTool(tool: AnyDeclarativeTool): void {
-    if (this.allKnownTools.has(tool.name)) {
+    if (this.tools.has(tool.name)) {
       if (tool instanceof DiscoveredMCPTool) {
         tool = tool.asFullyQualifiedTool();
       } else {
         // Decide on behavior: throw error, log warning, or allow overwrite
-        debugLogger.warn(
+        console.warn(
           `Tool with name "${tool.name}" is already registered. Overwriting.`,
         );
       }
     }
-    this.allKnownTools.set(tool.name, tool);
-  }
-
-  /**
-   * Sorts tools as:
-   * 1. Built in tools.
-   * 2. Discovered tools.
-   * 3. MCP tools ordered by server name.
-   *
-   * This is a stable sort in that tries preserve existing order.
-   */
-  sortTools(): void {
-    const getPriority = (tool: AnyDeclarativeTool): number => {
-      if (tool instanceof DiscoveredMCPTool) return 2;
-      if (tool instanceof DiscoveredTool) return 1;
-      return 0; // Built-in
-    };
-
-    this.allKnownTools = new Map(
-      Array.from(this.allKnownTools.entries()).sort((a, b) => {
-        const toolA = a[1];
-        const toolB = b[1];
-        const priorityA = getPriority(toolA);
-        const priorityB = getPriority(toolB);
-
-        if (priorityA !== priorityB) {
-          return priorityA - priorityB;
-        }
-
-        if (priorityA === 2) {
-          const serverA = (toolA as DiscoveredMCPTool).serverName;
-          const serverB = (toolB as DiscoveredMCPTool).serverName;
-          return serverA.localeCompare(serverB);
-        }
-
-        return 0;
-      }),
-    );
+    this.tools.set(tool.name, tool);
   }
 
   private removeDiscoveredTools(): void {
-    for (const tool of this.allKnownTools.values()) {
+    for (const tool of this.tools.values()) {
       if (tool instanceof DiscoveredTool || tool instanceof DiscoveredMCPTool) {
-        this.allKnownTools.delete(tool.name);
+        this.tools.delete(tool.name);
       }
     }
   }
@@ -279,9 +215,9 @@
    * @param serverName The name of the server to remove tools from.
    */
   removeMcpToolsByServer(serverName: string): void {
-    for (const [name, tool] of this.allKnownTools.entries()) {
+    for (const [name, tool] of this.tools.entries()) {
       if (tool instanceof DiscoveredMCPTool && tool.serverName === serverName) {
-        this.allKnownTools.delete(name);
+        this.tools.delete(name);
       }
     }
   }
@@ -294,9 +230,10 @@
   async discoverAllTools(): Promise<void> {
     // remove any previously discovered tools
     this.removeDiscoveredTools();
+
+    this.config.getPromptRegistry().clear();
+
     await this.discoverAndRegisterToolsFromCommand();
-<<<<<<< HEAD
-=======
 
     // discover tools using MCP servers, if configured
     await this.mcpClientManager.discoverAllMcpTools(this.config);
@@ -359,7 +296,6 @@
         this.config,
       );
     }
->>>>>>> a0e06587
   }
 
   private async discoverAndRegisterToolsFromCommand(): Promise<void> {
@@ -424,11 +360,8 @@
           }
 
           if (code !== 0) {
-            coreEvents.emitFeedback(
-              'error',
-              `Tool discovery command failed with code ${code}.`,
-              stderr,
-            );
+            console.error(`Command failed with code ${code}`);
+            console.error(stderr);
             return reject(
               new Error(`Tool discovery command failed with exit code ${code}`),
             );
@@ -461,7 +394,7 @@
       // register each function as a tool
       for (const func of functions) {
         if (!func.name) {
-          debugLogger.warn('Discovered a tool with no name. Skipping.');
+          console.warn('Discovered a tool with no name. Skipping.');
           continue;
         }
         const parameters =
@@ -474,10 +407,8 @@
           new DiscoveredTool(
             this.config,
             func.name,
-            DISCOVERED_TOOL_PREFIX + func.name,
             func.description ?? '',
             parameters as Record<string, unknown>,
-            this.messageBus,
           ),
         );
       }
@@ -485,45 +416,6 @@
       console.error(`Tool discovery command "${discoveryCmd}" failed:`, e);
       throw e;
     }
-  }
-
-  /**
-   * @returns All the tools that are not excluded.
-   */
-  private getActiveTools(): AnyDeclarativeTool[] {
-    const excludedTools = this.config.getExcludeTools() ?? new Set([]);
-    const activeTools: AnyDeclarativeTool[] = [];
-    for (const tool of this.allKnownTools.values()) {
-      if (this.isActiveTool(tool, excludedTools)) {
-        activeTools.push(tool);
-      }
-    }
-    return activeTools;
-  }
-
-  /**
-   * @param tool
-   * @param excludeTools (optional, helps performance for repeated calls)
-   * @returns Whether or not the `tool` is not excluded.
-   */
-  private isActiveTool(
-    tool: AnyDeclarativeTool,
-    excludeTools?: Set<string>,
-  ): boolean {
-    excludeTools ??= this.config.getExcludeTools() ?? new Set([]);
-    const normalizedClassName = tool.constructor.name.replace(/^_+/, '');
-    const possibleNames = [tool.name, normalizedClassName];
-    if (tool instanceof DiscoveredMCPTool) {
-      // Check both the unqualified and qualified name for MCP tools.
-      if (tool.name.startsWith(tool.getFullyQualifiedPrefix())) {
-        possibleNames.push(
-          tool.name.substring(tool.getFullyQualifiedPrefix().length),
-        );
-      } else {
-        possibleNames.push(`${tool.getFullyQualifiedPrefix()}${tool.name}`);
-      }
-    }
-    return !possibleNames.some((name) => excludeTools.has(name));
   }
 
   /**
@@ -534,7 +426,7 @@
    */
   getFunctionDeclarations(): FunctionDeclaration[] {
     const declarations: FunctionDeclaration[] = [];
-    this.getActiveTools().forEach((tool) => {
+    this.tools.forEach((tool) => {
       declarations.push(tool.schema);
     });
     return declarations;
@@ -548,8 +440,8 @@
   getFunctionDeclarationsFiltered(toolNames: string[]): FunctionDeclaration[] {
     const declarations: FunctionDeclaration[] = [];
     for (const name of toolNames) {
-      const tool = this.allKnownTools.get(name);
-      if (tool && this.isActiveTool(tool)) {
+      const tool = this.tools.get(name);
+      if (tool) {
         declarations.push(tool.schema);
       }
     }
@@ -557,18 +449,17 @@
   }
 
   /**
-   * Returns an array of all registered and discovered tool names which are not
-   * excluded via configuration.
+   * Returns an array of all registered and discovered tool names.
    */
   getAllToolNames(): string[] {
-    return this.getActiveTools().map((tool) => tool.name);
+    return Array.from(this.tools.keys());
   }
 
   /**
    * Returns an array of all registered and discovered tool instances.
    */
   getAllTools(): AnyDeclarativeTool[] {
-    return this.getActiveTools().sort((a, b) =>
+    return Array.from(this.tools.values()).sort((a, b) =>
       a.displayName.localeCompare(b.displayName),
     );
   }
@@ -578,7 +469,7 @@
    */
   getToolsByServer(serverName: string): AnyDeclarativeTool[] {
     const serverTools: AnyDeclarativeTool[] = [];
-    for (const tool of this.getActiveTools()) {
+    for (const tool of this.tools.values()) {
       if ((tool as DiscoveredMCPTool)?.serverName === serverName) {
         serverTools.push(tool);
       }
@@ -590,10 +481,6 @@
    * Get the definition of a specific tool.
    */
   getTool(name: string): AnyDeclarativeTool | undefined {
-    const tool = this.allKnownTools.get(name);
-    if (tool && this.isActiveTool(tool)) {
-      return tool;
-    }
-    return;
+    return this.tools.get(name);
   }
 }