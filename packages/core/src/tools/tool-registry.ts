--- conflicted
+++ resolved
@@ -11,14 +11,11 @@
 import { StringDecoder } from 'node:string_decoder';
 import { discoverMcpTools } from './mcp-client.js';
 import { DiscoveredMCPTool } from './mcp-tool.js';
-<<<<<<< HEAD
 import { ManifestParser } from './manifest-parser.js';
 import { VirtualShellTool } from './virtual-shell-tool.js';
 import { loadServerHierarchicalMemory } from '../utils/memoryDiscovery.js';
 import { FileDiscoveryService } from '../services/fileDiscoveryService.js';
 import { defaultSummarizer } from '../utils/summarizer.js';
-=======
->>>>>>> b018e2d3
 import { parse } from 'shell-quote';
 
 type ToolParams = Record<string, unknown>;
