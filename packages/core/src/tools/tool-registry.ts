/**
 * @license
 * Copyright 2025 Google LLC
 * SPDX-License-Identifier: Apache-2.0
 */

import type { FunctionDeclaration } from '@google/genai';
import type {
  AnyDeclarativeTool,
  ToolResult,
  ToolInvocation,
} from './tools.js';
import { Kind, BaseDeclarativeTool, BaseToolInvocation } from './tools.js';
import type { Config } from '../config/config.js';
import { spawn } from 'node:child_process';
import { StringDecoder } from 'node:string_decoder';
import { DiscoveredMCPTool } from './mcp-tool.js';
import { parse } from 'shell-quote';
import { ToolErrorType } from './tool-error.js';
import { safeJsonStringify } from '../utils/safeJsonStringify.js';
<<<<<<< HEAD
import { A2AToolManager } from '../a2a/a2a-tool-manager.js';
=======
import type { MessageBus } from '../confirmation-bus/message-bus.js';
import { debugLogger } from '../utils/debugLogger.js';
import { coreEvents } from '../utils/events.js';

export const DISCOVERED_TOOL_PREFIX = 'discovered_tool_';
>>>>>>> 03be923e

type ToolParams = Record<string, unknown>;

class DiscoveredToolInvocation extends BaseToolInvocation<
  ToolParams,
  ToolResult
> {
  constructor(
    private readonly config: Config,
    private readonly originalToolName: string,
    prefixedToolName: string,
    params: ToolParams,
    messageBus?: MessageBus,
  ) {
    super(params, messageBus, prefixedToolName);
  }

  getDescription(): string {
    return safeJsonStringify(this.params);
  }

  async execute(
    _signal: AbortSignal,
    _updateOutput?: (output: string) => void,
  ): Promise<ToolResult> {
    const callCommand = this.config.getToolCallCommand()!;
    const child = spawn(callCommand, [this.originalToolName]);
    child.stdin.write(JSON.stringify(this.params));
    child.stdin.end();

    let stdout = '';
    let stderr = '';
    let error: Error | null = null;
    let code: number | null = null;
    let signal: NodeJS.Signals | null = null;

    await new Promise<void>((resolve) => {
      const onStdout = (data: Buffer) => {
        stdout += data?.toString();
      };

      const onStderr = (data: Buffer) => {
        stderr += data?.toString();
      };

      const onError = (err: Error) => {
        error = err;
      };

      const onClose = (
        _code: number | null,
        _signal: NodeJS.Signals | null,
      ) => {
        code = _code;
        signal = _signal;
        cleanup();
        resolve();
      };

      const cleanup = () => {
        child.stdout.removeListener('data', onStdout);
        child.stderr.removeListener('data', onStderr);
        child.removeListener('error', onError);
        child.removeListener('close', onClose);
        if (child.connected) {
          child.disconnect();
        }
      };

      child.stdout.on('data', onStdout);
      child.stderr.on('data', onStderr);
      child.on('error', onError);
      child.on('close', onClose);
    });

    // if there is any error, non-zero exit code, signal, or stderr, return error details instead of stdout
    if (error || code !== 0 || signal || stderr) {
      const llmContent = [
        `Stdout: ${stdout || '(empty)'}`,
        `Stderr: ${stderr || '(empty)'}`,
        `Error: ${error ?? '(none)'}`,
        `Exit Code: ${code ?? '(none)'}`,
        `Signal: ${signal ?? '(none)'}`,
      ].join('\n');
      return {
        llmContent,
        returnDisplay: llmContent,
        error: {
          message: llmContent,
          type: ToolErrorType.DISCOVERED_TOOL_EXECUTION_ERROR,
        },
      };
    }

    return {
      llmContent: stdout,
      returnDisplay: stdout,
    };
  }
}

export class DiscoveredTool extends BaseDeclarativeTool<
  ToolParams,
  ToolResult
> {
  private readonly originalName: string;

  constructor(
    private readonly config: Config,
    originalName: string,
    prefixedName: string,
    description: string,
    override readonly parameterSchema: Record<string, unknown>,
    messageBus?: MessageBus,
  ) {
    const discoveryCmd = config.getToolDiscoveryCommand()!;
    const callCommand = config.getToolCallCommand()!;
    const fullDescription =
      description +
      `

This tool was discovered from the project by executing the command \`${discoveryCmd}\` on project root.
When called, this tool will execute the command \`${callCommand} ${originalName}\` on project root.
Tool discovery and call commands can be configured in project or user settings.

When called, the tool call command is executed as a subprocess.
On success, tool output is returned as a json string.
Otherwise, the following information is returned:

Stdout: Output on stdout stream. Can be \`(empty)\` or partial.
Stderr: Output on stderr stream. Can be \`(empty)\` or partial.
Error: Error or \`(none)\` if no error was reported for the subprocess.
Exit Code: Exit code or \`(none)\` if terminated by signal.
Signal: Signal number or \`(none)\` if no signal was received.
`;
    super(
      prefixedName,
      prefixedName,
      fullDescription,
      Kind.Other,
      parameterSchema,
      false, // isOutputMarkdown
      false, // canUpdateOutput
      messageBus,
    );
    this.originalName = originalName;
  }

  protected createInvocation(
    params: ToolParams,
    _messageBus?: MessageBus,
    _toolName?: string,
    _displayName?: string,
  ): ToolInvocation<ToolParams, ToolResult> {
    return new DiscoveredToolInvocation(
      this.config,
      this.originalName,
      this.name,
      params,
      _messageBus,
    );
  }
}

export class ToolRegistry {
  // The tools keyed by tool name as seen by the LLM.
  // This includes tools which are currently not active, use `getActiveTools`
  // and `isActive` to get only the active tools.
  private allKnownTools: Map<string, AnyDeclarativeTool> = new Map();
  private config: Config;
<<<<<<< HEAD
  private mcpClientManager: McpClientManager;
  private a2aToolManager: A2AToolManager;

  constructor(config: Config) {
    this.config = config;
    this.mcpClientManager = new McpClientManager(
      this.config.getMcpServers() ?? {},
      this.config.getMcpServerCommand(),
      this,
      this.config.getPromptRegistry(),
      this.config.getDebugMode(),
      this.config.getWorkspaceContext(),
    );
    this.a2aToolManager = new A2AToolManager(this.config, this);
=======
  private messageBus?: MessageBus;

  constructor(config: Config) {
    this.config = config;
  }

  setMessageBus(messageBus: MessageBus): void {
    this.messageBus = messageBus;
  }

  getMessageBus(): MessageBus | undefined {
    return this.messageBus;
>>>>>>> 03be923e
  }

  /**
   * Registers a tool definition.
   *
   * Note that excluded tools are still registered to allow for enabling them
   * later in the session.
   *
   * @param tool - The tool object containing schema and execution logic.
   */
  registerTool(tool: AnyDeclarativeTool): void {
    if (this.allKnownTools.has(tool.name)) {
      if (tool instanceof DiscoveredMCPTool) {
        tool = tool.asFullyQualifiedTool();
      } else {
        // Decide on behavior: throw error, log warning, or allow overwrite
        debugLogger.warn(
          `Tool with name "${tool.name}" is already registered. Overwriting.`,
        );
      }
    }
    this.allKnownTools.set(tool.name, tool);
  }

  /**
   * Sorts tools as:
   * 1. Built in tools.
   * 2. Discovered tools.
   * 3. MCP tools ordered by server name.
   *
   * This is a stable sort in that tries preserve existing order.
   */
  sortTools(): void {
    const getPriority = (tool: AnyDeclarativeTool): number => {
      if (tool instanceof DiscoveredMCPTool) return 2;
      if (tool instanceof DiscoveredTool) return 1;
      return 0; // Built-in
    };

    this.allKnownTools = new Map(
      Array.from(this.allKnownTools.entries()).sort((a, b) => {
        const toolA = a[1];
        const toolB = b[1];
        const priorityA = getPriority(toolA);
        const priorityB = getPriority(toolB);

        if (priorityA !== priorityB) {
          return priorityA - priorityB;
        }

        if (priorityA === 2) {
          const serverA = (toolA as DiscoveredMCPTool).serverName;
          const serverB = (toolB as DiscoveredMCPTool).serverName;
          return serverA.localeCompare(serverB);
        }

        return 0;
      }),
    );
  }

  private removeDiscoveredTools(): void {
    for (const tool of this.allKnownTools.values()) {
      if (tool instanceof DiscoveredTool || tool instanceof DiscoveredMCPTool) {
        this.allKnownTools.delete(tool.name);
      }
    }
  }

  /**
   * Removes all tools from a specific MCP server.
   * @param serverName The name of the server to remove tools from.
   */
  removeMcpToolsByServer(serverName: string): void {
    for (const [name, tool] of this.allKnownTools.entries()) {
      if (tool instanceof DiscoveredMCPTool && tool.serverName === serverName) {
        this.allKnownTools.delete(name);
      }
    }
  }

  /**
   * Discovers tools from project (if available and configured).
   * Can be called multiple times to update discovered tools.
   * This will discover tools from the command line and from MCP servers.
   */
  async discoverAllTools(): Promise<void> {
    // remove any previously discovered tools
    this.removeDiscoveredTools();
    await this.discoverAndRegisterToolsFromCommand();
<<<<<<< HEAD

    // discover tools using MCP servers, if configured
    await this.mcpClientManager.discoverAllMcpTools();

    await this.a2aToolManager.initialize();
  }

  /**
   * Discovers tools from project (if available and configured).
   * Can be called multiple times to update discovered tools.
   * This will NOT discover tools from the command line, only from MCP servers.
   */
  async discoverMcpTools(): Promise<void> {
    // remove any previously discovered tools
    this.removeDiscoveredTools();

    this.config.getPromptRegistry().clear();

    // discover tools using MCP servers, if configured
    await this.mcpClientManager.discoverAllMcpTools();
  }

  /**
   * Restarts all MCP servers and re-discovers tools.
   */
  async restartMcpServers(): Promise<void> {
    await this.discoverMcpTools();
  }

  /**
   * Discover or re-discover tools for a single MCP server.
   * @param serverName - The name of the server to discover tools from.
   */
  async discoverToolsForServer(serverName: string): Promise<void> {
    // Remove any previously discovered tools from this server
    for (const [name, tool] of this.tools.entries()) {
      if (tool instanceof DiscoveredMCPTool && tool.serverName === serverName) {
        this.tools.delete(name);
      }
    }

    this.config.getPromptRegistry().removePromptsByServer(serverName);

    const mcpServers = this.config.getMcpServers() ?? {};
    const serverConfig = mcpServers[serverName];
    if (serverConfig) {
      await connectAndDiscover(
        serverName,
        serverConfig,
        this,
        this.config.getPromptRegistry(),
        this.config.getDebugMode(),
        this.config.getWorkspaceContext(),
      );
    }
=======
>>>>>>> 03be923e
  }

  private async discoverAndRegisterToolsFromCommand(): Promise<void> {
    const discoveryCmd = this.config.getToolDiscoveryCommand();
    if (!discoveryCmd) {
      return;
    }

    try {
      const cmdParts = parse(discoveryCmd);
      if (cmdParts.length === 0) {
        throw new Error(
          'Tool discovery command is empty or contains only whitespace.',
        );
      }
      const proc = spawn(cmdParts[0] as string, cmdParts.slice(1) as string[]);
      let stdout = '';
      const stdoutDecoder = new StringDecoder('utf8');
      let stderr = '';
      const stderrDecoder = new StringDecoder('utf8');
      let sizeLimitExceeded = false;
      const MAX_STDOUT_SIZE = 10 * 1024 * 1024; // 10MB limit
      const MAX_STDERR_SIZE = 10 * 1024 * 1024; // 10MB limit

      let stdoutByteLength = 0;
      let stderrByteLength = 0;

      proc.stdout.on('data', (data) => {
        if (sizeLimitExceeded) return;
        if (stdoutByteLength + data.length > MAX_STDOUT_SIZE) {
          sizeLimitExceeded = true;
          proc.kill();
          return;
        }
        stdoutByteLength += data.length;
        stdout += stdoutDecoder.write(data);
      });

      proc.stderr.on('data', (data) => {
        if (sizeLimitExceeded) return;
        if (stderrByteLength + data.length > MAX_STDERR_SIZE) {
          sizeLimitExceeded = true;
          proc.kill();
          return;
        }
        stderrByteLength += data.length;
        stderr += stderrDecoder.write(data);
      });

      await new Promise<void>((resolve, reject) => {
        proc.on('error', reject);
        proc.on('close', (code) => {
          stdout += stdoutDecoder.end();
          stderr += stderrDecoder.end();

          if (sizeLimitExceeded) {
            return reject(
              new Error(
                `Tool discovery command output exceeded size limit of ${MAX_STDOUT_SIZE} bytes.`,
              ),
            );
          }

          if (code !== 0) {
            coreEvents.emitFeedback(
              'error',
              `Tool discovery command failed with code ${code}.`,
              stderr,
            );
            return reject(
              new Error(`Tool discovery command failed with exit code ${code}`),
            );
          }
          resolve();
        });
      });

      // execute discovery command and extract function declarations (w/ or w/o "tool" wrappers)
      const functions: FunctionDeclaration[] = [];
      const discoveredItems = JSON.parse(stdout.trim());

      if (!discoveredItems || !Array.isArray(discoveredItems)) {
        throw new Error(
          'Tool discovery command did not return a JSON array of tools.',
        );
      }

      for (const tool of discoveredItems) {
        if (tool && typeof tool === 'object') {
          if (Array.isArray(tool['function_declarations'])) {
            functions.push(...tool['function_declarations']);
          } else if (Array.isArray(tool['functionDeclarations'])) {
            functions.push(...tool['functionDeclarations']);
          } else if (tool['name']) {
            functions.push(tool as FunctionDeclaration);
          }
        }
      }
      // register each function as a tool
      for (const func of functions) {
        if (!func.name) {
          debugLogger.warn('Discovered a tool with no name. Skipping.');
          continue;
        }
        const parameters =
          func.parametersJsonSchema &&
          typeof func.parametersJsonSchema === 'object' &&
          !Array.isArray(func.parametersJsonSchema)
            ? func.parametersJsonSchema
            : {};
        this.registerTool(
          new DiscoveredTool(
            this.config,
            func.name,
            DISCOVERED_TOOL_PREFIX + func.name,
            func.description ?? '',
            parameters as Record<string, unknown>,
            this.messageBus,
          ),
        );
      }
    } catch (e) {
      console.error(`Tool discovery command "${discoveryCmd}" failed:`, e);
      throw e;
    }
  }

  /**
   * @returns All the tools that are not excluded.
   */
  private getActiveTools(): AnyDeclarativeTool[] {
    const excludedTools = this.config.getExcludeTools() ?? new Set([]);
    const activeTools: AnyDeclarativeTool[] = [];
    for (const tool of this.allKnownTools.values()) {
      if (this.isActiveTool(tool, excludedTools)) {
        activeTools.push(tool);
      }
    }
    return activeTools;
  }

  /**
   * @param tool
   * @param excludeTools (optional, helps performance for repeated calls)
   * @returns Whether or not the `tool` is not excluded.
   */
  private isActiveTool(
    tool: AnyDeclarativeTool,
    excludeTools?: Set<string>,
  ): boolean {
    excludeTools ??= this.config.getExcludeTools() ?? new Set([]);
    const normalizedClassName = tool.constructor.name.replace(/^_+/, '');
    const possibleNames = [tool.name, normalizedClassName];
    if (tool instanceof DiscoveredMCPTool) {
      // Check both the unqualified and qualified name for MCP tools.
      if (tool.name.startsWith(tool.getFullyQualifiedPrefix())) {
        possibleNames.push(
          tool.name.substring(tool.getFullyQualifiedPrefix().length),
        );
      } else {
        possibleNames.push(`${tool.getFullyQualifiedPrefix()}${tool.name}`);
      }
    }
    return !possibleNames.some((name) => excludeTools.has(name));
  }

  /**
   * Retrieves the list of tool schemas (FunctionDeclaration array).
   * Extracts the declarations from the ToolListUnion structure.
   * Includes discovered (vs registered) tools if configured.
   * @returns An array of FunctionDeclarations.
   */
  getFunctionDeclarations(): FunctionDeclaration[] {
    const declarations: FunctionDeclaration[] = [];
    this.getActiveTools().forEach((tool) => {
      declarations.push(tool.schema);
    });
    console.log(
      'Registered tools:',
      declarations.map((d) => d.name),
    );
    return declarations;
  }

  /**
   * Retrieves a filtered list of tool schemas based on a list of tool names.
   * @param toolNames - An array of tool names to include.
   * @returns An array of FunctionDeclarations for the specified tools.
   */
  getFunctionDeclarationsFiltered(toolNames: string[]): FunctionDeclaration[] {
    const declarations: FunctionDeclaration[] = [];
    for (const name of toolNames) {
      const tool = this.allKnownTools.get(name);
      if (tool && this.isActiveTool(tool)) {
        declarations.push(tool.schema);
      }
    }
    return declarations;
  }

  /**
   * Returns an array of all registered and discovered tool names which are not
   * excluded via configuration.
   */
  getAllToolNames(): string[] {
    return this.getActiveTools().map((tool) => tool.name);
  }

  /**
   * Returns an array of all registered and discovered tool instances.
   */
  getAllTools(): AnyDeclarativeTool[] {
    return this.getActiveTools().sort((a, b) =>
      a.displayName.localeCompare(b.displayName),
    );
  }

  /**
   * Returns an array of tools registered from a specific MCP server.
   */
  getToolsByServer(serverName: string): AnyDeclarativeTool[] {
    const serverTools: AnyDeclarativeTool[] = [];
    for (const tool of this.getActiveTools()) {
      if ((tool as DiscoveredMCPTool)?.serverName === serverName) {
        serverTools.push(tool);
      }
    }
    return serverTools.sort((a, b) => a.name.localeCompare(b.name));
  }

  /**
   * Get the definition of a specific tool.
   */
  getTool(name: string): AnyDeclarativeTool | undefined {
    const tool = this.allKnownTools.get(name);
    if (tool && this.isActiveTool(tool)) {
      return tool;
    }
    return;
  }
}<|MERGE_RESOLUTION|>--- conflicted
+++ resolved
@@ -18,15 +18,12 @@
 import { parse } from 'shell-quote';
 import { ToolErrorType } from './tool-error.js';
 import { safeJsonStringify } from '../utils/safeJsonStringify.js';
-<<<<<<< HEAD
 import { A2AToolManager } from '../a2a/a2a-tool-manager.js';
-=======
 import type { MessageBus } from '../confirmation-bus/message-bus.js';
 import { debugLogger } from '../utils/debugLogger.js';
 import { coreEvents } from '../utils/events.js';
 
 export const DISCOVERED_TOOL_PREFIX = 'discovered_tool_';
->>>>>>> 03be923e
 
 type ToolParams = Record<string, unknown>;
 
@@ -197,26 +194,12 @@
   // and `isActive` to get only the active tools.
   private allKnownTools: Map<string, AnyDeclarativeTool> = new Map();
   private config: Config;
-<<<<<<< HEAD
-  private mcpClientManager: McpClientManager;
+  private messageBus?: MessageBus;
   private a2aToolManager: A2AToolManager;
 
   constructor(config: Config) {
     this.config = config;
-    this.mcpClientManager = new McpClientManager(
-      this.config.getMcpServers() ?? {},
-      this.config.getMcpServerCommand(),
-      this,
-      this.config.getPromptRegistry(),
-      this.config.getDebugMode(),
-      this.config.getWorkspaceContext(),
-    );
     this.a2aToolManager = new A2AToolManager(this.config, this);
-=======
-  private messageBus?: MessageBus;
-
-  constructor(config: Config) {
-    this.config = config;
   }
 
   setMessageBus(messageBus: MessageBus): void {
@@ -225,7 +208,6 @@
 
   getMessageBus(): MessageBus | undefined {
     return this.messageBus;
->>>>>>> 03be923e
   }
 
   /**
@@ -316,64 +298,8 @@
     // remove any previously discovered tools
     this.removeDiscoveredTools();
     await this.discoverAndRegisterToolsFromCommand();
-<<<<<<< HEAD
-
-    // discover tools using MCP servers, if configured
-    await this.mcpClientManager.discoverAllMcpTools();
 
     await this.a2aToolManager.initialize();
-  }
-
-  /**
-   * Discovers tools from project (if available and configured).
-   * Can be called multiple times to update discovered tools.
-   * This will NOT discover tools from the command line, only from MCP servers.
-   */
-  async discoverMcpTools(): Promise<void> {
-    // remove any previously discovered tools
-    this.removeDiscoveredTools();
-
-    this.config.getPromptRegistry().clear();
-
-    // discover tools using MCP servers, if configured
-    await this.mcpClientManager.discoverAllMcpTools();
-  }
-
-  /**
-   * Restarts all MCP servers and re-discovers tools.
-   */
-  async restartMcpServers(): Promise<void> {
-    await this.discoverMcpTools();
-  }
-
-  /**
-   * Discover or re-discover tools for a single MCP server.
-   * @param serverName - The name of the server to discover tools from.
-   */
-  async discoverToolsForServer(serverName: string): Promise<void> {
-    // Remove any previously discovered tools from this server
-    for (const [name, tool] of this.tools.entries()) {
-      if (tool instanceof DiscoveredMCPTool && tool.serverName === serverName) {
-        this.tools.delete(name);
-      }
-    }
-
-    this.config.getPromptRegistry().removePromptsByServer(serverName);
-
-    const mcpServers = this.config.getMcpServers() ?? {};
-    const serverConfig = mcpServers[serverName];
-    if (serverConfig) {
-      await connectAndDiscover(
-        serverName,
-        serverConfig,
-        this,
-        this.config.getPromptRegistry(),
-        this.config.getDebugMode(),
-        this.config.getWorkspaceContext(),
-      );
-    }
-=======
->>>>>>> 03be923e
   }
 
   private async discoverAndRegisterToolsFromCommand(): Promise<void> {
