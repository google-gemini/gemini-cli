--- conflicted
+++ resolved
@@ -11,14 +11,11 @@
 import { StringDecoder } from 'node:string_decoder';
 import { discoverMcpTools } from './mcp-client.js';
 import { DiscoveredMCPTool } from './mcp-tool.js';
-<<<<<<< HEAD
 import { ManifestParser } from './manifest-parser.js';
 import { VirtualShellTool } from './virtual-shell-tool.js';
 import { loadServerHierarchicalMemory } from '../utils/memoryDiscovery.js';
 import { FileDiscoveryService } from '../services/fileDiscoveryService.js';
-=======
 import { parse } from 'shell-quote';
->>>>>>> 27a2d8af
 
 type ToolParams = Record<string, unknown>;
 
@@ -336,7 +333,6 @@
   getTool(name: string): Tool | undefined {
     return this.tools.get(name);
   }
-<<<<<<< HEAD
 
   /**
    * Discovers and registers virtual tools from GEMINI.md manifests.
@@ -378,7 +374,8 @@
       console.warn(
         `[ToolRegistry] Failed to discover virtual tools: ${error instanceof Error ? error.message : String(error)}`,
       );
-=======
+    }
+  }
 }
 
 /**
@@ -436,7 +433,6 @@
       schema.format !== 'date-time'
     ) {
       schema.format = undefined;
->>>>>>> 27a2d8af
     }
   }
 }