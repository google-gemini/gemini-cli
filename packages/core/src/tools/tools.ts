/**
 * @license
 * Copyright 2025 Google LLC
 * SPDX-License-Identifier: Apache-2.0
 */

import { FunctionDeclaration, PartListUnion, Schema } from '@google/genai';
import { ToolErrorType } from './tool-error.js';
import { DiffUpdateResult } from '../ide/ideContext.js';

/**
 * Represents a validated and ready-to-execute tool call.
 * An instance of this is created by a `ToolBuilder`.
 */
export interface ToolInvocation<
  TParams extends object,
  TResult extends ToolResult,
> {
  /**
   * The validated parameters for this specific invocation.
   */
  params: TParams;

  /**
   * Gets a pre-execution description of the tool operation.
   * @returns A markdown string describing what the tool will do.
   */
  getDescription(): string;

  /**
   * Determines what file system paths the tool will affect.
   * @returns A list of such paths.
   */
  toolLocations(): ToolLocation[];

  /**
   * Determines if the tool should prompt for confirmation before execution.
   * @returns Confirmation details or false if no confirmation is needed.
   */
  shouldConfirmExecute(
    abortSignal: AbortSignal,
  ): Promise<ToolCallConfirmationDetails | false>;

  /**
   * Executes the tool with the validated parameters.
   * @param signal AbortSignal for tool cancellation.
   * @param updateOutput Optional callback to stream output.
   * @returns Result of the tool execution.
   */
  execute(
    signal: AbortSignal,
    updateOutput?: (output: string) => void,
  ): Promise<TResult>;
}

/**
 * A convenience base class for ToolInvocation.
 */
export abstract class BaseToolInvocation<
  TParams extends object,
  TResult extends ToolResult,
> implements ToolInvocation<TParams, TResult>
{
  constructor(readonly params: TParams) {}

  abstract getDescription(): string;

  toolLocations(): ToolLocation[] {
    return [];
  }

  shouldConfirmExecute(
    _abortSignal: AbortSignal,
  ): Promise<ToolCallConfirmationDetails | false> {
    return Promise.resolve(false);
  }

  abstract execute(
    signal: AbortSignal,
    updateOutput?: (output: string) => void,
  ): Promise<TResult>;
}

/**
 * A type alias for a tool invocation where the specific parameter and result types are not known.
 */
export type AnyToolInvocation = ToolInvocation<object, ToolResult>;

/**
 * An adapter that wraps the legacy `Tool` interface to make it compatible
 * with the new `ToolInvocation` pattern.
 */
export class LegacyToolInvocation<
  TParams extends object,
  TResult extends ToolResult,
> implements ToolInvocation<TParams, TResult>
{
  constructor(
    private readonly legacyTool: BaseTool<TParams, TResult>,
    readonly params: TParams,
  ) {}

  getDescription(): string {
    return this.legacyTool.getDescription(this.params);
  }

  toolLocations(): ToolLocation[] {
    return this.legacyTool.toolLocations(this.params);
  }

  shouldConfirmExecute(
    abortSignal: AbortSignal,
  ): Promise<ToolCallConfirmationDetails | false> {
    return this.legacyTool.shouldConfirmExecute(this.params, abortSignal);
  }

  execute(
    signal: AbortSignal,
    updateOutput?: (output: string) => void,
  ): Promise<TResult> {
    return this.legacyTool.execute(this.params, signal, updateOutput);
  }
}

/**
 * Interface for a tool builder that validates parameters and creates invocations.
 */
export interface ToolBuilder<
  TParams extends object,
  TResult extends ToolResult,
> {
  /**
   * The internal name of the tool (used for API calls).
   */
  name: string;

  /**
   * The user-friendly display name of the tool.
   */
  displayName: string;

  /**
   * Description of what the tool does.
   */
  description: string;

  /**
   * The icon to display when interacting via ACP.
   */
  icon: Icon;

  /**
   * Function declaration schema from @google/genai.
   */
  schema: FunctionDeclaration;

  /**
   * Whether the tool's output should be rendered as markdown.
   */
  isOutputMarkdown: boolean;

  /**
   * Whether the tool supports live (streaming) output.
   */
  canUpdateOutput: boolean;

  /**
   * Validates raw parameters and builds a ready-to-execute invocation.
   * @param params The raw, untrusted parameters from the model.
   * @returns A valid `ToolInvocation` if successful. Throws an error if validation fails.
   */
  build(params: TParams): ToolInvocation<TParams, TResult>;
}

/**
 * New base class for tools that separates validation from execution.
 * New tools should extend this class.
 */
export abstract class DeclarativeTool<
  TParams extends object,
  TResult extends ToolResult,
> implements ToolBuilder<TParams, TResult>
{
  constructor(
    readonly name: string,
    readonly displayName: string,
    readonly description: string,
    readonly icon: Icon,
    readonly parameterSchema: Schema,
    readonly isOutputMarkdown: boolean = true,
    readonly canUpdateOutput: boolean = false,
  ) {}

  get schema(): FunctionDeclaration {
    return {
      name: this.name,
      description: this.description,
      parameters: this.parameterSchema,
    };
  }

  /**
   * Validates the raw tool parameters.
   * Subclasses should override this to add custom validation logic
   * beyond the JSON schema check.
   * @param params The raw parameters from the model.
   * @returns An error message string if invalid, null otherwise.
   */
  protected validateToolParams(_params: TParams): string | null {
    // Base implementation can be extended by subclasses.
    return null;
  }

  /**
   * The core of the new pattern. It validates parameters and, if successful,
   * returns a `ToolInvocation` object that encapsulates the logic for the
   * specific, validated call.
   * @param params The raw, untrusted parameters from the model.
   * @returns A `ToolInvocation` instance.
   */
  abstract build(params: TParams): ToolInvocation<TParams, TResult>;

  /**
   * A convenience method that builds and executes the tool in one step.
   * Throws an error if validation fails.
   * @param params The raw, untrusted parameters from the model.
   * @param signal AbortSignal for tool cancellation.
   * @param updateOutput Optional callback to stream output.
   * @returns The result of the tool execution.
   */
  async buildAndExecute(
    params: TParams,
    signal: AbortSignal,
    updateOutput?: (output: string) => void,
<<<<<<< HEAD
    terminalColumns?: number,
    terminalRows?: number,
  ): Promise<TResult>;
=======
  ): Promise<TResult> {
    const invocation = this.build(params);
    return invocation.execute(signal, updateOutput);
  }
>>>>>>> 4656f175
}

/**
 * New base class for declarative tools that separates validation from execution.
 * New tools should extend this class, which provides a `build` method that
 * validates parameters before deferring to a `createInvocation` method for
 * the final `ToolInvocation` object instantiation.
 */
export abstract class BaseDeclarativeTool<
  TParams extends object,
  TResult extends ToolResult,
> extends DeclarativeTool<TParams, TResult> {
  build(params: TParams): ToolInvocation<TParams, TResult> {
    const validationError = this.validateToolParams(params);
    if (validationError) {
      throw new Error(validationError);
    }
    return this.createInvocation(params);
  }

  protected abstract createInvocation(
    params: TParams,
  ): ToolInvocation<TParams, TResult>;
}

/**
 * A type alias for a declarative tool where the specific parameter and result types are not known.
 */
export type AnyDeclarativeTool = DeclarativeTool<object, ToolResult>;

/**
 * Base implementation for tools with common functionality
 * @deprecated Use `DeclarativeTool` for new tools.
 */
export abstract class BaseTool<
  TParams extends object,
  TResult extends ToolResult = ToolResult,
> extends DeclarativeTool<TParams, TResult> {
  /**
   * Creates a new instance of BaseTool
   * @param name Internal name of the tool (used for API calls)
   * @param displayName User-friendly display name of the tool
   * @param description Description of what the tool does
   * @param isOutputMarkdown Whether the tool's output should be rendered as markdown
   * @param canUpdateOutput Whether the tool supports live (streaming) output
   * @param parameterSchema Open API 3.0 Schema defining the parameters
   */
  constructor(
    readonly name: string,
    readonly displayName: string,
    readonly description: string,
    readonly icon: Icon,
    readonly parameterSchema: Schema,
    readonly isOutputMarkdown: boolean = true,
    readonly canUpdateOutput: boolean = false,
  ) {
    super(
      name,
      displayName,
      description,
      icon,
      parameterSchema,
      isOutputMarkdown,
      canUpdateOutput,
    );
  }

  build(params: TParams): ToolInvocation<TParams, TResult> {
    const validationError = this.validateToolParams(params);
    if (validationError) {
      throw new Error(validationError);
    }
    return new LegacyToolInvocation(this, params);
  }

  /**
   * Validates the parameters for the tool
   * This is a placeholder implementation and should be overridden
   * Should be called from both `shouldConfirmExecute` and `execute`
   * `shouldConfirmExecute` should return false immediately if invalid
   * @param params Parameters to validate
   * @returns An error message string if invalid, null otherwise
   */
  // eslint-disable-next-line @typescript-eslint/no-unused-vars
  validateToolParams(params: TParams): string | null {
    // Implementation would typically use a JSON Schema validator
    // This is a placeholder that should be implemented by derived classes
    return null;
  }

  /**
   * Gets a pre-execution description of the tool operation
   * Default implementation that should be overridden by derived classes
   * @param params Parameters for the tool execution
   * @returns A markdown string describing what the tool will do
   */
  getDescription(params: TParams): string {
    return JSON.stringify(params);
  }

  /**
   * Determines if the tool should prompt for confirmation before execution
   * @param params Parameters for the tool execution
   * @returns Whether or not execute should be confirmed by the user.
   */
  shouldConfirmExecute(
    // eslint-disable-next-line @typescript-eslint/no-unused-vars
    params: TParams,
    // eslint-disable-next-line @typescript-eslint/no-unused-vars
    abortSignal: AbortSignal,
  ): Promise<ToolCallConfirmationDetails | false> {
    return Promise.resolve(false);
  }

  /**
   * Determines what file system paths the tool will affect
   * @param params Parameters for the tool execution
   * @returns A list of such paths
   */
  toolLocations(
    // eslint-disable-next-line @typescript-eslint/no-unused-vars
    params: TParams,
  ): ToolLocation[] {
    return [];
  }

  /**
   * Abstract method to execute the tool with the given parameters
   * Must be implemented by derived classes
   * @param params Parameters for the tool execution
   * @param signal AbortSignal for tool cancellation
   * @returns Result of the tool execution
   */
  abstract execute(
    params: TParams,
    signal: AbortSignal,
    updateOutput?: (output: string) => void,
    terminalColumns?: number,
    terminalRows?: number,
  ): Promise<TResult>;
}

export interface ToolResult {
  /**
   * A short, one-line summary of the tool's action and result.
   * e.g., "Read 5 files", "Wrote 256 bytes to foo.txt"
   */
  summary?: string;
  /**
   * Content meant to be included in LLM history.
   * This should represent the factual outcome of the tool execution.
   */
  llmContent: PartListUnion;

  /**
   * Markdown string for user display.
   * This provides a user-friendly summary or visualization of the result.
   * NOTE: This might also be considered UI-specific and could potentially be
   * removed or modified in a further refactor if the server becomes purely API-driven.
   * For now, we keep it as the core logic in ReadFileTool currently produces it.
   */
  returnDisplay: ToolResultDisplay;

  /**
   * If this property is present, the tool call is considered a failure.
   */
  error?: {
    message: string; // raw error message
    type?: ToolErrorType; // An optional machine-readable error type (e.g., 'FILE_NOT_FOUND').
  };
}

/**
 * Detects cycles in a JSON schemas due to `$ref`s.
 * @param schema The root of the JSON schema.
 * @returns `true` if a cycle is detected, `false` otherwise.
 */
export function hasCycleInSchema(schema: object): boolean {
  function resolveRef(ref: string): object | null {
    if (!ref.startsWith('#/')) {
      return null;
    }
    const path = ref.substring(2).split('/');
    let current: unknown = schema;
    for (const segment of path) {
      if (
        typeof current !== 'object' ||
        current === null ||
        !Object.prototype.hasOwnProperty.call(current, segment)
      ) {
        return null;
      }
      current = (current as Record<string, unknown>)[segment];
    }
    return current as object;
  }

  function traverse(
    node: unknown,
    visitedRefs: Set<string>,
    pathRefs: Set<string>,
  ): boolean {
    if (typeof node !== 'object' || node === null) {
      return false;
    }

    if (Array.isArray(node)) {
      for (const item of node) {
        if (traverse(item, visitedRefs, pathRefs)) {
          return true;
        }
      }
      return false;
    }

    if ('$ref' in node && typeof node.$ref === 'string') {
      const ref = node.$ref;
      if (ref === '#/' || pathRefs.has(ref)) {
        // A ref to just '#/' is always a cycle.
        return true; // Cycle detected!
      }
      if (visitedRefs.has(ref)) {
        return false; // Bail early, we have checked this ref before.
      }

      const resolvedNode = resolveRef(ref);
      if (resolvedNode) {
        // Add it to both visited and the current path
        visitedRefs.add(ref);
        pathRefs.add(ref);
        const hasCycle = traverse(resolvedNode, visitedRefs, pathRefs);
        pathRefs.delete(ref); // Backtrack, leaving it in visited
        return hasCycle;
      }
    }

    // Crawl all the properties of node
    for (const key in node) {
      if (Object.prototype.hasOwnProperty.call(node, key)) {
        if (
          traverse(
            (node as Record<string, unknown>)[key],
            visitedRefs,
            pathRefs,
          )
        ) {
          return true;
        }
      }
    }

    return false;
  }

  return traverse(schema, new Set<string>(), new Set<string>());
}

export type ToolResultDisplay = string | FileDiff;

export interface FileDiff {
  fileDiff: string;
  fileName: string;
  originalContent: string | null;
  newContent: string;
  diffStat?: DiffStat;
}

export interface DiffStat {
  ai_removed_lines: number;
  ai_added_lines: number;
  user_added_lines: number;
  user_removed_lines: number;
}

export interface ToolEditConfirmationDetails {
  type: 'edit';
  title: string;
  onConfirm: (
    outcome: ToolConfirmationOutcome,
    payload?: ToolConfirmationPayload,
  ) => Promise<void>;
  fileName: string;
  filePath: string;
  fileDiff: string;
  originalContent: string | null;
  newContent: string;
  isModifying?: boolean;
  ideConfirmation?: Promise<DiffUpdateResult>;
}

export interface ToolConfirmationPayload {
  // used to override `modifiedProposedContent` for modifiable tools in the
  // inline modify flow
  newContent: string;
}

export interface ToolExecuteConfirmationDetails {
  type: 'exec';
  title: string;
  onConfirm: (outcome: ToolConfirmationOutcome) => Promise<void>;
  command: string;
  rootCommand: string;
}

export interface ToolMcpConfirmationDetails {
  type: 'mcp';
  title: string;
  serverName: string;
  toolName: string;
  toolDisplayName: string;
  onConfirm: (outcome: ToolConfirmationOutcome) => Promise<void>;
}

export interface ToolInfoConfirmationDetails {
  type: 'info';
  title: string;
  onConfirm: (outcome: ToolConfirmationOutcome) => Promise<void>;
  prompt: string;
  urls?: string[];
}

export type ToolCallConfirmationDetails =
  | ToolEditConfirmationDetails
  | ToolExecuteConfirmationDetails
  | ToolMcpConfirmationDetails
  | ToolInfoConfirmationDetails;

export enum ToolConfirmationOutcome {
  ProceedOnce = 'proceed_once',
  ProceedAlways = 'proceed_always',
  ProceedAlwaysServer = 'proceed_always_server',
  ProceedAlwaysTool = 'proceed_always_tool',
  ModifyWithEditor = 'modify_with_editor',
  Cancel = 'cancel',
}

export enum Icon {
  FileSearch = 'fileSearch',
  Folder = 'folder',
  Globe = 'globe',
  Hammer = 'hammer',
  LightBulb = 'lightBulb',
  Pencil = 'pencil',
  Regex = 'regex',
  Terminal = 'terminal',
}

export interface ToolLocation {
  // Absolute path to the file
  path: string;
  // Which line (if known)
  line?: number;
}<|MERGE_RESOLUTION|>--- conflicted
+++ resolved
@@ -50,6 +50,8 @@
   execute(
     signal: AbortSignal,
     updateOutput?: (output: string) => void,
+    terminalColumns?: number,
+    terminalRows?: number,
   ): Promise<TResult>;
 }
 
@@ -78,6 +80,8 @@
   abstract execute(
     signal: AbortSignal,
     updateOutput?: (output: string) => void,
+    terminalColumns?: number,
+    terminalRows?: number,
   ): Promise<TResult>;
 }
 
@@ -117,8 +121,16 @@
   execute(
     signal: AbortSignal,
     updateOutput?: (output: string) => void,
+    terminalColumns?: number,
+    terminalRows?: number,
   ): Promise<TResult> {
-    return this.legacyTool.execute(this.params, signal, updateOutput);
+    return this.legacyTool.execute(
+      this.params,
+      signal,
+      updateOutput,
+      terminalColumns,
+      terminalRows,
+    );
   }
 }
 
@@ -232,16 +244,17 @@
     params: TParams,
     signal: AbortSignal,
     updateOutput?: (output: string) => void,
-<<<<<<< HEAD
     terminalColumns?: number,
     terminalRows?: number,
-  ): Promise<TResult>;
-=======
   ): Promise<TResult> {
     const invocation = this.build(params);
-    return invocation.execute(signal, updateOutput);
-  }
->>>>>>> 4656f175
+    return invocation.execute(
+      signal,
+      updateOutput,
+      terminalColumns,
+      terminalRows,
+    );
+  }
 }
 
 /**
