--- conflicted
+++ resolved
@@ -109,12 +109,8 @@
     readonly name: string,
     readonly displayName: string,
     readonly description: string,
-<<<<<<< HEAD
     readonly acpIcon: acp.Icon,
-    readonly parameterSchema: Record<string, unknown>,
-=======
     readonly parameterSchema: Schema,
->>>>>>> 4dab31f1
     readonly isOutputMarkdown: boolean = true,
     readonly canUpdateOutput: boolean = false,
   ) {}
