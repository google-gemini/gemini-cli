--- conflicted
+++ resolved
@@ -284,15 +284,6 @@
    * @param parameterSchema JSON Schema defining the parameters
    */
   constructor(
-<<<<<<< HEAD
-    override readonly name: string,
-    override readonly displayName: string,
-    override readonly description: string,
-    override readonly icon: Icon,
-    override readonly parameterSchema: unknown,
-    override readonly isOutputMarkdown: boolean = true,
-    override readonly canUpdateOutput: boolean = false,
-=======
     readonly name: string,
     readonly displayName: string,
     readonly description: string,
@@ -300,7 +291,6 @@
     readonly parameterSchema: unknown,
     readonly isOutputMarkdown: boolean = true,
     readonly canUpdateOutput: boolean = false,
->>>>>>> 8fae227e
   ) {
     super(
       name,
