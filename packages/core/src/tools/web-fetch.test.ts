--- conflicted
+++ resolved
@@ -4,13 +4,8 @@
  * SPDX-License-Identifier: Apache-2.0
  */
 
-<<<<<<< HEAD
 import { describe, it, expect, vi, beforeEach, type Mock } from 'vitest';
-import { WebFetchTool } from './web-fetch.js';
-=======
-import { describe, it, expect, vi, beforeEach } from 'vitest';
 import { WebFetchTool, parsePrompt } from './web-fetch.js';
->>>>>>> 6f0107e7
 import type { Config } from '../config/config.js';
 import { ApprovalMode } from '../config/config.js';
 import { ToolConfirmationOutcome } from './tools.js';
@@ -47,11 +42,10 @@
   };
 });
 
-<<<<<<< HEAD
 vi.mock('node:crypto', () => ({
   randomUUID: vi.fn(),
 }));
-=======
+
 describe('parsePrompt', () => {
   it('should extract valid URLs separated by whitespace', () => {
     const prompt = 'Go to https://example.com and http://google.com';
@@ -132,7 +126,6 @@
     expect(errors[0]).toContain('ftp://bad.com');
   });
 });
->>>>>>> 6f0107e7
 
 describe('WebFetchTool', () => {
   let mockConfig: Config;
