/**
 * @license
 * Copyright 2025 Google LLC
 * SPDX-License-Identifier: Apache-2.0
 */

import type {
  ToolCallConfirmationDetails,
  ToolInvocation,
  ToolResult,
} from './tools.js';
import {
  BaseDeclarativeTool,
  BaseToolInvocation,
  Kind,
  ToolConfirmationOutcome,
} from './tools.js';
import type { MessageBus } from '../confirmation-bus/message-bus.js';
import { ToolErrorType } from './tool-error.js';
import { getErrorMessage } from '../utils/errors.js';
import type { Config } from '../config/config.js';
import { t } from '../i18n/index.js';
import { ApprovalMode, DEFAULT_GEMINI_FLASH_MODEL } from '../config/config.js';
import { getResponseText } from '../utils/partUtils.js';
import {
  fetchWithTimeout,
  isPrivateIp,
  setGlobalProxy,
} from '../utils/fetch.js';
import { convert } from 'html-to-text';
import {
  logWebFetchFallbackAttempt,
  WebFetchFallbackAttemptEvent,
} from '../telemetry/index.js';
import { WEB_FETCH_TOOL_NAME } from './tool-names.js';
import { debugLogger } from '../utils/debugLogger.js';

const URL_FETCH_TIMEOUT_MS = 10000;
const MAX_CONTENT_LENGTH = 100000;

/**
 * Parses a prompt to extract valid URLs and identify malformed ones.
 */
export function parsePrompt(text: string): {
  validUrls: string[];
  errors: string[];
} {
  const tokens = text.split(/\s+/);
  const validUrls: string[] = [];
  const errors: string[] = [];

  for (const token of tokens) {
    if (!token) continue;

    // Heuristic to check if the url appears to contain URL-like chars.
    if (token.includes('://')) {
      try {
        // Validate with new URL()
        const url = new URL(token);

        // Allowlist protocols
        if (['http:', 'https:'].includes(url.protocol)) {
          validUrls.push(url.href);
        } else {
          errors.push(
            `Unsupported protocol in URL: "${token}". Only http and https are supported.`,
          );
        }
      } catch (_) {
        // new URL() threw, so it's malformed according to WHATWG standard
        errors.push(`Malformed URL detected: "${token}".`);
      }
    }
  }

  return { validUrls, errors };
}

// Interfaces for grounding metadata (similar to web-search.ts)
interface GroundingChunkWeb {
  uri?: string;
  title?: string;
}

interface GroundingChunkItem {
  web?: GroundingChunkWeb;
}

interface GroundingSupportSegment {
  startIndex: number;
  endIndex: number;
  text?: string;
}

interface GroundingSupportItem {
  segment?: GroundingSupportSegment;
  groundingChunkIndices?: number[];
}

/**
 * Parameters for the WebFetch tool
 */
export interface WebFetchToolParams {
  /**
   * The prompt containing URL(s) (up to 20) and instructions for processing their content.
   */
  prompt: string;
}

class WebFetchToolInvocation extends BaseToolInvocation<
  WebFetchToolParams,
  ToolResult
> {
  constructor(
    private readonly config: Config,
    params: WebFetchToolParams,
    messageBus?: MessageBus,
    _toolName?: string,
    _toolDisplayName?: string,
  ) {
    super(params, messageBus, _toolName, _toolDisplayName);
  }

  private async executeFallback(signal: AbortSignal): Promise<ToolResult> {
    const { validUrls: urls } = parsePrompt(this.params.prompt);
    // For now, we only support one URL for fallback
    let url = urls[0];

    // Convert GitHub blob URL to raw URL
    if (url.includes('github.com') && url.includes('/blob/')) {
      url = url
        .replace('github.com', 'raw.githubusercontent.com')
        .replace('/blob/', '/');
    }

    try {
      const response = await fetchWithTimeout(url, URL_FETCH_TIMEOUT_MS);
      if (!response.ok) {
        throw new Error(
          `Request failed with status code ${response.status} ${response.statusText}`,
        );
      }

      const rawContent = await response.text();
      const contentType = response.headers.get('content-type') || '';
      let textContent: string;

      // Only use html-to-text if content type is HTML, or if no content type is provided (assume HTML)
      if (
        contentType.toLowerCase().includes('text/html') ||
        contentType === ''
      ) {
        textContent = convert(rawContent, {
          wordwrap: false,
          selectors: [
            { selector: 'a', options: { ignoreHref: true } },
            { selector: 'img', format: 'skip' },
          ],
        });
      } else {
        // For other content types (text/plain, application/json, etc.), use raw text
        textContent = rawContent;
      }

      textContent = textContent.substring(0, MAX_CONTENT_LENGTH);

      const geminiClient = this.config.getGeminiClient();
      const fallbackPrompt = `The user requested the following: "${this.params.prompt}".

I was unable to access the URL directly. Instead, I have fetched the raw content of the page. Please use the following content to answer the request. Do not attempt to access the URL again.

---
${textContent}
---
`;
      const result = await geminiClient.generateContent(
        [{ role: 'user', parts: [{ text: fallbackPrompt }] }],
        {},
        signal,
        DEFAULT_GEMINI_FLASH_MODEL,
      );
      const resultText = getResponseText(result) || '';
      return {
        llmContent: resultText,
        returnDisplay: `Content for ${url} processed using fallback fetch.`,
      };
    } catch (e) {
      const error = e as Error;
      const errorMessage = `Error during fallback fetch for ${url}: ${error.message}`;
      return {
        llmContent: `Error: ${errorMessage}`,
        returnDisplay: `Error: ${errorMessage}`,
        error: {
          message: errorMessage,
          type: ToolErrorType.WEB_FETCH_FALLBACK_FAILED,
        },
      };
    }
  }

  getDescription(): string {
    const displayPrompt =
      this.params.prompt.length > 100
        ? this.params.prompt.substring(0, 97) + '...'
        : this.params.prompt;
    return `Processing URLs and instructions from prompt: "${displayPrompt}"`;
  }

  protected override async getConfirmationDetails(
    _abortSignal: AbortSignal,
  ): Promise<ToolCallConfirmationDetails | false> {
<<<<<<< HEAD
    // Try message bus confirmation first if available
    if (this.messageBus) {
      const decision = await this.getMessageBusDecision(abortSignal);
      if (decision === 'ALLOW') {
        return false; // No confirmation needed
      }
      if (decision === 'DENY') {
        throw new Error(
          t(
            'tools.execution.denied_by_policy',
            'Tool execution denied by policy.',
          ),
        );
      }
      // if 'ASK_USER', fall through to legacy logic
    }

=======
>>>>>>> b188a51c
    // Legacy confirmation flow (no message bus OR policy decision was ASK_USER)
    if (this.config.getApprovalMode() === ApprovalMode.AUTO_EDIT) {
      return false;
    }

    // Perform GitHub URL conversion here to differentiate between user-provided
    // URL and the actual URL to be fetched.
    const { validUrls } = parsePrompt(this.params.prompt);
    const urls = validUrls.map((url) => {
      if (url.includes('github.com') && url.includes('/blob/')) {
        return url
          .replace('github.com', 'raw.githubusercontent.com')
          .replace('/blob/', '/');
      }
      return url;
    });

    const confirmationDetails: ToolCallConfirmationDetails = {
      type: 'info',
      title: `Confirm Web Fetch`,
      prompt: this.params.prompt,
      urls,
      onConfirm: async (outcome: ToolConfirmationOutcome) => {
        if (outcome === ToolConfirmationOutcome.ProceedAlways) {
          this.config.setApprovalMode(ApprovalMode.AUTO_EDIT);
        }
      },
    };
    return confirmationDetails;
  }

  async execute(signal: AbortSignal): Promise<ToolResult> {
    const userPrompt = this.params.prompt;
    const { validUrls: urls } = parsePrompt(userPrompt);
    const url = urls[0];
    const isPrivate = isPrivateIp(url);

    if (isPrivate) {
      logWebFetchFallbackAttempt(
        this.config,
        new WebFetchFallbackAttemptEvent('private_ip'),
      );
      return this.executeFallback(signal);
    }

    const geminiClient = this.config.getGeminiClient();

    try {
      const response = await geminiClient.generateContent(
        [{ role: 'user', parts: [{ text: userPrompt }] }],
        { tools: [{ urlContext: {} }] },
        signal, // Pass signal
        DEFAULT_GEMINI_FLASH_MODEL,
      );

      debugLogger.debug(
        `[WebFetchTool] Full response for prompt "${userPrompt.substring(
          0,
          50,
        )}...":`,
        JSON.stringify(response, null, 2),
      );

      let responseText = getResponseText(response) || '';
      const urlContextMeta = response.candidates?.[0]?.urlContextMetadata;
      const groundingMetadata = response.candidates?.[0]?.groundingMetadata;
      const sources = groundingMetadata?.groundingChunks as
        | GroundingChunkItem[]
        | undefined;
      const groundingSupports = groundingMetadata?.groundingSupports as
        | GroundingSupportItem[]
        | undefined;

      // Error Handling
      let processingError = false;

      if (
        urlContextMeta?.urlMetadata &&
        urlContextMeta.urlMetadata.length > 0
      ) {
        const allStatuses = urlContextMeta.urlMetadata.map(
          (m) => m.urlRetrievalStatus,
        );
        if (allStatuses.every((s) => s !== 'URL_RETRIEVAL_STATUS_SUCCESS')) {
          processingError = true;
        }
      } else if (!responseText.trim() && !sources?.length) {
        // No URL metadata and no content/sources
        processingError = true;
      }

      if (
        !processingError &&
        !responseText.trim() &&
        (!sources || sources.length === 0)
      ) {
        // Successfully retrieved some URL (or no specific error from urlContextMeta), but no usable text or grounding data.
        processingError = true;
      }

      if (processingError) {
        logWebFetchFallbackAttempt(
          this.config,
          new WebFetchFallbackAttemptEvent('primary_failed'),
        );
        return this.executeFallback(signal);
      }

      const sourceListFormatted: string[] = [];
      if (sources && sources.length > 0) {
        sources.forEach((source: GroundingChunkItem, index: number) => {
          const title = source.web?.title || 'Untitled';
          const uri = source.web?.uri || 'Unknown URI'; // Fallback if URI is missing
          sourceListFormatted.push(`[${index + 1}] ${title} (${uri})`);
        });

        if (groundingSupports && groundingSupports.length > 0) {
          const insertions: Array<{ index: number; marker: string }> = [];
          groundingSupports.forEach((support: GroundingSupportItem) => {
            if (support.segment && support.groundingChunkIndices) {
              const citationMarker = support.groundingChunkIndices
                .map((chunkIndex: number) => `[${chunkIndex + 1}]`)
                .join('');
              insertions.push({
                index: support.segment.endIndex,
                marker: citationMarker,
              });
            }
          });

          insertions.sort((a, b) => b.index - a.index);
          const responseChars = responseText.split('');
          insertions.forEach((insertion) => {
            responseChars.splice(insertion.index, 0, insertion.marker);
          });
          responseText = responseChars.join('');
        }

        if (sourceListFormatted.length > 0) {
          responseText += `

Sources:
${sourceListFormatted.join('\n')}`;
        }
      }

      const llmContent = responseText;

      debugLogger.debug(
        `[WebFetchTool] Formatted tool response for prompt "${userPrompt}:\n\n":`,
        llmContent,
      );

      return {
        llmContent,
        returnDisplay: `Content processed from prompt.`,
      };
    } catch (error: unknown) {
      const errorMessage = `Error processing web content for prompt "${userPrompt.substring(
        0,
        50,
      )}...": ${getErrorMessage(error)}`;
      return {
        llmContent: `Error: ${errorMessage}`,
        returnDisplay: `Error: ${errorMessage}`,
        error: {
          message: errorMessage,
          type: ToolErrorType.WEB_FETCH_PROCESSING_ERROR,
        },
      };
    }
  }
}

/**
 * Implementation of the WebFetch tool logic
 */
export class WebFetchTool extends BaseDeclarativeTool<
  WebFetchToolParams,
  ToolResult
> {
  static readonly Name = WEB_FETCH_TOOL_NAME;

  constructor(
    private readonly config: Config,
    messageBus?: MessageBus,
  ) {
    super(
      WebFetchTool.Name,
      'WebFetch',
      "Processes content from URL(s), including local and private network addresses (e.g., localhost), embedded in a prompt. Include up to 20 URLs and instructions (e.g., summarize, extract specific data) directly in the 'prompt' parameter.",
      Kind.Fetch,
      {
        properties: {
          prompt: {
            description:
              'A comprehensive prompt that includes the URL(s) (up to 20) to fetch and specific instructions on how to process their content (e.g., "Summarize https://example.com/article and extract key points from https://another.com/data"). All URLs to be fetched must be valid and complete, starting with "http://" or "https://", and be fully-formed with a valid hostname (e.g., a domain name like "example.com" or an IP address). For example, "https://example.com" is valid, but "example.com" is not.',
            type: 'string',
          },
        },
        required: ['prompt'],
        type: 'object',
      },
      true, // isOutputMarkdown
      false, // canUpdateOutput
      messageBus,
    );
    const proxy = config.getProxy();
    if (proxy) {
      setGlobalProxy(proxy);
    }
  }

  protected override validateToolParamValues(
    params: WebFetchToolParams,
  ): string | null {
    if (!params.prompt || params.prompt.trim() === '') {
      return "The 'prompt' parameter cannot be empty and must contain URL(s) and instructions.";
    }

    const { validUrls, errors } = parsePrompt(params.prompt);

    if (errors.length > 0) {
      return `Error(s) in prompt URLs:\n- ${errors.join('\n- ')}`;
    }

    if (validUrls.length === 0) {
      return "The 'prompt' must contain at least one valid URL (starting with http:// or https://).";
    }

    return null;
  }

  protected createInvocation(
    params: WebFetchToolParams,
    messageBus?: MessageBus,
    _toolName?: string,
    _toolDisplayName?: string,
  ): ToolInvocation<WebFetchToolParams, ToolResult> {
    return new WebFetchToolInvocation(
      this.config,
      params,
      messageBus,
      _toolName,
      _toolDisplayName,
    );
  }
}<|MERGE_RESOLUTION|>--- conflicted
+++ resolved
@@ -19,7 +19,6 @@
 import { ToolErrorType } from './tool-error.js';
 import { getErrorMessage } from '../utils/errors.js';
 import type { Config } from '../config/config.js';
-import { t } from '../i18n/index.js';
 import { ApprovalMode, DEFAULT_GEMINI_FLASH_MODEL } from '../config/config.js';
 import { getResponseText } from '../utils/partUtils.js';
 import {
@@ -209,26 +208,6 @@
   protected override async getConfirmationDetails(
     _abortSignal: AbortSignal,
   ): Promise<ToolCallConfirmationDetails | false> {
-<<<<<<< HEAD
-    // Try message bus confirmation first if available
-    if (this.messageBus) {
-      const decision = await this.getMessageBusDecision(abortSignal);
-      if (decision === 'ALLOW') {
-        return false; // No confirmation needed
-      }
-      if (decision === 'DENY') {
-        throw new Error(
-          t(
-            'tools.execution.denied_by_policy',
-            'Tool execution denied by policy.',
-          ),
-        );
-      }
-      // if 'ASK_USER', fall through to legacy logic
-    }
-
-=======
->>>>>>> b188a51c
     // Legacy confirmation flow (no message bus OR policy decision was ASK_USER)
     if (this.config.getApprovalMode() === ApprovalMode.AUTO_EDIT) {
       return false;
