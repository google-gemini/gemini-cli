--- conflicted
+++ resolved
@@ -189,16 +189,12 @@
   WebSearchToolParams,
   WebSearchToolResult
 > {
-<<<<<<< HEAD
+  static readonly Name = WEB_SEARCH_TOOL_NAME;
+  
   constructor(
     private readonly config: Config,
     messageBus?: MessageBus,
   ) {
-=======
-  static readonly Name = WEB_SEARCH_TOOL_NAME;
-
-  constructor(private readonly config: Config) {
->>>>>>> f4080b60
     super(
       WebSearchTool.Name,
       'GoogleSearch',
