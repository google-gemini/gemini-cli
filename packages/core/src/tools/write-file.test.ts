--- conflicted
+++ resolved
@@ -19,20 +19,12 @@
 import type { FileDiff, ToolEditConfirmationDetails } from './tools.js';
 import { ToolConfirmationOutcome } from './tools.js';
 import { type EditToolParams } from './edit.js';
-<<<<<<< HEAD
 import type { Config } from '../config/config.js';
 import { ApprovalMode } from '../config/config.js';
 import type { ToolRegistry } from './tool-registry.js';
-import path from 'path';
-import fs from 'fs';
-import os from 'os';
-=======
-import { ApprovalMode, Config } from '../config/config.js';
-import { ToolRegistry } from './tool-registry.js';
 import path from 'node:path';
 import fs from 'node:fs';
 import os from 'node:os';
->>>>>>> ee4feea0
 import { GeminiClient } from '../core/client.js';
 import type { CorrectedEditResult } from '../utils/editCorrector.js';
 import {
