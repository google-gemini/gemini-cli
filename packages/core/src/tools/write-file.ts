--- conflicted
+++ resolved
@@ -232,17 +232,12 @@
     const validationError = this.validateToolParams(params);
     if (validationError) {
       return {
-<<<<<<< HEAD
-        llmContent: `Error: Invalid parameters provided. Reason: ${validationError}`,
+        llmContent: `Could not write file due to invalid parameters: ${validationError}`,
         returnDisplay: t('tools.write_file.validation_error', 'Error: {error}', { error: validationError }),
-=======
-        llmContent: `Could not write file due to invalid parameters: ${validationError}`,
-        returnDisplay: validationError,
         error: {
           message: validationError,
           type: ToolErrorType.INVALID_TOOL_PARAMS,
         },
->>>>>>> f5e0f161
       };
     }
 
@@ -258,17 +253,12 @@
         ? `Error checking existing file '${params.file_path}': ${errDetails.message} (${errDetails.code})`
         : `Error checking existing file: ${errDetails.message}`;
       return {
-<<<<<<< HEAD
-        llmContent: `Error checking existing file ${params.file_path}: ${errDetails.message}`,
+        llmContent: errorMsg,
         returnDisplay: t('tools.write_file.file_check_error', 'Error checking existing file: {error}', { error: errDetails.message }),
-=======
-        llmContent: errorMsg,
-        returnDisplay: errorMsg,
         error: {
           message: errorMsg,
           type: ToolErrorType.FILE_WRITE_FAILURE,
         },
->>>>>>> f5e0f161
       };
     }
 
@@ -397,17 +387,12 @@
       }
 
       return {
-<<<<<<< HEAD
-        llmContent: `Error writing to file ${params.file_path}: ${errorMsg}`,
+        llmContent: errorMsg,
         returnDisplay: t('tools.write_file.write_error', 'Error: {error}', { error: errorMsg }),
-=======
-        llmContent: errorMsg,
-        returnDisplay: errorMsg,
         error: {
           message: errorMsg,
           type: errorType,
         },
->>>>>>> f5e0f161
       };
     }
   }
