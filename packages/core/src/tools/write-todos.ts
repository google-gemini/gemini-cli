/**
 * @license
 * Copyright 2025 Google LLC
 * SPDX-License-Identifier: Apache-2.0
 */

import type { ToolInvocation } from './tools.js';
import {
  BaseDeclarativeTool,
  BaseToolInvocation,
  Kind,
  type ToolResult,
} from './tools.js';
import { WRITE_TODOS_TOOL_NAME } from './tool-names.js';

<<<<<<< HEAD
// Single source of truth for valid todo statuses
const VALID_TODO_STATUSES = [
  'pending',
  'in_progress',
  'completed',
  'cancelled',
] as const;

// Insprired by langchain/deepagents.
=======
// Inspired by langchain/deepagents.
>>>>>>> 907e51ac
export const WRITE_TODOS_DESCRIPTION = `This tool can help you list out the current subtasks that are required to be completed for a given user request. The list of subtasks helps you keep track of the current task, organize complex queries and help ensure that you don't miss any steps. With this list, the user can also see the current progress you are making in executing a given task.

Depending on the task complexity, you should first divide a given task into subtasks and then use this tool to list out the subtasks that are required to be completed for a given user request.
Each of the subtasks should be clear and distinct. 

Use this tool for complex queries that require multiple steps. If you find that the request is actually complex after you have started executing the user task, create a todo list and use it. If execution of the user task requires multiple steps, planning and generally is higher complexity than a simple Q&A, use this tool.

DO NOT use this tool for simple tasks that can be completed in less than 2 steps. If the user query is simple and straightforward, do not use the tool. If you can respond with an answer in a single turn then this tool is not required.

## Task state definitions

- pending: Work has not begun on a given subtask.
- in_progress: Marked just prior to beginning work on a given subtask. You should only have one subtask as in_progress at a time.
- completed: Subtask was successfully completed with no errors or issues. If the subtask required more steps to complete, update the todo list with the subtasks. All steps should be identified as completed only when they are completed.
- cancelled: As you update the todo list, some tasks are not required anymore due to the dynamic nature of the task. In this case, mark the subtasks as cancelled.


## Methodology for using this tool
1. Use this todo list list as soon as you receive a user request based on the complexity of the task.
2. Keep track of every subtask that you update the list with.
3. Mark a subtask as in_progress before you begin working on it. You should only have one subtask as in_progress at a time.
4. Update the subtask list as you proceed in executing the task. The subtask list is not static and should reflect your progress and current plans, which may evolve as you acquire new information.
5. Mark a subtask as completed when you have completed it.
6. Mark a subtask as cancelled if the subtask is no longer needed.
7. You must update the todo list as soon as you start, stop or cancel a subtask. Don't batch or wait to update the todo list.


## Examples of When to Use the Todo List

<example>
User request: Create a website with a React for creating fancy logos using gemini-2.5-flash-image

ToDo list created by the agent:
1. Initialize a new React project environment (e.g., using Vite).
2. Design and build the core UI components: a text input (prompt field) for the logo description, selection controls for style parameters (if the API supports them), and an image preview area.
3. Implement state management (e.g., React Context or Zustand) to manage the user's input prompt, the API loading status (pending, success, error), and the resulting image data.
4. Create an API service module within the React app (using "fetch" or "axios") to securely format and send the prompt data via an HTTP POST request to the specified "gemini-2.5-flash-image" (Gemini model) endpoint.
5. Implement asynchronous logic to handle the API call: show a loading indicator while the request is pending, retrieve the generated image (e.g., as a URL or base64 string) upon success, and display any errors.
6. Display the returned "fancy logo" from the API response in the preview area component.
7. Add functionality (e.g., a "Download" button) to allow the user to save the generated image file.
8. Deploy the application to a web server or hosting platform.

<reasoning>
The agent used the todo list to break the task into distinct, manageable steps:
1. Building an entire interactive web application from scratch is a highly complex, multi-stage process involving setup, UI development, logic integration, and deployment.
2. The agent inferred the core functionality required for a "logo creator," such as UI controls for customization (Task 3) and an export feature (Task 7), which must be tracked as distinct goals.
3. The agent rightly inferred the requirement of an API service model for interacting with the image model endpoint.
</reasoning>
</example>


## Examples of When NOT to Use the Todo List

<example>
User request: Ensure that the test <test file> passes.

Agent:
<Goes into a loop of running the test, identifying errors, and updating the code until the test passes.>

<reasoning>
The agent did not use the todo list because this task could be completed by a tight loop of execute test->edit->execute test.
</reasoning>
</example>
`;

export type TodoStatus = (typeof VALID_TODO_STATUSES)[number];

export interface Todo {
  description: string;
  status: TodoStatus;
}

export interface WriteTodosToolParams {
  /**
   * The full list of todos. This will overwrite any existing list.
   */
  todos: Todo[];
}

class WriteTodosToolInvocation extends BaseToolInvocation<
  WriteTodosToolParams,
  ToolResult
> {
  getDescription(): string {
    const count = this.params.todos?.length ?? 0;
    if (count === 0) {
      return 'Cleared todo list';
    }
    return `Set ${count} todo(s)`;
  }

  async execute(
    _signal: AbortSignal,
    _updateOutput?: (output: string) => void,
  ): Promise<ToolResult> {
    const todos = this.params.todos ?? [];
    const todoListString = todos
      .map(
        (todo, index) => `${index + 1}. [${todo.status}] ${todo.description}`,
      )
      .join('\n');

    const llmContent =
      todos.length > 0
        ? `Successfully updated the todo list. The current list is now:\n${todoListString}`
        : 'Successfully cleared the todo list.';

    return {
      llmContent,
      returnDisplay: llmContent,
    };
  }
}

export class WriteTodosTool extends BaseDeclarativeTool<
  WriteTodosToolParams,
  ToolResult
> {
  static readonly Name: string = WRITE_TODOS_TOOL_NAME;

  constructor() {
    super(
      WriteTodosTool.Name,
      'Write Todos',
      WRITE_TODOS_DESCRIPTION,
      Kind.Other,
      {
        type: 'object',
        properties: {
          todos: {
            type: 'array',
            description:
              'The complete list of todo items. This will replace the existing list.',
            items: {
              type: 'object',
              description: 'A single todo item.',
              properties: {
                description: {
                  type: 'string',
                  description: 'The description of the task.',
                },
                status: {
                  type: 'string',
                  description: 'The current status of the task.',
                  enum: [...VALID_TODO_STATUSES],
                },
              },
              required: ['description', 'status'],
            },
          },
        },
        required: ['todos'],
      },
    );
  }

  protected override validateToolParamValues(
    params: WriteTodosToolParams,
  ): string | null {
    const todos = params?.todos;
    if (!params || !Array.isArray(todos)) {
      return '`todos` parameter must be an array';
    }

    for (const todo of todos) {
      if (typeof todo !== 'object' || todo === null) {
        return 'Each todo item must be an object';
      }
      if (!todo.description.trim()) {
        return 'Each todo must have a non-empty description string';
      }
    }

    const inProgressCount = todos.filter(
      (todo: Todo) => todo.status === 'in_progress',
    ).length;

    if (inProgressCount > 1) {
      return 'Invalid parameters: Only one task can be "in_progress" at a time.';
    }

    return null;
  }

  protected createInvocation(
    params: WriteTodosToolParams,
  ): ToolInvocation<WriteTodosToolParams, ToolResult> {
    return new WriteTodosToolInvocation(params);
  }
}<|MERGE_RESOLUTION|>--- conflicted
+++ resolved
@@ -13,7 +13,7 @@
 } from './tools.js';
 import { WRITE_TODOS_TOOL_NAME } from './tool-names.js';
 
-<<<<<<< HEAD
+
 // Single source of truth for valid todo statuses
 const VALID_TODO_STATUSES = [
   'pending',
@@ -23,9 +23,7 @@
 ] as const;
 
 // Insprired by langchain/deepagents.
-=======
-// Inspired by langchain/deepagents.
->>>>>>> 907e51ac
+
 export const WRITE_TODOS_DESCRIPTION = `This tool can help you list out the current subtasks that are required to be completed for a given user request. The list of subtasks helps you keep track of the current task, organize complex queries and help ensure that you don't miss any steps. With this list, the user can also see the current progress you are making in executing a given task.
 
 Depending on the task complexity, you should first divide a given task into subtasks and then use this tool to list out the subtasks that are required to be completed for a given user request.
