/**
 * @license
 * Copyright 2025 Google LLC
 * SPDX-License-Identifier: Apache-2.0
 */

<<<<<<< HEAD
import * as fs from 'node:fs';
import { vi, describe, it, expect, beforeEach } from 'vitest';
import * as fsPromises from 'node:fs/promises';
import * as gitUtils from './gitUtils.js';
=======
import { describe, it, expect, beforeEach, afterEach } from 'vitest';
import * as fsPromises from 'fs/promises';
import * as path from 'path';
import * as os from 'os';
>>>>>>> 4c1c6d2b
import { bfsFileSearch } from './bfsFileSearch.js';
import { FileDiscoveryService } from '../services/fileDiscoveryService.js';

describe('bfsFileSearch', () => {
  let testRootDir: string;

  async function createEmptyDir(...pathSegments: string[]) {
    const fullPath = path.join(testRootDir, ...pathSegments);
    await fsPromises.mkdir(fullPath, { recursive: true });
    return fullPath;
  }

  async function createTestFile(content: string, ...pathSegments: string[]) {
    const fullPath = path.join(testRootDir, ...pathSegments);
    await fsPromises.mkdir(path.dirname(fullPath), { recursive: true });
    await fsPromises.writeFile(fullPath, content);
    return fullPath;
  }

  beforeEach(async () => {
    testRootDir = await fsPromises.mkdtemp(
      path.join(os.tmpdir(), 'bfs-file-search-test-'),
    );
  });

  afterEach(async () => {
    await fsPromises.rm(testRootDir, { recursive: true, force: true });
  });

  it('should find a file in the root directory', async () => {
    const targetFilePath = await createTestFile('content', 'target.txt');
    const result = await bfsFileSearch(testRootDir, { fileName: 'target.txt' });
    expect(result).toEqual([targetFilePath]);
  });

  it('should find a file in a nested directory', async () => {
    const targetFilePath = await createTestFile(
      'content',
      'a',
      'b',
      'target.txt',
    );
    const result = await bfsFileSearch(testRootDir, { fileName: 'target.txt' });
    expect(result).toEqual([targetFilePath]);
  });

  it('should find multiple files with the same name', async () => {
    const targetFilePath1 = await createTestFile('content1', 'a', 'target.txt');
    const targetFilePath2 = await createTestFile('content2', 'b', 'target.txt');
    const result = await bfsFileSearch(testRootDir, { fileName: 'target.txt' });
    result.sort();
    expect(result).toEqual([targetFilePath1, targetFilePath2].sort());
  });

  it('should return an empty array if no file is found', async () => {
    await createTestFile('content', 'other.txt');
    const result = await bfsFileSearch(testRootDir, { fileName: 'target.txt' });
    expect(result).toEqual([]);
  });

  it('should ignore directories specified in ignoreDirs', async () => {
    await createTestFile('content', 'ignored', 'target.txt');
    const targetFilePath = await createTestFile(
      'content',
      'not-ignored',
      'target.txt',
    );
    const result = await bfsFileSearch(testRootDir, {
      fileName: 'target.txt',
      ignoreDirs: ['ignored'],
    });
    expect(result).toEqual([targetFilePath]);
  });

  it('should respect the maxDirs limit and not find the file', async () => {
    await createTestFile('content', 'a', 'b', 'c', 'target.txt');
    const result = await bfsFileSearch(testRootDir, {
      fileName: 'target.txt',
      maxDirs: 3,
    });
    expect(result).toEqual([]);
  });

  it('should respect the maxDirs limit and find the file', async () => {
    const targetFilePath = await createTestFile(
      'content',
      'a',
      'b',
      'c',
      'target.txt',
    );
    const result = await bfsFileSearch(testRootDir, {
      fileName: 'target.txt',
      maxDirs: 4,
    });
    expect(result).toEqual([targetFilePath]);
  });

  describe('with FileDiscoveryService', () => {
    let projectRoot: string;

    beforeEach(async () => {
      projectRoot = await createEmptyDir('project');
    });

    it('should ignore gitignored files', async () => {
      await createEmptyDir('project', '.git');
      await createTestFile('node_modules/', 'project', '.gitignore');
      await createTestFile('content', 'project', 'node_modules', 'target.txt');
      const targetFilePath = await createTestFile(
        'content',
        'project',
        'not-ignored',
        'target.txt',
      );

      const fileService = new FileDiscoveryService(projectRoot);
      const result = await bfsFileSearch(projectRoot, {
        fileName: 'target.txt',
        fileService,
        fileFilteringOptions: {
          respectGitIgnore: true,
          respectGeminiIgnore: true,
        },
      });

      expect(result).toEqual([targetFilePath]);
    });

    it('should ignore geminiignored files', async () => {
      await createTestFile('node_modules/', 'project', '.geminiignore');
      await createTestFile('content', 'project', 'node_modules', 'target.txt');
      const targetFilePath = await createTestFile(
        'content',
        'project',
        'not-ignored',
        'target.txt',
      );

      const fileService = new FileDiscoveryService(projectRoot);
      const result = await bfsFileSearch(projectRoot, {
        fileName: 'target.txt',
        fileService,
        fileFilteringOptions: {
          respectGitIgnore: false,
          respectGeminiIgnore: true,
        },
      });

      expect(result).toEqual([targetFilePath]);
    });

    it('should not ignore files if respect flags are false', async () => {
      await createEmptyDir('project', '.git');
      await createTestFile('node_modules/', 'project', '.gitignore');
      const target1 = await createTestFile(
        'content',
        'project',
        'node_modules',
        'target.txt',
      );
      const target2 = await createTestFile(
        'content',
        'project',
        'not-ignored',
        'target.txt',
      );

      const fileService = new FileDiscoveryService(projectRoot);
      const result = await bfsFileSearch(projectRoot, {
        fileName: 'target.txt',
        fileService,
        fileFilteringOptions: {
          respectGitIgnore: false,
          respectGeminiIgnore: false,
        },
      });

      expect(result.sort()).toEqual([target1, target2].sort());
    });
  });

  it('should find all files in a complex directory structure', async () => {
    // Create a complex directory structure to test correctness at scale
    // without flaky performance checks.
    const numDirs = 50;
    const numFilesPerDir = 2;
    const numTargetDirs = 10;

    const dirCreationPromises: Array<Promise<unknown>> = [];
    for (let i = 0; i < numDirs; i++) {
      dirCreationPromises.push(createEmptyDir(`dir${i}`));
      dirCreationPromises.push(createEmptyDir(`dir${i}`, 'subdir1'));
      dirCreationPromises.push(createEmptyDir(`dir${i}`, 'subdir2'));
      dirCreationPromises.push(createEmptyDir(`dir${i}`, 'subdir1', 'deep'));
    }
    await Promise.all(dirCreationPromises);

    const fileCreationPromises: Array<Promise<string>> = [];
    for (let i = 0; i < numTargetDirs; i++) {
      // Add target files in some directories
      fileCreationPromises.push(
        createTestFile('content', `dir${i}`, 'GEMINI.md'),
      );
      fileCreationPromises.push(
        createTestFile('content', `dir${i}`, 'subdir1', 'GEMINI.md'),
      );
    }
    const expectedFiles = await Promise.all(fileCreationPromises);

    const result = await bfsFileSearch(testRootDir, {
      fileName: 'GEMINI.md',
      // Provide a generous maxDirs limit to ensure it doesn't prematurely stop
      // in this large test case. Total dirs created is 200.
      maxDirs: 250,
    });

    // Verify we found the exact files we created
    expect(result.length).toBe(numTargetDirs * numFilesPerDir);
    expect(result.sort()).toEqual(expectedFiles.sort());
  });
});<|MERGE_RESOLUTION|>--- conflicted
+++ resolved
@@ -4,17 +4,10 @@
  * SPDX-License-Identifier: Apache-2.0
  */
 
-<<<<<<< HEAD
-import * as fs from 'node:fs';
-import { vi, describe, it, expect, beforeEach } from 'vitest';
+import { describe, it, expect, beforeEach, afterEach } from 'vitest';
 import * as fsPromises from 'node:fs/promises';
-import * as gitUtils from './gitUtils.js';
-=======
-import { describe, it, expect, beforeEach, afterEach } from 'vitest';
-import * as fsPromises from 'fs/promises';
-import * as path from 'path';
-import * as os from 'os';
->>>>>>> 4c1c6d2b
+import * as path from 'node:path';
+import * as os from 'node:os';
 import { bfsFileSearch } from './bfsFileSearch.js';
 import { FileDiscoveryService } from '../services/fileDiscoveryService.js';
 
