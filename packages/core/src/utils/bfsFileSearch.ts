--- conflicted
+++ resolved
@@ -8,11 +8,8 @@
 import * as path from 'node:path';
 import type { FileDiscoveryService } from '../services/fileDiscoveryService.js';
 import type { FileFilteringOptions } from '../config/constants.js';
-<<<<<<< HEAD
 import { t } from '../i18n/index.js';
-=======
 import { debugLogger } from './debugLogger.js';
->>>>>>> b364f376
 // Simple console logger for now.
 // TODO: Integrate with a more robust server-side logger.
 const logger = {
@@ -90,17 +87,12 @@
       } catch (error) {
         // Warn user that a directory could not be read, as this affects search results.
         const message = (error as Error)?.message ?? 'Unknown error';
-<<<<<<< HEAD
         console.warn(
           t(
             'bfs_file_search.warn_unreadable_directory',
             '[WARN] Skipping unreadable directory: {directory} ({message})',
             { directory: currentDir, message },
           ),
-=======
-        debugLogger.warn(
-          `[WARN] Skipping unreadable directory: ${currentDir} (${message})`,
->>>>>>> b364f376
         );
         if (debug) {
           logger.debug(`Full error for ${currentDir}:`, error);
