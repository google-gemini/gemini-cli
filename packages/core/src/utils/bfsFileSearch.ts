/**
 * @license
 * Copyright 2025 Google LLC
 * SPDX-License-Identifier: Apache-2.0
 */

import * as fs from 'node:fs/promises';
import * as path from 'node:path';
<<<<<<< HEAD
import { FileDiscoveryService } from '../services/fileDiscoveryService.js';
import { FileFilteringOptions } from '../config/config.js';
import { t } from '../i18n/index.js';
=======
import type { FileDiscoveryService } from '../services/fileDiscoveryService.js';
import type { FileFilteringOptions } from '../config/config.js';
>>>>>>> 0f031a7f
// Simple console logger for now.
// TODO: Integrate with a more robust server-side logger.
const logger = {
  // eslint-disable-next-line @typescript-eslint/no-explicit-any
  debug: (...args: any[]) => console.debug('[DEBUG] [BfsFileSearch]', ...args),
};

interface BfsFileSearchOptions {
  fileName: string;
  ignoreDirs?: string[];
  maxDirs?: number;
  debug?: boolean;
  fileService?: FileDiscoveryService;
  fileFilteringOptions?: FileFilteringOptions;
}

/**
 * Performs a breadth-first search for a specific file within a directory structure.
 *
 * @param rootDir The directory to start the search from.
 * @param options Configuration for the search.
 * @returns A promise that resolves to an array of paths where the file was found.
 */
export async function bfsFileSearch(
  rootDir: string,
  options: BfsFileSearchOptions,
): Promise<string[]> {
  const {
    fileName,
    ignoreDirs = [],
    maxDirs = Infinity,
    debug = false,
    fileService,
  } = options;
  const foundFiles: string[] = [];
  const queue: string[] = [rootDir];
  const visited = new Set<string>();
  let scannedDirCount = 0;
  let queueHead = 0; // Pointer-based queue head to avoid expensive splice operations

  // Convert ignoreDirs array to Set for O(1) lookup performance
  const ignoreDirsSet = new Set(ignoreDirs);

  // Process directories in parallel batches for maximum performance
  const PARALLEL_BATCH_SIZE = 15; // Parallel processing batch size for optimal performance

  while (queueHead < queue.length && scannedDirCount < maxDirs) {
    // Fill batch with unvisited directories up to the desired size
    const batchSize = Math.min(PARALLEL_BATCH_SIZE, maxDirs - scannedDirCount);
    const currentBatch = [];
    while (currentBatch.length < batchSize && queueHead < queue.length) {
      const currentDir = queue[queueHead];
      queueHead++;
      if (!visited.has(currentDir)) {
        visited.add(currentDir);
        currentBatch.push(currentDir);
      }
    }
    scannedDirCount += currentBatch.length;

    if (currentBatch.length === 0) continue;

    if (debug) {
      logger.debug(
        `Scanning [${scannedDirCount}/${maxDirs}]: batch of ${currentBatch.length}`,
      );
    }

    // Read directories in parallel instead of one by one
    const readPromises = currentBatch.map(async (currentDir) => {
      try {
        const entries = await fs.readdir(currentDir, { withFileTypes: true });
        return { currentDir, entries };
      } catch (error) {
        // Warn user that a directory could not be read, as this affects search results.
        const message = (error as Error)?.message ?? 'Unknown error';
        console.warn(
          t(
            'bfs_file_search.warn_unreadable_directory',
            '[WARN] Skipping unreadable directory: {directory} ({message})',
            { directory: currentDir, message }
          )
        );
        if (debug) {
          logger.debug(`Full error for ${currentDir}:`, error);
        }
        return { currentDir, entries: [] };
      }
    });

    const results = await Promise.all(readPromises);

    for (const { currentDir, entries } of results) {
      for (const entry of entries) {
        const fullPath = path.join(currentDir, entry.name);
        if (
          fileService?.shouldIgnoreFile(fullPath, {
            respectGitIgnore: options.fileFilteringOptions?.respectGitIgnore,
            respectGeminiIgnore:
              options.fileFilteringOptions?.respectGeminiIgnore,
          })
        ) {
          continue;
        }

        if (entry.isDirectory()) {
          if (!ignoreDirsSet.has(entry.name)) {
            queue.push(fullPath);
          }
        } else if (entry.isFile() && entry.name === fileName) {
          foundFiles.push(fullPath);
        }
      }
    }
  }

  return foundFiles;
}<|MERGE_RESOLUTION|>--- conflicted
+++ resolved
@@ -6,14 +6,9 @@
 
 import * as fs from 'node:fs/promises';
 import * as path from 'node:path';
-<<<<<<< HEAD
-import { FileDiscoveryService } from '../services/fileDiscoveryService.js';
-import { FileFilteringOptions } from '../config/config.js';
-import { t } from '../i18n/index.js';
-=======
 import type { FileDiscoveryService } from '../services/fileDiscoveryService.js';
 import type { FileFilteringOptions } from '../config/config.js';
->>>>>>> 0f031a7f
+import { t } from '../i18n/index.js';
 // Simple console logger for now.
 // TODO: Integrate with a more robust server-side logger.
 const logger = {
