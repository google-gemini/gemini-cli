/**
 * @license
 * Copyright 2025 Google LLC
 * SPDX-License-Identifier: Apache-2.0
 */

import { execSync, spawn, spawnSync } from 'node:child_process';
import { debugLogger } from './debugLogger.js';
import { coreEvents, CoreEvent } from './events.js';

export type EditorType =
  | 'vscode'
  | 'vscodium'
  | 'windsurf'
  | 'cursor'
  | 'vim'
  | 'neovim'
  | 'zed'
  | 'emacs'
<<<<<<< HEAD
  | 'trae';
=======
  | 'antigravity';

export const EDITOR_DISPLAY_NAMES: Record<EditorType, string> = {
  vscode: 'VS Code',
  vscodium: 'VSCodium',
  windsurf: 'Windsurf',
  cursor: 'Cursor',
  vim: 'Vim',
  neovim: 'Neovim',
  zed: 'Zed',
  emacs: 'Emacs',
  antigravity: 'Antigravity',
};

export function getEditorDisplayName(editor: EditorType): string {
  return EDITOR_DISPLAY_NAMES[editor] || editor;
}
>>>>>>> 613b8a45

function isValidEditorType(editor: string): editor is EditorType {
  return [
    'vscode',
    'vscodium',
    'windsurf',
    'cursor',
    'vim',
    'neovim',
    'zed',
    'emacs',
<<<<<<< HEAD
    'trae',
=======
    'antigravity',
>>>>>>> 613b8a45
  ].includes(editor);
}

interface DiffCommand {
  command: string;
  args: string[];
}

function commandExists(cmd: string): boolean {
  try {
    execSync(
      process.platform === 'win32' ? `where.exe ${cmd}` : `command -v ${cmd}`,
      { stdio: 'ignore' },
    );
    return true;
  } catch {
    return false;
  }
}

/**
 * Editor command configurations for different platforms.
 * Each editor can have multiple possible command names, listed in order of preference.
 */
const editorCommands: Record<
  EditorType,
  { win32: string[]; default: string[] }
> = {
  vscode: { win32: ['code.cmd'], default: ['code'] },
  vscodium: { win32: ['codium.cmd'], default: ['codium'] },
  windsurf: { win32: ['windsurf'], default: ['windsurf'] },
  cursor: { win32: ['cursor'], default: ['cursor'] },
  vim: { win32: ['vim'], default: ['vim'] },
  neovim: { win32: ['nvim'], default: ['nvim'] },
  zed: { win32: ['zed'], default: ['zed', 'zeditor'] },
  emacs: { win32: ['emacs.exe'], default: ['emacs'] },
<<<<<<< HEAD
  trae: { win32: ['trae'], default: ['trae'] },
=======
  antigravity: { win32: ['agy.cmd'], default: ['agy'] },
>>>>>>> 613b8a45
};

export function checkHasEditorType(editor: EditorType): boolean {
  const commandConfig = editorCommands[editor];
  const commands =
    process.platform === 'win32' ? commandConfig.win32 : commandConfig.default;
  return commands.some((cmd) => commandExists(cmd));
}

export function allowEditorTypeInSandbox(editor: EditorType): boolean {
  const notUsingSandbox = !process.env['SANDBOX'];
  if (
<<<<<<< HEAD
    ['vscode', 'vscodium', 'windsurf', 'cursor', 'zed', 'trae'].includes(editor)
=======
    ['vscode', 'vscodium', 'windsurf', 'cursor', 'zed', 'antigravity'].includes(
      editor,
    )
>>>>>>> 613b8a45
  ) {
    return notUsingSandbox;
  }
  // For terminal-based editors like vim and emacs, allow in sandbox.
  return true;
}

/**
 * Check if the editor is valid and can be used.
 * Returns false if preferred editor is not set / invalid / not available / not allowed in sandbox.
 */
export function isEditorAvailable(editor: string | undefined): boolean {
  if (editor && isValidEditorType(editor)) {
    return checkHasEditorType(editor) && allowEditorTypeInSandbox(editor);
  }
  return false;
}

/**
 * Get the diff command for a specific editor.
 */
export function getDiffCommand(
  oldPath: string,
  newPath: string,
  editor: EditorType,
): DiffCommand | null {
  if (!isValidEditorType(editor)) {
    return null;
  }
  const commandConfig = editorCommands[editor];
  const commands =
    process.platform === 'win32' ? commandConfig.win32 : commandConfig.default;
  const command =
    commands.slice(0, -1).find((cmd) => commandExists(cmd)) ||
    commands[commands.length - 1];

  switch (editor) {
    case 'vscode':
    case 'vscodium':
    case 'windsurf':
    case 'cursor':
    case 'zed':
<<<<<<< HEAD
    case 'trae':
=======
    case 'antigravity':
>>>>>>> 613b8a45
      return { command, args: ['--wait', '--diff', oldPath, newPath] };
    case 'vim':
    case 'neovim':
      return {
        command,
        args: [
          '-d',
          // skip viminfo file to avoid E138 errors
          '-i',
          'NONE',
          // make the left window read-only and the right window editable
          '-c',
          'wincmd h | set readonly | wincmd l',
          // set up colors for diffs
          '-c',
          'highlight DiffAdd cterm=bold ctermbg=22 guibg=#005f00 | highlight DiffChange cterm=bold ctermbg=24 guibg=#005f87 | highlight DiffText ctermbg=21 guibg=#0000af | highlight DiffDelete ctermbg=52 guibg=#5f0000',
          // Show helpful messages
          '-c',
          'set showtabline=2 | set tabline=[Instructions]\\ :wqa(save\\ &\\ quit)\\ \\|\\ i/esc(toggle\\ edit\\ mode)',
          '-c',
          'wincmd h | setlocal statusline=OLD\\ FILE',
          '-c',
          'wincmd l | setlocal statusline=%#StatusBold#NEW\\ FILE\\ :wqa(save\\ &\\ quit)\\ \\|\\ i/esc(toggle\\ edit\\ mode)',
          // Auto close all windows when one is closed
          '-c',
          'autocmd BufWritePost * wqa',
          oldPath,
          newPath,
        ],
      };
    case 'emacs':
      return {
        command: 'emacs',
        args: ['--eval', `(ediff "${oldPath}" "${newPath}")`],
      };
    default:
      return null;
  }
}

/**
 * Opens a diff tool to compare two files.
 * Terminal-based editors by default blocks parent process until the editor exits.
 * GUI-based editors require args such as "--wait" to block parent process.
 */
export async function openDiff(
  oldPath: string,
  newPath: string,
  editor: EditorType,
): Promise<void> {
  const diffCommand = getDiffCommand(oldPath, newPath, editor);
  if (!diffCommand) {
    debugLogger.error('No diff tool available. Install a supported editor.');
    return;
  }

  const isTerminalEditor = ['vim', 'emacs', 'neovim'].includes(editor);

  if (isTerminalEditor) {
    try {
      const result = spawnSync(diffCommand.command, diffCommand.args, {
        stdio: 'inherit',
      });
      if (result.error) {
        throw result.error;
      }
      if (result.status !== 0) {
        throw new Error(`${editor} exited with code ${result.status}`);
      }
    } finally {
      coreEvents.emit(CoreEvent.ExternalEditorClosed);
    }
    return;
  }

  return new Promise<void>((resolve, reject) => {
    const childProcess = spawn(diffCommand.command, diffCommand.args, {
      stdio: 'inherit',
      shell: process.platform === 'win32',
    });

    childProcess.on('close', (code) => {
      if (code === 0) {
        resolve();
      } else {
        reject(new Error(`${editor} exited with code ${code}`));
      }
    });

    childProcess.on('error', (error) => {
      reject(error);
    });
  });
}<|MERGE_RESOLUTION|>--- conflicted
+++ resolved
@@ -17,9 +17,7 @@
   | 'neovim'
   | 'zed'
   | 'emacs'
-<<<<<<< HEAD
   | 'trae';
-=======
   | 'antigravity';
 
 export const EDITOR_DISPLAY_NAMES: Record<EditorType, string> = {
@@ -32,12 +30,12 @@
   zed: 'Zed',
   emacs: 'Emacs',
   antigravity: 'Antigravity',
+  trae: 'Trae',
 };
 
 export function getEditorDisplayName(editor: EditorType): string {
   return EDITOR_DISPLAY_NAMES[editor] || editor;
 }
->>>>>>> 613b8a45
 
 function isValidEditorType(editor: string): editor is EditorType {
   return [
@@ -49,11 +47,8 @@
     'neovim',
     'zed',
     'emacs',
-<<<<<<< HEAD
     'trae',
-=======
     'antigravity',
->>>>>>> 613b8a45
   ].includes(editor);
 }
 
@@ -90,11 +85,8 @@
   neovim: { win32: ['nvim'], default: ['nvim'] },
   zed: { win32: ['zed'], default: ['zed', 'zeditor'] },
   emacs: { win32: ['emacs.exe'], default: ['emacs'] },
-<<<<<<< HEAD
   trae: { win32: ['trae'], default: ['trae'] },
-=======
   antigravity: { win32: ['agy.cmd'], default: ['agy'] },
->>>>>>> 613b8a45
 };
 
 export function checkHasEditorType(editor: EditorType): boolean {
@@ -107,13 +99,9 @@
 export function allowEditorTypeInSandbox(editor: EditorType): boolean {
   const notUsingSandbox = !process.env['SANDBOX'];
   if (
-<<<<<<< HEAD
-    ['vscode', 'vscodium', 'windsurf', 'cursor', 'zed', 'trae'].includes(editor)
-=======
-    ['vscode', 'vscodium', 'windsurf', 'cursor', 'zed', 'antigravity'].includes(
+    ['vscode', 'vscodium', 'windsurf', 'cursor', 'zed', 'antigravity', 'trae'].includes(
       editor,
     )
->>>>>>> 613b8a45
   ) {
     return notUsingSandbox;
   }
@@ -156,11 +144,8 @@
     case 'windsurf':
     case 'cursor':
     case 'zed':
-<<<<<<< HEAD
     case 'trae':
-=======
     case 'antigravity':
->>>>>>> 613b8a45
       return { command, args: ['--wait', '--diff', oldPath, newPath] };
     case 'vim':
     case 'neovim':
