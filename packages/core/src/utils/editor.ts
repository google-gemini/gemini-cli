--- conflicted
+++ resolved
@@ -52,8 +52,6 @@
     return false;
   }
 }
-const VSCODE_MACOS_FALLBACK_PATH =
-  '/Applications/Visual Studio Code.app/Contents/Resources/app/bin/code';
 
 /**
  * Editor command configurations for different platforms.
@@ -76,18 +74,7 @@
   const commandConfig = editorCommands[editor];
   const commands =
     process.platform === 'win32' ? commandConfig.win32 : commandConfig.default;
-<<<<<<< HEAD
-
-  // Special handling for VS Code on macOS
-  if (editor === 'vscode' && process.platform === 'darwin') {
-    const fallbackPath = VSCODE_MACOS_FALLBACK_PATH;
-    return commandExists(command, fallbackPath);
-  }
-
-  return commandExists(command);
-=======
   return commands.some((cmd) => commandExists(cmd));
->>>>>>> c1fe6889
 }
 
 export function allowEditorTypeInSandbox(editor: EditorType): boolean {
