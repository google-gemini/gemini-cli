/**
 * @license
 * Copyright 2025 Google LLC
 * SPDX-License-Identifier: Apache-2.0
 */

<<<<<<< HEAD
import fs from 'node:fs/promises';
import path from 'node:path';
import * as os from 'node:os';
import { execSync, spawn } from 'node:child_process';
=======
import { execSync, spawn, spawnSync } from 'node:child_process';
import { debugLogger } from './debugLogger.js';
>>>>>>> f6423ea4

export type EditorType =
  | 'vscode'
  | 'vscodium'
  | 'windsurf'
  | 'cursor'
  | 'vim'
  | 'neovim'
  | 'zed'
  | 'emacs'
  | 'GeminiEditor';

function isValidEditorType(editor: string): editor is EditorType {
  return [
    'vscode',
    'vscodium',
    'windsurf',
    'cursor',
    'vim',
    'neovim',
    'zed',
    'emacs',
    'GeminiEditor',
  ].includes(editor);
}

interface DiffCommand {
  command: string;
  args: string[];
}

function commandExists(cmd: string): boolean {
  try {
    execSync(
      process.platform === 'win32' ? `where.exe ${cmd}` : `command -v ${cmd}`,
      { stdio: 'ignore' },
    );
    return true;
  } catch {
    return false;
  }
}

/**
 * Editor command configurations for different platforms.
 * Each editor can have multiple possible command names, listed in order of preference.
 */
const editorCommands: Record<
  EditorType,
  { win32: string[]; default: string[] }
> = {
  vscode: { win32: ['code.cmd'], default: ['code'] },
  vscodium: { win32: ['codium.cmd'], default: ['codium'] },
  windsurf: { win32: ['windsurf'], default: ['windsurf'] },
  cursor: { win32: ['cursor'], default: ['cursor'] },
  vim: { win32: ['vim'], default: ['vim'] },
  neovim: { win32: ['nvim'], default: ['nvim'] },
  zed: { win32: ['zed'], default: ['zed', 'zeditor'] },
  emacs: { win32: ['emacs.exe'], default: ['emacs'] },
  GeminiEditor: { win32: [], default: [] },
};

export function checkHasEditorType(editor: EditorType): boolean {
  if (editor === 'GeminiEditor') {
    return process.env['GEMINI_CLI_CONTEXT'] === 'electron';
  }
  const commandConfig = editorCommands[editor];
  const commands =
    process.platform === 'win32' ? commandConfig.win32 : commandConfig.default;
  return commands.some((cmd) => commandExists(cmd));
}

export function allowEditorTypeInSandbox(editor: EditorType): boolean {
  const notUsingSandbox = !process.env['SANDBOX'];
  if (['vscode', 'vscodium', 'windsurf', 'cursor', 'zed'].includes(editor)) {
    return notUsingSandbox;
  }
  // For terminal-based editors like vim and emacs, allow in sandbox.
  return true;
}

/**
 * Check if the editor is valid and can be used.
 * Returns false if preferred editor is not set / invalid / not available / not allowed in sandbox.
 */
export function isEditorAvailable(editor: string | undefined): boolean {
  if (editor && isValidEditorType(editor)) {
    return checkHasEditorType(editor) && allowEditorTypeInSandbox(editor);
  }
  return false;
}

/**
 * Get the diff command for a specific editor.
 */
export function getDiffCommand(
  oldPath: string,
  newPath: string,
  editor: EditorType,
): DiffCommand | null {
  if (!isValidEditorType(editor)) {
    return null;
  }
  const commandConfig = editorCommands[editor];
  const commands =
    process.platform === 'win32' ? commandConfig.win32 : commandConfig.default;
  const command =
    commands.slice(0, -1).find((cmd) => commandExists(cmd)) ||
    commands[commands.length - 1];

  switch (editor) {
    case 'vscode':
    case 'vscodium':
    case 'windsurf':
    case 'cursor':
    case 'zed':
      return { command, args: ['--wait', '--diff', oldPath, newPath] };
    case 'vim':
    case 'neovim':
      return {
        command,
        args: [
          '-d',
          // skip viminfo file to avoid E138 errors
          '-i',
          'NONE',
          // make the left window read-only and the right window editable
          '-c',
          'wincmd h | set readonly | wincmd l',
          // set up colors for diffs
          '-c',
          'highlight DiffAdd cterm=bold ctermbg=22 guibg=#005f00 | highlight DiffChange cterm=bold ctermbg=24 guibg=#005f87 | highlight DiffText ctermbg=21 guibg=#0000af | highlight DiffDelete ctermbg=52 guibg=#5f0000',
          // Show helpful messages
          '-c',
          'set showtabline=2 | set tabline=[Instructions]\\ :wqa(save\\ &\\ quit)\\ \\|\\ i/esc(toggle\\ edit\\ mode)',
          '-c',
          'wincmd h | setlocal statusline=OLD\\ FILE',
          '-c',
          'wincmd l | setlocal statusline=%#StatusBold#NEW\\ FILE\\ :wqa(save\\ &\\ quit)\\ \\|\\ i/esc(toggle\\ edit\\ mode)',
          // Auto close all windows when one is closed
          '-c',
          'autocmd BufWritePost * wqa',
          oldPath,
          newPath,
        ],
      };
    case 'emacs':
      return {
        command: 'emacs',
        args: ['--eval', `(ediff "${oldPath}" "${newPath}")`],
      };
    default:
      return null;
  }
}

async function openDiffGeminiEditor(
  oldPath: string,
  newPath: string,
): Promise<void> {
  const diffId = process.env['GEMINI_SESSION_ID'];
  if (!diffId) {
    throw new Error('GEMINI_SESSION_ID environment variable not set.');
  }
  const diffDir = path.join(os.homedir(), '.gemini', 'tmp', 'diff', diffId);
  await fs.mkdir(diffDir, { recursive: true });

  try {
    const oldContent = await fs.readFile(oldPath, 'utf-8');
    const newContent = await fs.readFile(newPath, 'utf-8');
    const fileType = path.extname(newPath);

    await fs.writeFile(path.join(diffDir, `old${fileType}`), oldContent);
    await fs.writeFile(path.join(diffDir, `new${fileType}`), newContent);

    const meta = { filePath: newPath };
    await fs.writeFile(path.join(diffDir, 'meta.json'), JSON.stringify(meta));

    // Signal to the Electron app that the files are ready.
    console.log(`GEMINI_EDITOR_REQUEST:${diffDir}`);

    const responsePath = path.join(diffDir, 'response.json');

    const waitForResponse = (): Promise<{
      status: 'approve' | 'reject';
      content?: string;
    }> =>
      new Promise((resolve, reject) => {
        // This timeout is to prevent the process from hanging forever if the GUI doesn't respond.
        const timeout = setTimeout(() => {
          clearInterval(interval);
          reject(new Error('Timeout waiting for editor response.'));
        }, 300000); // 5 minutes timeout

        const interval = setInterval(async () => {
          try {
            await fs.access(responsePath);
            clearInterval(interval);
            clearTimeout(timeout);
            const responseContent = await fs.readFile(responsePath, 'utf-8');
            const response = JSON.parse(responseContent);

            if (response.status === 'approve') {
              const updatedContent = await fs.readFile(
                path.join(diffDir, `new${fileType}`),
                'utf-8',
              );
              resolve({ status: 'approve', content: updatedContent });
            } else {
              resolve({ status: 'reject' });
            }
          } catch (e) {
            const error = e as NodeJS.ErrnoException;
            if (error.code !== 'ENOENT') {
              clearInterval(interval);
              clearTimeout(timeout);
              reject(error);
            }
            // else, file not found, continue polling.
          }
        }, 500);
      });

    const response = await waitForResponse();

    if (response.status === 'approve' && response.content) {
      await fs.writeFile(newPath, response.content);
    } else if (response.status === 'reject') {
      // Do nothing, just exit gracefully.
      return;
    } else {
      throw new Error('Changes rejected by user.');
    }
  } finally {
    await fs.rm(diffDir, { recursive: true, force: true });
  }
}

/**
 * Opens a diff tool to compare two files.
 * Terminal-based editors by default blocks parent process until the editor exits.
 * GUI-based editors require args such as "--wait" to block parent process.
 */
export async function openDiff(
  oldPath: string,
  newPath: string,
  editor: EditorType,
  onEditorClose: () => void,
): Promise<void> {
  if (editor === 'GeminiEditor') {
    if (process.env['GEMINI_CLI_CONTEXT'] === 'electron') {
      return openDiffGeminiEditor(oldPath, newPath);
    } else {
      // Fallback for non-electron environments
      const fallbackEditor = process.env['EDITOR'] || 'vim';
      if (isValidEditorType(fallbackEditor)) {
        return openDiff(oldPath, newPath, fallbackEditor, onEditorClose);
      } else {
        console.error(
          'GeminiEditor is only available in the Electron app. Please configure a different editor.',
        );
        return;
      }
    }
  }

  const diffCommand = getDiffCommand(oldPath, newPath, editor);
  if (!diffCommand) {
    debugLogger.error('No diff tool available. Install a supported editor.');
    return;
  }

  const isTerminalEditor = ['vim', 'emacs', 'neovim'].includes(editor);

  if (isTerminalEditor) {
    try {
      const result = spawnSync(diffCommand.command, diffCommand.args, {
        stdio: 'inherit',
      });
      if (result.error) {
        throw result.error;
      }
      if (result.status !== 0) {
        throw new Error(`${editor} exited with code ${result.status}`);
      }
    } finally {
      onEditorClose();
    }
    return;
  }

  return new Promise<void>((resolve, reject) => {
    const childProcess = spawn(diffCommand.command, diffCommand.args, {
      stdio: 'inherit',
      shell: process.platform === 'win32',
    });

    childProcess.on('close', (code) => {
      if (code === 0) {
        resolve();
      } else {
        reject(new Error(`${editor} exited with code ${code}`));
      }
    });

    childProcess.on('error', (error) => {
      reject(error);
    });
  });
}<|MERGE_RESOLUTION|>--- conflicted
+++ resolved
@@ -4,15 +4,11 @@
  * SPDX-License-Identifier: Apache-2.0
  */
 
-<<<<<<< HEAD
 import fs from 'node:fs/promises';
 import path from 'node:path';
 import * as os from 'node:os';
-import { execSync, spawn } from 'node:child_process';
-=======
 import { execSync, spawn, spawnSync } from 'node:child_process';
 import { debugLogger } from './debugLogger.js';
->>>>>>> f6423ea4
 
 export type EditorType =
   | 'vscode'
