/**
 * @license
 * Copyright 2025 Google LLC
 * SPDX-License-Identifier: Apache-2.0
 */

import { execSync, spawn, spawnSync } from 'node:child_process';

export type EditorType =
  | 'vscode'
  | 'vscodium'
  | 'windsurf'
  | 'cursor'
  | 'vim'
  | 'neovim'
  | 'zed'
  | 'emacs';

function isValidEditorType(editor: string): editor is EditorType {
  return [
    'vscode',
    'vscodium',
    'windsurf',
    'cursor',
    'vim',
    'neovim',
    'zed',
    'emacs',
  ].includes(editor);
}

interface DiffCommand {
  command: string;
  args: string[];
}

function commandExists(cmd: string): boolean {
  try {
    execSync(
      process.platform === 'win32' ? `where.exe ${cmd}` : `command -v ${cmd}`,
      { stdio: 'ignore' },
    );
    return true;
  } catch {
    return false;
  }
}

/**
 * Editor command configurations for different platforms.
 * Each editor can have multiple possible command names, listed in order of preference.
 */
const editorCommands: Record<
  EditorType,
  { win32: string[]; default: string[] }
> = {
  vscode: { win32: ['code.cmd'], default: ['code'] },
  vscodium: { win32: ['codium.cmd'], default: ['codium'] },
  windsurf: { win32: ['windsurf'], default: ['windsurf'] },
  cursor: { win32: ['cursor'], default: ['cursor'] },
  vim: { win32: ['vim'], default: ['vim'] },
  neovim: { win32: ['nvim'], default: ['nvim'] },
  zed: { win32: ['zed'], default: ['zed', 'zeditor'] },
  emacs: { win32: ['emacs.exe'], default: ['emacs'] },
};

export function checkHasEditorType(editor: EditorType): boolean {
  const commandConfig = editorCommands[editor];
  const commands =
    process.platform === 'win32' ? commandConfig.win32 : commandConfig.default;
  return commands.some((cmd) => commandExists(cmd));
}

export function allowEditorTypeInSandbox(editor: EditorType): boolean {
  const notUsingSandbox = !process.env['SANDBOX'];
  if (['vscode', 'vscodium', 'windsurf', 'cursor', 'zed'].includes(editor)) {
    return notUsingSandbox;
  }
  // For terminal-based editors like vim and emacs, allow in sandbox.
  return true;
}

/**
 * Check if the editor is valid and can be used.
 * Returns false if preferred editor is not set / invalid / not available / not allowed in sandbox.
 */
export function isEditorAvailable(editor: string | undefined): boolean {
  if (editor && isValidEditorType(editor)) {
    return checkHasEditorType(editor) && allowEditorTypeInSandbox(editor);
  }
  return false;
}

/**
 * Get the diff command for a specific editor.
 */
export function getDiffCommand(
  oldPath: string,
  newPath: string,
  editor: EditorType,
): DiffCommand | null {
  if (!isValidEditorType(editor)) {
    return null;
  }
  const commandConfig = editorCommands[editor];
  const commands =
    process.platform === 'win32' ? commandConfig.win32 : commandConfig.default;
  const command =
    commands.slice(0, -1).find((cmd) => commandExists(cmd)) ||
    commands[commands.length - 1];

  switch (editor) {
    case 'vscode':
    case 'vscodium':
    case 'windsurf':
    case 'cursor':
    case 'zed':
      return { command, args: ['--wait', '--diff', oldPath, newPath] };
    case 'vim':
    case 'neovim':
      return {
        command,
        args: [
          '-d',
          // skip viminfo file to avoid E138 errors
          '-i',
          'NONE',
          // make the left window read-only and the right window editable
          '-c',
          'wincmd h | set readonly | wincmd l',
          // set up colors for diffs
          '-c',
          'highlight DiffAdd cterm=bold ctermbg=22 guibg=#005f00 | highlight DiffChange cterm=bold ctermbg=24 guibg=#005f87 | highlight DiffText ctermbg=21 guibg=#0000af | highlight DiffDelete ctermbg=52 guibg=#5f0000',
          // Show helpful messages
          '-c',
          'set showtabline=2 | set tabline=[Instructions]\\ :wqa(save\\ &\\ quit)\\ \\|\\ i/esc(toggle\\ edit\\ mode)',
          '-c',
          'wincmd h | setlocal statusline=OLD\\ FILE',
          '-c',
          'wincmd l | setlocal statusline=%#StatusBold#NEW\\ FILE\\ :wqa(save\\ &\\ quit)\\ \\|\\ i/esc(toggle\\ edit\\ mode)',
          // Auto close all windows when one is closed
          '-c',
          'autocmd BufWritePost * wqa',
          oldPath,
          newPath,
        ],
      };
    case 'emacs':
      return {
        command: 'emacs',
        args: ['--eval', `(ediff "${oldPath}" "${newPath}")`],
      };
    default:
      return null;
  }
}

/**
 * Opens a diff tool to compare two files.
 * Terminal-based editors by default blocks parent process until the editor exits.
 * GUI-based editors require args such as "--wait" to block parent process.
 */
export async function openDiff(
  oldPath: string,
  newPath: string,
  editor: EditorType,
  onEditorClose: () => void,
): Promise<void> {
  const diffCommand = getDiffCommand(oldPath, newPath, editor);
  if (!diffCommand) {
    console.error('No diff tool available. Install a supported editor.');
    return;
  }

  try {
<<<<<<< HEAD
    switch (editor) {
      case 'vscode':
      case 'vscodium':
      case 'windsurf':
      case 'cursor':
      case 'zed':
        // Use spawn for GUI-based editors to avoid blocking the entire process
        return new Promise((resolve, reject) => {
          const childProcess = spawn(diffCommand.command, diffCommand.args, {
            stdio: 'inherit',
            shell: false,
          });

          childProcess.on('close', (code) => {
            if (code === 0) {
              resolve();
            } else {
              reject(new Error(`${editor} exited with code ${code}`));
            }
          });

          childProcess.on('error', (error) => {
            reject(error);
          });
        });

      case 'vim':
      case 'emacs':
      case 'neovim': {
        // Use execSync for terminal-based editors
        try {
          const result = spawnSync(diffCommand.command, diffCommand.args, {
            stdio: 'inherit',
            encoding: 'utf8',
          });
          if (result.error) {
            throw result.error;
          }
        } catch (e) {
          console.error('Error in onEditorClose callback:', e);
        } finally {
          onEditorClose();
=======
    const isTerminalEditor = ['vim', 'emacs', 'neovim'].includes(editor);

    if (isTerminalEditor) {
      try {
        const result = spawnSync(diffCommand.command, diffCommand.args, {
          stdio: 'inherit',
        });
        if (result.error) {
          throw result.error;
>>>>>>> 1a6e4a11
        }
        if (result.status !== 0) {
          throw new Error(`${editor} exited with code ${result.status}`);
        }
      } finally {
        onEditorClose();
      }
      return;
    }

    return new Promise<void>((resolve, reject) => {
      const childProcess = spawn(diffCommand.command, diffCommand.args, {
        stdio: 'inherit',
      });

      childProcess.on('close', (code) => {
        if (code === 0) {
          resolve();
        } else {
          reject(new Error(`${editor} exited with code ${code}`));
        }
      });

      childProcess.on('error', (error) => {
        reject(error);
      });
    });
  } catch (error) {
    console.error(error);
    throw error;
  }
}<|MERGE_RESOLUTION|>--- conflicted
+++ resolved
@@ -172,61 +172,7 @@
     return;
   }
 
-  try {
-<<<<<<< HEAD
-    switch (editor) {
-      case 'vscode':
-      case 'vscodium':
-      case 'windsurf':
-      case 'cursor':
-      case 'zed':
-        // Use spawn for GUI-based editors to avoid blocking the entire process
-        return new Promise((resolve, reject) => {
-          const childProcess = spawn(diffCommand.command, diffCommand.args, {
-            stdio: 'inherit',
-            shell: false,
-          });
-
-          childProcess.on('close', (code) => {
-            if (code === 0) {
-              resolve();
-            } else {
-              reject(new Error(`${editor} exited with code ${code}`));
-            }
-          });
-
-          childProcess.on('error', (error) => {
-            reject(error);
-          });
-        });
-
-      case 'vim':
-      case 'emacs':
-      case 'neovim': {
-        // Use execSync for terminal-based editors
-        try {
-          const result = spawnSync(diffCommand.command, diffCommand.args, {
-            stdio: 'inherit',
-            encoding: 'utf8',
-          });
-          if (result.error) {
-            throw result.error;
-          }
-        } catch (e) {
-          console.error('Error in onEditorClose callback:', e);
-        } finally {
-          onEditorClose();
-=======
-    const isTerminalEditor = ['vim', 'emacs', 'neovim'].includes(editor);
-
-    if (isTerminalEditor) {
-      try {
-        const result = spawnSync(diffCommand.command, diffCommand.args, {
-          stdio: 'inherit',
-        });
-        if (result.error) {
-          throw result.error;
->>>>>>> 1a6e4a11
+  try 
         }
         if (result.status !== 0) {
           throw new Error(`${editor} exited with code ${result.status}`);
