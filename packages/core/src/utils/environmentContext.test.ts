/**
 * @license
 * Copyright 2025 Google LLC
 * SPDX-License-Identifier: Apache-2.0
 */

import {
  describe,
  it,
  expect,
  vi,
  beforeEach,
  afterEach,
  type Mock,
} from 'vitest';
import {
  getEnvironmentContext,
  getDirectoryContextString,
} from './environmentContext.js';
import type { Config } from '../config/config.js';
import type { Storage } from '../config/storage.js';
import { getFolderStructure } from './getFolderStructure.js';

vi.mock('../config/config.js');
vi.mock('./getFolderStructure.js', () => ({
  getFolderStructure: vi.fn(),
}));
vi.mock('../tools/read-many-files.js');

describe('getDirectoryContextString', () => {
  let mockConfig: Partial<Config>;

  beforeEach(() => {
    mockConfig = {
      getWorkspaceContext: vi.fn().mockReturnValue({
        getDirectories: vi.fn().mockReturnValue(['/test/dir']),
      }),
      getFileService: vi.fn(),
      storage: {
        getProjectTempDir: vi.fn().mockReturnValue('/tmp/project-temp'),
      } as unknown as Storage,
    };
    vi.mocked(getFolderStructure).mockResolvedValue('Mock Folder Structure');
  });

  afterEach(() => {
    vi.resetAllMocks();
  });

  it('should return context string for a single directory', async () => {
    const contextString = await getDirectoryContextString(mockConfig as Config);
    expect(contextString).toContain(
      "I'm currently working in the directory: /test/dir",
    );
    expect(contextString).toContain(
      'Here is the folder structure of the current working directories:\n\nMock Folder Structure',
    );
  });

  it('should return context string for multiple directories', async () => {
    (
      vi.mocked(mockConfig.getWorkspaceContext!)().getDirectories as Mock
    ).mockReturnValue(['/test/dir1', '/test/dir2']);
    vi.mocked(getFolderStructure)
      .mockResolvedValueOnce('Structure 1')
      .mockResolvedValueOnce('Structure 2');

    const contextString = await getDirectoryContextString(mockConfig as Config);
    expect(contextString).toContain(
      "I'm currently working in the following directories:\n  - /test/dir1\n  - /test/dir2",
    );
    expect(contextString).toContain(
      'Here is the folder structure of the current working directories:\n\nStructure 1\nStructure 2',
    );
  });
});

describe('getEnvironmentContext', () => {
  let mockConfig: Partial<Config>;
  let mockToolRegistry: { getTool: Mock };

  beforeEach(() => {
    vi.useFakeTimers();
    vi.setSystemTime(new Date('2025-08-05T12:00:00Z'));

    mockToolRegistry = {
      getTool: vi.fn(),
    };

    mockConfig = {
      getWorkspaceContext: vi.fn().mockReturnValue({
        getDirectories: vi.fn().mockReturnValue(['/test/dir']),
      }),
      getFileService: vi.fn(),

      getToolRegistry: vi.fn().mockReturnValue(mockToolRegistry),
      storage: {
        getProjectTempDir: vi.fn().mockReturnValue('/tmp/project-temp'),
      } as unknown as Storage,
    };

    vi.mocked(getFolderStructure).mockResolvedValue('Mock Folder Structure');
  });

  afterEach(() => {
    vi.useRealTimers();
    vi.resetAllMocks();
  });

  it('should return basic environment context for a single directory', async () => {
    const parts = await getEnvironmentContext(mockConfig as Config);

    expect(parts.length).toBe(2);
    const context = parts[0].text;

    expect(context).toContain("Today's date is");
    expect(context).toContain("(formatted according to the user's locale)");
    expect(context).toContain(`My operating system is: ${process.platform}`);
    expect(context).toContain(
      "I'm currently working in the directory: /test/dir",
    );
    expect(context).toContain(
      'Here is the folder structure of the current working directories:\n\nMock Folder Structure',
    );
    expect(getFolderStructure).toHaveBeenCalledWith('/test/dir', {
      fileService: undefined,
    });
    expect(parts[1].text).toBe(
      '\nThis is all FYI; no need to act yet, respond only with exactly "Got it. Thanks for the context!"',
    );
  });

  it('should return basic environment context for multiple directories', async () => {
    (
      vi.mocked(mockConfig.getWorkspaceContext!()!).getDirectories as Mock
    ).mockReturnValue(['/test/dir1', '/test/dir2']);
    vi.mocked(getFolderStructure)
      .mockResolvedValueOnce('Structure 1')
      .mockResolvedValueOnce('Structure 2');

    const parts = await getEnvironmentContext(mockConfig as Config);

    expect(parts.length).toBe(2);
    const context = parts[0].text;

    expect(context).toContain(
      "I'm currently working in the following directories:\n  - /test/dir1\n  - /test/dir2",
    );
    expect(context).toContain(
      'Here is the folder structure of the current working directories:\n\nStructure 1\nStructure 2',
    );
    expect(getFolderStructure).toHaveBeenCalledTimes(2);
    expect(parts[1].text).toBe(
      '\nThis is all FYI; no need to act yet, respond only with exactly "Got it. Thanks for the context!"',
    );
  });

<<<<<<< HEAD
  it('should include full file context when getFullContext is true', async () => {
    mockConfig.getFullContext = vi.fn().mockReturnValue(true);
    const mockReadManyFilesTool = {
      build: vi.fn().mockReturnValue({
        execute: vi
          .fn()
          .mockResolvedValue({ llmContent: 'Full file content here' }),
      }),
    };
    mockToolRegistry.getTool.mockReturnValue(mockReadManyFilesTool);

    const parts = await getEnvironmentContext(mockConfig as Config);

    expect(parts.length).toBe(3);
    expect(parts[1].text).toBe(
      '\n--- Full File Context ---\nFull file content here',
    );
    expect(mockToolRegistry.getTool).toHaveBeenCalledWith('read_many_files');
    expect(mockReadManyFilesTool.build).toHaveBeenCalledWith({
      paths: ['**/*'],
      useDefaultExcludes: true,
    });
    expect(parts[2].text).toBe(
      '\nThis is all FYI; no need to act yet, respond only with exactly "Got it. Thanks for the context!"',
    );
  });

=======
>>>>>>> 8c78fe4f
  it('should handle read_many_files returning no content', async () => {
    const mockReadManyFilesTool = {
      build: vi.fn().mockReturnValue({
        execute: vi.fn().mockResolvedValue({ llmContent: '' }),
      }),
    };
    mockToolRegistry.getTool.mockReturnValue(mockReadManyFilesTool);

    const parts = await getEnvironmentContext(mockConfig as Config);

    expect(parts.length).toBe(2); // No extra part added
    expect(parts[1].text).toBe(
      '\nThis is all FYI; no need to act yet, respond only with exactly "Got it. Thanks for the context!"',
    );
  });

  it('should handle read_many_files tool not being found', async () => {
    mockToolRegistry.getTool.mockReturnValue(null);

    const parts = await getEnvironmentContext(mockConfig as Config);

    expect(parts.length).toBe(2); // No extra part added
    expect(parts[1].text).toBe(
      '\nThis is all FYI; no need to act yet, respond only with exactly "Got it. Thanks for the context!"',
    );
  });
<<<<<<< HEAD

  it('should handle errors when reading full file context', async () => {
    mockConfig.getFullContext = vi.fn().mockReturnValue(true);
    const mockReadManyFilesTool = {
      build: vi.fn().mockReturnValue({
        execute: vi.fn().mockRejectedValue(new Error('Read error')),
      }),
    };
    mockToolRegistry.getTool.mockReturnValue(mockReadManyFilesTool);

    const parts = await getEnvironmentContext(mockConfig as Config);

    expect(parts.length).toBe(3);
    expect(parts[1].text).toBe('\n--- Error reading full file context ---');
    expect(parts[2].text).toBe(
      '\nThis is all FYI; no need to act yet, respond only with exactly "Got it. Thanks for the context!"',
    );
  });
=======
>>>>>>> 8c78fe4f
});<|MERGE_RESOLUTION|>--- conflicted
+++ resolved
@@ -155,36 +155,6 @@
     );
   });
 
-<<<<<<< HEAD
-  it('should include full file context when getFullContext is true', async () => {
-    mockConfig.getFullContext = vi.fn().mockReturnValue(true);
-    const mockReadManyFilesTool = {
-      build: vi.fn().mockReturnValue({
-        execute: vi
-          .fn()
-          .mockResolvedValue({ llmContent: 'Full file content here' }),
-      }),
-    };
-    mockToolRegistry.getTool.mockReturnValue(mockReadManyFilesTool);
-
-    const parts = await getEnvironmentContext(mockConfig as Config);
-
-    expect(parts.length).toBe(3);
-    expect(parts[1].text).toBe(
-      '\n--- Full File Context ---\nFull file content here',
-    );
-    expect(mockToolRegistry.getTool).toHaveBeenCalledWith('read_many_files');
-    expect(mockReadManyFilesTool.build).toHaveBeenCalledWith({
-      paths: ['**/*'],
-      useDefaultExcludes: true,
-    });
-    expect(parts[2].text).toBe(
-      '\nThis is all FYI; no need to act yet, respond only with exactly "Got it. Thanks for the context!"',
-    );
-  });
-
-=======
->>>>>>> 8c78fe4f
   it('should handle read_many_files returning no content', async () => {
     const mockReadManyFilesTool = {
       build: vi.fn().mockReturnValue({
@@ -211,25 +181,4 @@
       '\nThis is all FYI; no need to act yet, respond only with exactly "Got it. Thanks for the context!"',
     );
   });
-<<<<<<< HEAD
-
-  it('should handle errors when reading full file context', async () => {
-    mockConfig.getFullContext = vi.fn().mockReturnValue(true);
-    const mockReadManyFilesTool = {
-      build: vi.fn().mockReturnValue({
-        execute: vi.fn().mockRejectedValue(new Error('Read error')),
-      }),
-    };
-    mockToolRegistry.getTool.mockReturnValue(mockReadManyFilesTool);
-
-    const parts = await getEnvironmentContext(mockConfig as Config);
-
-    expect(parts.length).toBe(3);
-    expect(parts[1].text).toBe('\n--- Error reading full file context ---');
-    expect(parts[2].text).toBe(
-      '\nThis is all FYI; no need to act yet, respond only with exactly "Got it. Thanks for the context!"',
-    );
-  });
-=======
->>>>>>> 8c78fe4f
 });