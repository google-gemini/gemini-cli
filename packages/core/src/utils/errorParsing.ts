/**
 * @license
 * Copyright 2025 Google LLC
 * SPDX-License-Identifier: Apache-2.0
 */

<<<<<<< HEAD
import { t } from '../i18n/index.js';

import { isApiError, isStructuredError } from './quotaErrorDetection.js';
import { DEFAULT_GEMINI_FLASH_MODEL } from '../config/models.js';
import type { UserTierId } from '../code_assist/types.js';
import { AuthType } from '../core/contentGenerator.js';

const RATE_LIMIT_ERROR_MESSAGE_USE_GEMINI = t(
  'errors.rate_limit_use_gemini',
  '\nPlease wait and try again later. To increase your limits, request a quota increase through AI Studio, or switch to another /auth method',
);
const RATE_LIMIT_ERROR_MESSAGE_VERTEX = t(
  'errors.rate_limit_vertex',
  '\nPlease wait and try again later. To increase your limits, request a quota increase through Vertex, or switch to another /auth method',
);
=======
import {
  isProQuotaExceededError,
  isGenericQuotaExceededError,
  isApiError,
  isStructuredError,
} from './quotaErrorDetection.js';
import {
  DEFAULT_GEMINI_MODEL,
  DEFAULT_GEMINI_FLASH_MODEL,
} from '../config/models.js';
import { UserTierId } from '../code_assist/types.js';
import { AuthType } from '../core/contentGenerator.js';

// Free Tier message functions
const getRateLimitErrorMessageGoogleFree = (
  fallbackModel: string = DEFAULT_GEMINI_FLASH_MODEL,
) =>
  `\nPossible quota limitations in place or slow response times detected. Switching to the ${fallbackModel} model for the rest of this session.`;

const getRateLimitErrorMessageGoogleProQuotaFree = (
  currentModel: string = DEFAULT_GEMINI_MODEL,
  fallbackModel: string = DEFAULT_GEMINI_FLASH_MODEL,
) =>
  `\nYou have reached your daily ${currentModel} quota limit. You will be switched to the ${fallbackModel} model for the rest of this session. To increase your limits, upgrade to get higher limits at https://goo.gle/set-up-gemini-code-assist, or use /auth to switch to using a paid API key from AI Studio at https://aistudio.google.com/apikey`;

const getRateLimitErrorMessageGoogleGenericQuotaFree = () =>
  `\nYou have reached your daily quota limit. To increase your limits, upgrade to get higher limits at https://goo.gle/set-up-gemini-code-assist, or use /auth to switch to using a paid API key from AI Studio at https://aistudio.google.com/apikey`;

// Legacy/Standard Tier message functions
const getRateLimitErrorMessageGooglePaid = (
  fallbackModel: string = DEFAULT_GEMINI_FLASH_MODEL,
) =>
  `\nPossible quota limitations in place or slow response times detected. Switching to the ${fallbackModel} model for the rest of this session. We appreciate you for choosing Gemini Code Assist and the Gemini CLI.`;

const getRateLimitErrorMessageGoogleProQuotaPaid = (
  currentModel: string = DEFAULT_GEMINI_MODEL,
  fallbackModel: string = DEFAULT_GEMINI_FLASH_MODEL,
) =>
  `\nYou have reached your daily ${currentModel} quota limit. You will be switched to the ${fallbackModel} model for the rest of this session. We appreciate you for choosing Gemini Code Assist and the Gemini CLI. To continue accessing the ${currentModel} model today, consider using /auth to switch to using a paid API key from AI Studio at https://aistudio.google.com/apikey`;

const getRateLimitErrorMessageGoogleGenericQuotaPaid = (
  currentModel: string = DEFAULT_GEMINI_MODEL,
) =>
  `\nYou have reached your daily quota limit. We appreciate you for choosing Gemini Code Assist and the Gemini CLI. To continue accessing the ${currentModel} model today, consider using /auth to switch to using a paid API key from AI Studio at https://aistudio.google.com/apikey`;
const RATE_LIMIT_ERROR_MESSAGE_USE_GEMINI =
  '\nPlease wait and try again later. To increase your limits, request a quota increase through AI Studio, or switch to another /auth method';
const RATE_LIMIT_ERROR_MESSAGE_VERTEX =
  '\nPlease wait and try again later. To increase your limits, request a quota increase through Vertex, or switch to another /auth method';
>>>>>>> 996c9f59
const getRateLimitErrorMessageDefault = (
  fallbackModel: string = DEFAULT_GEMINI_FLASH_MODEL,
) =>
  t(
    'errors.rate_limit_default',
    '\nPossible quota limitations in place or slow response times detected. Switching to the {fallbackModel} model for the rest of this session.',
    { fallbackModel },
  );

function getRateLimitMessage(
  authType?: AuthType,
  error?: unknown,
  userTier?: UserTierId,
  currentModel?: string,
  fallbackModel?: string,
): string {
  switch (authType) {
    case AuthType.LOGIN_WITH_GOOGLE: {
      // Determine if user is on a paid tier (Legacy or Standard) - default to FREE if not specified
      const isPaidTier =
        userTier === UserTierId.LEGACY || userTier === UserTierId.STANDARD;

      if (isProQuotaExceededError(error)) {
        return isPaidTier
          ? getRateLimitErrorMessageGoogleProQuotaPaid(
              currentModel || DEFAULT_GEMINI_MODEL,
              fallbackModel,
            )
          : getRateLimitErrorMessageGoogleProQuotaFree(
              currentModel || DEFAULT_GEMINI_MODEL,
              fallbackModel,
            );
      } else if (isGenericQuotaExceededError(error)) {
        return isPaidTier
          ? getRateLimitErrorMessageGoogleGenericQuotaPaid(
              currentModel || DEFAULT_GEMINI_MODEL,
            )
          : getRateLimitErrorMessageGoogleGenericQuotaFree();
      } else {
        return isPaidTier
          ? getRateLimitErrorMessageGooglePaid(fallbackModel)
          : getRateLimitErrorMessageGoogleFree(fallbackModel);
      }
    }
    case AuthType.USE_GEMINI:
      return RATE_LIMIT_ERROR_MESSAGE_USE_GEMINI;
    case AuthType.USE_VERTEX_AI:
      return RATE_LIMIT_ERROR_MESSAGE_VERTEX;
    default:
      return getRateLimitErrorMessageDefault(fallbackModel);
  }
}

export function parseAndFormatApiError(
  error: unknown,
  authType?: AuthType,
  userTier?: UserTierId,
  currentModel?: string,
  fallbackModel?: string,
): string {
  if (isStructuredError(error)) {
    let text = `[API Error: ${error.message}]`;
    if (error.status === 429) {
      text += getRateLimitMessage(
        authType,
        error,
        userTier,
        currentModel,
        fallbackModel,
      );
    }
    return text;
  }

  // The error message might be a string containing a JSON object.
  if (typeof error === 'string') {
    const jsonStart = error.indexOf('{');
    if (jsonStart === -1) {
      return `[API Error: ${error}]`; // Not a JSON error, return as is.
    }

    const jsonString = error.substring(jsonStart);

    try {
      const parsedError = JSON.parse(jsonString) as unknown;
      if (isApiError(parsedError)) {
        let finalMessage = parsedError.error.message;
        try {
          // See if the message is a stringified JSON with another error
          const nestedError = JSON.parse(finalMessage) as unknown;
          if (isApiError(nestedError)) {
            finalMessage = nestedError.error.message;
          }
        } catch (_e) {
          // It's not a nested JSON error, so we just use the message as is.
        }
        let text = `[API Error: ${finalMessage} (Status: ${parsedError.error.status})]`;
        if (parsedError.error.code === 429) {
          text += getRateLimitMessage(
            authType,
            parsedError,
            userTier,
            currentModel,
            fallbackModel,
          );
        }
        return text;
      }
    } catch (_e) {
      // Not a valid JSON, fall through and return the original message.
    }
    return `[API Error: ${error}]`;
  }

  return t('errors.api_unknown', '[API Error: An unknown error occurred.]');
}<|MERGE_RESOLUTION|>--- conflicted
+++ resolved
@@ -4,23 +4,7 @@
  * SPDX-License-Identifier: Apache-2.0
  */
 
-<<<<<<< HEAD
 import { t } from '../i18n/index.js';
-
-import { isApiError, isStructuredError } from './quotaErrorDetection.js';
-import { DEFAULT_GEMINI_FLASH_MODEL } from '../config/models.js';
-import type { UserTierId } from '../code_assist/types.js';
-import { AuthType } from '../core/contentGenerator.js';
-
-const RATE_LIMIT_ERROR_MESSAGE_USE_GEMINI = t(
-  'errors.rate_limit_use_gemini',
-  '\nPlease wait and try again later. To increase your limits, request a quota increase through AI Studio, or switch to another /auth method',
-);
-const RATE_LIMIT_ERROR_MESSAGE_VERTEX = t(
-  'errors.rate_limit_vertex',
-  '\nPlease wait and try again later. To increase your limits, request a quota increase through Vertex, or switch to another /auth method',
-);
-=======
 import {
   isProQuotaExceededError,
   isGenericQuotaExceededError,
@@ -65,11 +49,15 @@
   currentModel: string = DEFAULT_GEMINI_MODEL,
 ) =>
   `\nYou have reached your daily quota limit. We appreciate you for choosing Gemini Code Assist and the Gemini CLI. To continue accessing the ${currentModel} model today, consider using /auth to switch to using a paid API key from AI Studio at https://aistudio.google.com/apikey`;
-const RATE_LIMIT_ERROR_MESSAGE_USE_GEMINI =
-  '\nPlease wait and try again later. To increase your limits, request a quota increase through AI Studio, or switch to another /auth method';
-const RATE_LIMIT_ERROR_MESSAGE_VERTEX =
-  '\nPlease wait and try again later. To increase your limits, request a quota increase through Vertex, or switch to another /auth method';
->>>>>>> 996c9f59
+
+const RATE_LIMIT_ERROR_MESSAGE_USE_GEMINI = t(
+  'errors.rate_limit_use_gemini',
+  '\nPlease wait and try again later. To increase your limits, request a quota increase through AI Studio, or switch to another /auth method',
+);
+const RATE_LIMIT_ERROR_MESSAGE_VERTEX = t(
+  'errors.rate_limit_vertex',
+  '\nPlease wait and try again later. To increase your limits, request a quota increase through Vertex, or switch to another /auth method',
+);
 const getRateLimitErrorMessageDefault = (
   fallbackModel: string = DEFAULT_GEMINI_FLASH_MODEL,
 ) =>
