--- conflicted
+++ resolved
@@ -4,21 +4,53 @@
  * SPDX-License-Identifier: Apache-2.0
  */
 
-import { type Client } from '@modelcontextprotocol/sdk/client/index.js';
 import { EventEmitter } from 'node:events';
 import type { LoadServerHierarchicalMemoryResponse } from './memoryDiscovery.js';
 
+/**
+ * Defines the severity level for user-facing feedback.
+ * This maps loosely to UI `MessageType`
+ */
+export type FeedbackSeverity = 'info' | 'warning' | 'error';
+
+/**
+ * Payload for the 'user-feedback' event.
+ */
 export interface UserFeedbackPayload {
+  /**
+   * The severity level determines how the message is rendered in the UI
+   * (e.g. colored text, specific icon).
+   */
+  severity: FeedbackSeverity;
+  /**
+   * The main message to display to the user in the chat history or stdout.
+   */
   message: string;
-  severity: 'error' | 'warning' | 'info';
+  /**
+   * The original error object, if applicable.
+   * Listeners can use this to extract stack traces for debug logging
+   * or verbose output, while keeping the 'message' field clean for end users.
+   */
   error?: unknown;
 }
 
+/**
+ * Payload for the 'fallback-mode-changed' event.
+ */
 export interface FallbackModeChangedPayload {
+  /**
+   * Whether fallback mode is now active.
+   */
   isInFallbackMode: boolean;
 }
 
+/**
+ * Payload for the 'model-changed' event.
+ */
 export interface ModelChangedPayload {
+  /**
+   * The new model that was set.
+   */
   model: string;
 }
 
@@ -44,6 +76,9 @@
  */
 export type MemoryChangedPayload = LoadServerHierarchicalMemoryResponse;
 
+/**
+ * Payload for the 'mcp-sampling-request' event.
+ */
 export interface McpSamplingRequestPayload {
   serverName: string;
   prompt: unknown;
@@ -58,11 +93,8 @@
   ConsoleLog = 'console-log',
   Output = 'output',
   MemoryChanged = 'memory-changed',
-<<<<<<< HEAD
   McpSamplingRequest = 'mcp-sampling-request',
-=======
   ExternalEditorClosed = 'external-editor-closed',
->>>>>>> 57c7b9cc
 }
 
 export interface CoreEvents {
@@ -72,11 +104,8 @@
   [CoreEvent.ConsoleLog]: [ConsoleLogPayload];
   [CoreEvent.Output]: [OutputPayload];
   [CoreEvent.MemoryChanged]: [MemoryChangedPayload];
-<<<<<<< HEAD
   [CoreEvent.McpSamplingRequest]: [McpSamplingRequestPayload];
-=======
   [CoreEvent.ExternalEditorClosed]: never[];
->>>>>>> 57c7b9cc
 }
 
 type EventBacklogItem = {
@@ -94,90 +123,6 @@
     super();
   }
 
-<<<<<<< HEAD
-  override on(
-    event: CoreEvent.UserFeedback,
-    listener: (payload: UserFeedbackPayload) => void,
-  ): this;
-  override on(
-    event: CoreEvent.FallbackModeChanged,
-    listener: (payload: FallbackModeChangedPayload) => void,
-  ): this;
-  override on(
-    event: CoreEvent.ModelChanged,
-    listener: (payload: ModelChangedPayload) => void,
-  ): this;
-  override on(
-    event: CoreEvent.MemoryChanged,
-    listener: (payload: MemoryChangedPayload) => void,
-  ): this;
-  override on(
-    event: CoreEvent.McpSamplingRequest,
-    listener: (payload: McpSamplingRequestPayload) => void,
-  ): this;
-  override on(
-    event: string | symbol,
-    // eslint-disable-next-line @typescript-eslint/no-explicit-any
-    listener: (...args: any[]) => void,
-  ): this {
-    // eslint-disable-next-line @typescript-eslint/no-explicit-any
-    return super.on(event as any, listener as any);
-  }
-
-  override off(
-    event: CoreEvent.UserFeedback,
-    listener: (payload: UserFeedbackPayload) => void,
-  ): this;
-  override off(
-    event: CoreEvent.FallbackModeChanged,
-    listener: (payload: FallbackModeChangedPayload) => void,
-  ): this;
-  override off(
-    event: CoreEvent.ModelChanged,
-    listener: (payload: ModelChangedPayload) => void,
-  ): this;
-  override off(
-    event: CoreEvent.MemoryChanged,
-    listener: (payload: MemoryChangedPayload) => void,
-  ): this;
-  override off(
-    event: CoreEvent.McpSamplingRequest,
-    listener: (payload: McpSamplingRequestPayload) => void,
-  ): this;
-  override off(
-    event: string | symbol,
-    // eslint-disable-next-line @typescript-eslint/no-explicit-any
-    listener: (...args: any[]) => void,
-  ): this {
-    // eslint-disable-next-line @typescript-eslint/no-explicit-any
-    return super.off(event as any, listener as any);
-  }
-
-  override emit(
-    event: CoreEvent.UserFeedback,
-    payload: UserFeedbackPayload,
-  ): boolean;
-  override emit(
-    event: CoreEvent.FallbackModeChanged,
-    payload: FallbackModeChangedPayload,
-  ): boolean;
-  override emit(
-    event: CoreEvent.ModelChanged,
-    payload: ModelChangedPayload,
-  ): boolean;
-  override emit(
-    event: CoreEvent.MemoryChanged,
-    payload: MemoryChangedPayload,
-  ): boolean;
-  override emit(
-    event: CoreEvent.McpSamplingRequest,
-    payload: McpSamplingRequestPayload,
-  ): boolean;
-  // eslint-disable-next-line @typescript-eslint/no-explicit-any
-  override emit(event: string | symbol, ...args: any[]): boolean {
-    // eslint-disable-next-line @typescript-eslint/no-explicit-any
-    return super.emit(event as any, ...(args as any));
-=======
   private _emitOrQueue<K extends keyof CoreEvents>(
     event: K,
     ...args: CoreEvents[K]
@@ -195,29 +140,18 @@
         ) => boolean
       )(event, ...args);
     }
->>>>>>> 57c7b9cc
-  }
-
-  /**
-   * Emits a user feedback event with the given severity and message.
+  }
+
+  /**
+   * Sends actionable feedback to the user.
+   * Buffers automatically if the UI hasn't subscribed yet.
    */
   emitFeedback(
-    severity: 'error' | 'warning' | 'info',
+    severity: FeedbackSeverity,
     message: string,
     error?: unknown,
   ): void {
     const payload: UserFeedbackPayload = { severity, message, error };
-<<<<<<< HEAD
-    if (this.listenerCount(CoreEvent.UserFeedback) === 0) {
-      // If no listeners are attached yet, store in backlog
-      if (this._feedbackBacklog.length >= CoreEventEmitter.MAX_BACKLOG_SIZE) {
-        this._feedbackBacklog.shift(); // Remove oldest item to maintain FIFO
-      }
-      this._feedbackBacklog.push(payload);
-    } else {
-      this.emit(CoreEvent.UserFeedback, payload);
-    }
-=======
     this._emitOrQueue(CoreEvent.UserFeedback, payload);
   }
 
@@ -242,35 +176,29 @@
   ): void {
     const payload: OutputPayload = { isStderr, chunk, encoding };
     this._emitOrQueue(CoreEvent.Output, payload);
->>>>>>> 57c7b9cc
-  }
-
-  /**
-   * Emits a fallback mode changed event.
+  }
+
+  /**
+   * Notifies subscribers that fallback mode has changed.
+   * This is synchronous and doesn't use backlog (UI should already be initialized).
    */
   emitFallbackModeChanged(isInFallbackMode: boolean): void {
-    this.emit(CoreEvent.FallbackModeChanged, { isInFallbackMode });
-  }
-
-  /**
-   * Emits a model changed event.
+    const payload: FallbackModeChangedPayload = { isInFallbackMode };
+    this.emit(CoreEvent.FallbackModeChanged, payload);
+  }
+
+  /**
+   * Notifies subscribers that the model has changed.
    */
   emitModelChanged(model: string): void {
-    this.emit(CoreEvent.ModelChanged, { model });
-  }
-
-  /**
-   * Drains the backlog of user feedback events that were emitted before a
-   * listener was attached.
-   *
-   * This is useful for ensuring that feedback emitted during application
-   * startup is not lost.
-   */
-<<<<<<< HEAD
-  drainFeedbackBacklog() {
-    for (const payload of this._feedbackBacklog) {
-      this.emit(CoreEvent.UserFeedback, payload);
-=======
+    const payload: ModelChangedPayload = { model };
+    this.emit(CoreEvent.ModelChanged, payload);
+  }
+
+  /**
+   * Flushes buffered messages. Call this immediately after primary UI listener
+   * subscribes.
+   */
   drainBacklogs(): void {
     const backlog = [...this._eventBacklog];
     this._eventBacklog.length = 0; // Clear in-place
@@ -281,12 +209,8 @@
           ...args: CoreEvents[K]
         ) => boolean
       )(item.event, ...item.args);
->>>>>>> 57c7b9cc
     }
-    this._feedbackBacklog = [];
-  }
-}
-
-export const coreEvents = new CoreEventEmitter();
-
-export type { Client };+  }
+}
+
+export const coreEvents = new CoreEventEmitter();