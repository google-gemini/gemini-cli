/**
 * @license
 * Copyright 2025 Google LLC
 * SPDX-License-Identifier: Apache-2.0
 */

import { EventEmitter } from 'node:events';
import type { LoadServerHierarchicalMemoryResponse } from './memoryDiscovery.js';

/**
 * Defines the severity level for user-facing feedback.
 * This maps loosely to UI `MessageType`
 */
export type FeedbackSeverity = 'info' | 'warning' | 'error';

/**
 * Payload for the 'user-feedback' event.
 */
export interface UserFeedbackPayload {
  /**
   * The severity level determines how the message is rendered in the UI
   * (e.g. colored text, specific icon).
   */
  severity: FeedbackSeverity;
  /**
   * The main message to display to the user in the chat history or stdout.
   */
  message: string;
  /**
   * The original error object, if applicable.
   * Listeners can use this to extract stack traces for debug logging
   * or verbose output, while keeping the 'message' field clean for end users.
   */
  error?: unknown;
}

/**
 * Payload for the 'model-changed' event.
 */
export interface ModelChangedPayload {
  /**
   * The model identifier currently in use.
   */
  model: string;
}

/**
 * Payload for the 'model-changed' event.
 */
export interface ModelChangedPayload {
  /**
   * The new model that was set.
   */
  model: string;
}

/**
 * Payload for the 'memory-changed' event.
 */
export type MemoryChangedPayload = LoadServerHierarchicalMemoryResponse;

export enum CoreEvent {
  UserFeedback = 'user-feedback',
<<<<<<< HEAD
  ModelChanged = 'model-changed',
=======
  FallbackModeChanged = 'fallback-mode-changed',
  ModelChanged = 'model-changed',
  MemoryChanged = 'memory-changed',
}

export interface CoreEvents {
  [CoreEvent.UserFeedback]: [UserFeedbackPayload];
  [CoreEvent.FallbackModeChanged]: [FallbackModeChangedPayload];
  [CoreEvent.ModelChanged]: [ModelChangedPayload];
  [CoreEvent.MemoryChanged]: [MemoryChangedPayload];
>>>>>>> 3f90001f
}

export class CoreEventEmitter extends EventEmitter<CoreEvents> {
  private _feedbackBacklog: UserFeedbackPayload[] = [];
  private static readonly MAX_BACKLOG_SIZE = 10000;

  constructor() {
    super();
  }

  /**
   * Sends actionable feedback to the user.
   * Buffers automatically if the UI hasn't subscribed yet.
   */
  emitFeedback(
    severity: FeedbackSeverity,
    message: string,
    error?: unknown,
  ): void {
    const payload: UserFeedbackPayload = { severity, message, error };

    if (this.listenerCount(CoreEvent.UserFeedback) === 0) {
      if (this._feedbackBacklog.length >= CoreEventEmitter.MAX_BACKLOG_SIZE) {
        this._feedbackBacklog.shift();
      }
      this._feedbackBacklog.push(payload);
    } else {
      this.emit(CoreEvent.UserFeedback, payload);
    }
  }

  /**
   * Notifies subscribers that the active model has changed.
   */
  emitModelChanged(model: string): void {
    const payload: ModelChangedPayload = { model };
    this.emit(CoreEvent.ModelChanged, payload);
  }

  /**
   * Notifies subscribers that the model has changed.
   */
  emitModelChanged(model: string): void {
    const payload: ModelChangedPayload = { model };
    this.emit(CoreEvent.ModelChanged, payload);
  }

  /**
   * Flushes buffered messages. Call this immediately after primary UI listener
   * subscribes.
   */
  drainFeedbackBacklog(): void {
    const backlog = [...this._feedbackBacklog];
    this._feedbackBacklog.length = 0; // Clear in-place
    for (const payload of backlog) {
      this.emit(CoreEvent.UserFeedback, payload);
    }
  }
<<<<<<< HEAD

  override on(
    event: CoreEvent.UserFeedback,
    listener: (payload: UserFeedbackPayload) => void,
  ): this;
  override on(
    event: CoreEvent.ModelChanged,
    listener: (payload: ModelChangedPayload) => void,
  ): this;
  override on(
    event: string | symbol,
    // eslint-disable-next-line @typescript-eslint/no-explicit-any
    listener: (...args: any[]) => void,
  ): this {
    return super.on(event, listener);
  }

  override off(
    event: CoreEvent.UserFeedback,
    listener: (payload: UserFeedbackPayload) => void,
  ): this;
  override off(
    event: CoreEvent.ModelChanged,
    listener: (payload: ModelChangedPayload) => void,
  ): this;
  override off(
    event: string | symbol,
    // eslint-disable-next-line @typescript-eslint/no-explicit-any
    listener: (...args: any[]) => void,
  ): this {
    return super.off(event, listener);
  }

  override emit(
    event: CoreEvent.UserFeedback,
    payload: UserFeedbackPayload,
  ): boolean;
  override emit(
    event: CoreEvent.ModelChanged,
    payload: ModelChangedPayload,
  ): boolean;
  // eslint-disable-next-line @typescript-eslint/no-explicit-any
  override emit(event: string | symbol, ...args: any[]): boolean {
    return super.emit(event, ...args);
  }
=======
>>>>>>> 3f90001f
}

export const coreEvents = new CoreEventEmitter();<|MERGE_RESOLUTION|>--- conflicted
+++ resolved
@@ -45,13 +45,13 @@
 }
 
 /**
- * Payload for the 'model-changed' event.
+ * Payload for the 'fallback-mode-changed' event.
  */
-export interface ModelChangedPayload {
+export interface FallbackModeChangedPayload {
   /**
-   * The new model that was set.
+   * Whether fallback mode is active.
    */
-  model: string;
+  fallbackMode: boolean;
 }
 
 /**
@@ -61,9 +61,6 @@
 
 export enum CoreEvent {
   UserFeedback = 'user-feedback',
-<<<<<<< HEAD
-  ModelChanged = 'model-changed',
-=======
   FallbackModeChanged = 'fallback-mode-changed',
   ModelChanged = 'model-changed',
   MemoryChanged = 'memory-changed',
@@ -74,7 +71,6 @@
   [CoreEvent.FallbackModeChanged]: [FallbackModeChangedPayload];
   [CoreEvent.ModelChanged]: [ModelChangedPayload];
   [CoreEvent.MemoryChanged]: [MemoryChangedPayload];
->>>>>>> 3f90001f
 }
 
 export class CoreEventEmitter extends EventEmitter<CoreEvents> {
@@ -115,11 +111,10 @@
   }
 
   /**
-   * Notifies subscribers that the model has changed.
+   * Notifies subscribers that the memory has changed.
    */
-  emitModelChanged(model: string): void {
-    const payload: ModelChangedPayload = { model };
-    this.emit(CoreEvent.ModelChanged, payload);
+  emitMemoryChanged(payload: MemoryChangedPayload): void {
+    this.emit(CoreEvent.MemoryChanged, payload);
   }
 
   /**
@@ -133,7 +128,6 @@
       this.emit(CoreEvent.UserFeedback, payload);
     }
   }
-<<<<<<< HEAD
 
   override on(
     event: CoreEvent.UserFeedback,
@@ -142,6 +136,10 @@
   override on(
     event: CoreEvent.ModelChanged,
     listener: (payload: ModelChangedPayload) => void,
+  ): this;
+  override on(
+    event: CoreEvent.MemoryChanged,
+    listener: (payload: MemoryChangedPayload) => void,
   ): this;
   override on(
     event: string | symbol,
@@ -160,6 +158,10 @@
     listener: (payload: ModelChangedPayload) => void,
   ): this;
   override off(
+    event: CoreEvent.MemoryChanged,
+    listener: (payload: MemoryChangedPayload) => void,
+  ): this;
+  override off(
     event: string | symbol,
     // eslint-disable-next-line @typescript-eslint/no-explicit-any
     listener: (...args: any[]) => void,
@@ -175,12 +177,14 @@
     event: CoreEvent.ModelChanged,
     payload: ModelChangedPayload,
   ): boolean;
+  override emit(
+    event: CoreEvent.MemoryChanged,
+    payload: MemoryChangedPayload,
+  ): boolean;
   // eslint-disable-next-line @typescript-eslint/no-explicit-any
   override emit(event: string | symbol, ...args: any[]): boolean {
     return super.emit(event, ...args);
   }
-=======
->>>>>>> 3f90001f
 }
 
 export const coreEvents = new CoreEventEmitter();