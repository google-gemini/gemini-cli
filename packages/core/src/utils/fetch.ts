--- conflicted
+++ resolved
@@ -7,7 +7,6 @@
 import { getErrorMessage, isNodeError } from './errors.js';
 import { URL } from 'node:url';
 import { ProxyAgent, setGlobalDispatcher } from 'undici';
-import { t } from '../i18n/index.js';
 
 const PRIVATE_IP_RANGES = [
   /^10\./,
@@ -59,17 +58,5 @@
 }
 
 export function setGlobalProxy(proxy: string) {
-<<<<<<< HEAD
-  try {
-    setGlobalDispatcher(new ProxyAgent(proxy));
-  } catch (e) {
-    console.error(
-      t('utils.proxy.failed_to_set', 'Failed to set proxy: {error}', {
-        error: getErrorMessage(e),
-      }),
-    );
-  }
-=======
   setGlobalDispatcher(new ProxyAgent(proxy));
->>>>>>> 9d642f3b
 }