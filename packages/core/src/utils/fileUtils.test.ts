/**
 * @license
 * Copyright 2025 Google LLC
 * SPDX-License-Identifier: Apache-2.0
 */

import {
  describe,
  it,
  expect,
  vi,
  beforeEach,
  afterEach,
  type Mock,
} from 'vitest';

import * as actualNodeFs from 'node:fs'; // For setup/teardown
import fs from 'node:fs';
import fsPromises from 'node:fs/promises';
import path from 'node:path';
import os from 'node:os';
// eslint-disable-next-line import/no-internal-modules
import mime from 'mime/lite';

import {
  isWithinRoot,
  isBinaryFile,
  detectFileType,
  processSingleFileContent,
  detectBOM,
  readFileWithEncoding,
  fileExists,
} from './fileUtils.js';
import { StandardFileSystemService } from '../services/fileSystemService.js';

vi.mock('mime/lite', () => ({
  default: { getType: vi.fn() },
  getType: vi.fn(),
}));

const mockMimeGetType = mime.getType as Mock;

describe('fileUtils', () => {
  let tempRootDir: string;
  const originalProcessCwd = process.cwd;

  let testTextFilePath: string;
  let testImageFilePath: string;
  let testPdfFilePath: string;
  let testBinaryFilePath: string;
  let nonexistentFilePath: string;
  let directoryPath: string;

  beforeEach(() => {
    vi.resetAllMocks(); // Reset all mocks, including mime.getType

    tempRootDir = actualNodeFs.mkdtempSync(
      path.join(os.tmpdir(), 'fileUtils-test-'),
    );
    process.cwd = vi.fn(() => tempRootDir); // Mock cwd if necessary for relative path logic within tests

    testTextFilePath = path.join(tempRootDir, 'test.txt');
    testImageFilePath = path.join(tempRootDir, 'image.png');
    testPdfFilePath = path.join(tempRootDir, 'document.pdf');
    testBinaryFilePath = path.join(tempRootDir, 'app.exe');
    nonexistentFilePath = path.join(tempRootDir, 'nonexistent.txt');
    directoryPath = path.join(tempRootDir, 'subdir');

    actualNodeFs.mkdirSync(directoryPath, { recursive: true }); // Ensure subdir exists
  });

  afterEach(() => {
    if (actualNodeFs.existsSync(tempRootDir)) {
      actualNodeFs.rmSync(tempRootDir, { recursive: true, force: true });
    }
    process.cwd = originalProcessCwd;
    vi.restoreAllMocks(); // Restore any spies
  });

  describe('isWithinRoot', () => {
    const root = path.resolve('/project/root');

    it('should return true for paths directly within the root', () => {
      expect(isWithinRoot(path.join(root, 'file.txt'), root)).toBe(true);
      expect(isWithinRoot(path.join(root, 'subdir', 'file.txt'), root)).toBe(
        true,
      );
    });

    it('should return true for the root path itself', () => {
      expect(isWithinRoot(root, root)).toBe(true);
    });

    it('should return false for paths outside the root', () => {
      expect(
        isWithinRoot(path.resolve('/project/other', 'file.txt'), root),
      ).toBe(false);
      expect(isWithinRoot(path.resolve('/unrelated', 'file.txt'), root)).toBe(
        false,
      );
    });

    it('should return false for paths that only partially match the root prefix', () => {
      expect(
        isWithinRoot(
          path.resolve('/project/root-but-actually-different'),
          root,
        ),
      ).toBe(false);
    });

    it('should handle paths with trailing slashes correctly', () => {
      expect(isWithinRoot(path.join(root, 'file.txt') + path.sep, root)).toBe(
        true,
      );
      expect(isWithinRoot(root + path.sep, root)).toBe(true);
    });

    it('should handle different path separators (POSIX vs Windows)', () => {
      const posixRoot = '/project/root';
      const posixPathInside = '/project/root/file.txt';
      const posixPathOutside = '/project/other/file.txt';
      expect(isWithinRoot(posixPathInside, posixRoot)).toBe(true);
      expect(isWithinRoot(posixPathOutside, posixRoot)).toBe(false);
    });

    it('should return false for a root path that is a sub-path of the path to check', () => {
      const pathToCheck = path.resolve('/project/root/sub');
      const rootSub = path.resolve('/project/root');
      expect(isWithinRoot(pathToCheck, rootSub)).toBe(true);

      const pathToCheckSuper = path.resolve('/project/root');
      const rootSuper = path.resolve('/project/root/sub');
      expect(isWithinRoot(pathToCheckSuper, rootSuper)).toBe(false);
    });
  });

  describe('fileExists', () => {
    it('should return true if the file exists', async () => {
      const testFile = path.join(tempRootDir, 'exists.txt');
      actualNodeFs.writeFileSync(testFile, 'content');
      await expect(fileExists(testFile)).resolves.toBe(true);
    });

    it('should return false if the file does not exist', async () => {
      const testFile = path.join(tempRootDir, 'does-not-exist.txt');
      await expect(fileExists(testFile)).resolves.toBe(false);
    });

    it('should return true for a directory that exists', async () => {
      const testDir = path.join(tempRootDir, 'exists-dir');
      actualNodeFs.mkdirSync(testDir);
      await expect(fileExists(testDir)).resolves.toBe(true);
    });
  });

  describe('isBinaryFile', () => {
    let filePathForBinaryTest: string;

    beforeEach(() => {
      filePathForBinaryTest = path.join(tempRootDir, 'binaryCheck.tmp');
    });

    afterEach(() => {
      if (actualNodeFs.existsSync(filePathForBinaryTest)) {
        actualNodeFs.unlinkSync(filePathForBinaryTest);
      }
    });

    it('should return false for an empty file', async () => {
      actualNodeFs.writeFileSync(filePathForBinaryTest, '');
      expect(await isBinaryFile(filePathForBinaryTest)).toBe(false);
    });

    it('should return false for a typical text file', async () => {
      actualNodeFs.writeFileSync(
        filePathForBinaryTest,
        'Hello, world!\nThis is a test file with normal text content.',
      );
      expect(await isBinaryFile(filePathForBinaryTest)).toBe(false);
    });

    it('should return true for a file with many null bytes', async () => {
      const binaryContent = Buffer.from([
        0x48, 0x65, 0x00, 0x6c, 0x6f, 0x00, 0x00, 0x00, 0x00, 0x00,
      ]); // "He\0llo\0\0\0\0\0"
      actualNodeFs.writeFileSync(filePathForBinaryTest, binaryContent);
      expect(await isBinaryFile(filePathForBinaryTest)).toBe(true);
    });

    it('should return true for a file with high percentage of non-printable ASCII', async () => {
      const binaryContent = Buffer.from([
        0x41, 0x42, 0x01, 0x02, 0x03, 0x04, 0x05, 0x43, 0x44, 0x06,
      ]); // AB\x01\x02\x03\x04\x05CD\x06
      actualNodeFs.writeFileSync(filePathForBinaryTest, binaryContent);
      expect(await isBinaryFile(filePathForBinaryTest)).toBe(true);
    });

    it('should return false if file access fails (e.g., ENOENT)', async () => {
      // Ensure the file does not exist
      if (actualNodeFs.existsSync(filePathForBinaryTest)) {
        actualNodeFs.unlinkSync(filePathForBinaryTest);
      }
      expect(await isBinaryFile(filePathForBinaryTest)).toBe(false);
    });
  });

  describe('BOM detection and encoding', () => {
    let testDir: string;

    beforeEach(async () => {
      testDir = await fsPromises.mkdtemp(
        path.join(
          await fsPromises.realpath(os.tmpdir()),
          'fileUtils-bom-test-',
        ),
      );
    });

    afterEach(async () => {
      if (testDir) {
        await fsPromises.rm(testDir, { recursive: true, force: true });
      }
    });

    describe('detectBOM', () => {
      it('should detect UTF-8 BOM', () => {
        const buf = Buffer.from([
          0xef, 0xbb, 0xbf, 0x48, 0x65, 0x6c, 0x6c, 0x6f,
        ]);
        const result = detectBOM(buf);
        expect(result).toEqual({ encoding: 'utf8', bomLength: 3 });
      });

      it('should detect UTF-16 LE BOM', () => {
        const buf = Buffer.from([0xff, 0xfe, 0x48, 0x00, 0x65, 0x00]);
        const result = detectBOM(buf);
        expect(result).toEqual({ encoding: 'utf16le', bomLength: 2 });
      });

      it('should detect UTF-16 BE BOM', () => {
        const buf = Buffer.from([0xfe, 0xff, 0x00, 0x48, 0x00, 0x65]);
        const result = detectBOM(buf);
        expect(result).toEqual({ encoding: 'utf16be', bomLength: 2 });
      });

      it('should detect UTF-32 LE BOM', () => {
        const buf = Buffer.from([
          0xff, 0xfe, 0x00, 0x00, 0x48, 0x00, 0x00, 0x00,
        ]);
        const result = detectBOM(buf);
        expect(result).toEqual({ encoding: 'utf32le', bomLength: 4 });
      });

      it('should detect UTF-32 BE BOM', () => {
        const buf = Buffer.from([
          0x00, 0x00, 0xfe, 0xff, 0x00, 0x00, 0x00, 0x48,
        ]);
        const result = detectBOM(buf);
        expect(result).toEqual({ encoding: 'utf32be', bomLength: 4 });
      });

      it('should return null for no BOM', () => {
        const buf = Buffer.from([0x48, 0x65, 0x6c, 0x6c, 0x6f]);
        const result = detectBOM(buf);
        expect(result).toBeNull();
      });

      it('should return null for empty buffer', () => {
        const buf = Buffer.alloc(0);
        const result = detectBOM(buf);
        expect(result).toBeNull();
      });

      it('should return null for partial BOM', () => {
        const buf = Buffer.from([0xef, 0xbb]); // Incomplete UTF-8 BOM
        const result = detectBOM(buf);
        expect(result).toBeNull();
      });
    });

    describe('readFileWithEncoding', () => {
      it('should read UTF-8 BOM file correctly', async () => {
        const content = 'Hello, 世界! 🌍';
        const utf8Bom = Buffer.from([0xef, 0xbb, 0xbf]);
        const utf8Content = Buffer.from(content, 'utf8');
        const fullBuffer = Buffer.concat([utf8Bom, utf8Content]);

        const filePath = path.join(testDir, 'utf8-bom.txt');
        await fsPromises.writeFile(filePath, fullBuffer);

        const result = await readFileWithEncoding(filePath);
        expect(result).toBe(content);
      });

      it('should read UTF-16 LE BOM file correctly', async () => {
        const content = 'Hello, 世界! 🌍';
        const utf16leBom = Buffer.from([0xff, 0xfe]);
        const utf16leContent = Buffer.from(content, 'utf16le');
        const fullBuffer = Buffer.concat([utf16leBom, utf16leContent]);

        const filePath = path.join(testDir, 'utf16le-bom.txt');
        await fsPromises.writeFile(filePath, fullBuffer);

        const result = await readFileWithEncoding(filePath);
        expect(result).toBe(content);
      });

      it('should read UTF-16 BE BOM file correctly', async () => {
        const content = 'Hello, 世界! 🌍';
        // Manually encode UTF-16 BE: each char as big-endian 16-bit
        const utf16beBom = Buffer.from([0xfe, 0xff]);
        const chars = Array.from(content);
        const utf16beBytes: number[] = [];

        for (const char of chars) {
          const code = char.codePointAt(0)!;
          if (code > 0xffff) {
            // Surrogate pair for emoji
            const surrogate1 = 0xd800 + ((code - 0x10000) >> 10);
            const surrogate2 = 0xdc00 + ((code - 0x10000) & 0x3ff);
            utf16beBytes.push((surrogate1 >> 8) & 0xff, surrogate1 & 0xff);
            utf16beBytes.push((surrogate2 >> 8) & 0xff, surrogate2 & 0xff);
          } else {
            utf16beBytes.push((code >> 8) & 0xff, code & 0xff);
          }
        }

        const utf16beContent = Buffer.from(utf16beBytes);
        const fullBuffer = Buffer.concat([utf16beBom, utf16beContent]);

        const filePath = path.join(testDir, 'utf16be-bom.txt');
        await fsPromises.writeFile(filePath, fullBuffer);

        const result = await readFileWithEncoding(filePath);
        expect(result).toBe(content);
      });

      it('should read UTF-32 LE BOM file correctly', async () => {
        const content = 'Hello, 世界! 🌍';
        const utf32leBom = Buffer.from([0xff, 0xfe, 0x00, 0x00]);

        const utf32leBytes: number[] = [];
        for (const char of Array.from(content)) {
          const code = char.codePointAt(0)!;
          utf32leBytes.push(
            code & 0xff,
            (code >> 8) & 0xff,
            (code >> 16) & 0xff,
            (code >> 24) & 0xff,
          );
        }

        const utf32leContent = Buffer.from(utf32leBytes);
        const fullBuffer = Buffer.concat([utf32leBom, utf32leContent]);

        const filePath = path.join(testDir, 'utf32le-bom.txt');
        await fsPromises.writeFile(filePath, fullBuffer);

        const result = await readFileWithEncoding(filePath);
        expect(result).toBe(content);
      });

      it('should read UTF-32 BE BOM file correctly', async () => {
        const content = 'Hello, 世界! 🌍';
        const utf32beBom = Buffer.from([0x00, 0x00, 0xfe, 0xff]);

        const utf32beBytes: number[] = [];
        for (const char of Array.from(content)) {
          const code = char.codePointAt(0)!;
          utf32beBytes.push(
            (code >> 24) & 0xff,
            (code >> 16) & 0xff,
            (code >> 8) & 0xff,
            code & 0xff,
          );
        }

        const utf32beContent = Buffer.from(utf32beBytes);
        const fullBuffer = Buffer.concat([utf32beBom, utf32beContent]);

        const filePath = path.join(testDir, 'utf32be-bom.txt');
        await fsPromises.writeFile(filePath, fullBuffer);

        const result = await readFileWithEncoding(filePath);
        expect(result).toBe(content);
      });

      it('should read file without BOM as UTF-8', async () => {
        const content = 'Hello, 世界!';
        const filePath = path.join(testDir, 'no-bom.txt');
        await fsPromises.writeFile(filePath, content, 'utf8');

        const result = await readFileWithEncoding(filePath);
        expect(result).toBe(content);
      });

      it('should handle empty file', async () => {
        const filePath = path.join(testDir, 'empty.txt');
        await fsPromises.writeFile(filePath, '');

        const result = await readFileWithEncoding(filePath);
        expect(result).toBe('');
      });
    });

    describe('isBinaryFile with BOM awareness', () => {
      it('should not treat UTF-8 BOM file as binary', async () => {
        const content = 'Hello, world!';
        const utf8Bom = Buffer.from([0xef, 0xbb, 0xbf]);
        const utf8Content = Buffer.from(content, 'utf8');
        const fullBuffer = Buffer.concat([utf8Bom, utf8Content]);

        const filePath = path.join(testDir, 'utf8-bom-test.txt');
        await fsPromises.writeFile(filePath, fullBuffer);

        const result = await isBinaryFile(filePath);
        expect(result).toBe(false);
      });

      it('should not treat UTF-16 LE BOM file as binary', async () => {
        const content = 'Hello, world!';
        const utf16leBom = Buffer.from([0xff, 0xfe]);
        const utf16leContent = Buffer.from(content, 'utf16le');
        const fullBuffer = Buffer.concat([utf16leBom, utf16leContent]);

        const filePath = path.join(testDir, 'utf16le-bom-test.txt');
        await fsPromises.writeFile(filePath, fullBuffer);

        const result = await isBinaryFile(filePath);
        expect(result).toBe(false);
      });

      it('should not treat UTF-16 BE BOM file as binary', async () => {
        const utf16beBom = Buffer.from([0xfe, 0xff]);
        // Simple ASCII in UTF-16 BE
        const utf16beContent = Buffer.from([
          0x00,
          0x48, // H
          0x00,
          0x65, // e
          0x00,
          0x6c, // l
          0x00,
          0x6c, // l
          0x00,
          0x6f, // o
          0x00,
          0x2c, // ,
          0x00,
          0x20, // space
          0x00,
          0x77, // w
          0x00,
          0x6f, // o
          0x00,
          0x72, // r
          0x00,
          0x6c, // l
          0x00,
          0x64, // d
          0x00,
          0x21, // !
        ]);
        const fullBuffer = Buffer.concat([utf16beBom, utf16beContent]);

        const filePath = path.join(testDir, 'utf16be-bom-test.txt');
        await fsPromises.writeFile(filePath, fullBuffer);

        const result = await isBinaryFile(filePath);
        expect(result).toBe(false);
      });

      it('should not treat UTF-32 LE BOM file as binary', async () => {
        const utf32leBom = Buffer.from([0xff, 0xfe, 0x00, 0x00]);
        const utf32leContent = Buffer.from([
          0x48,
          0x00,
          0x00,
          0x00, // H
          0x65,
          0x00,
          0x00,
          0x00, // e
          0x6c,
          0x00,
          0x00,
          0x00, // l
          0x6c,
          0x00,
          0x00,
          0x00, // l
          0x6f,
          0x00,
          0x00,
          0x00, // o
        ]);
        const fullBuffer = Buffer.concat([utf32leBom, utf32leContent]);

        const filePath = path.join(testDir, 'utf32le-bom-test.txt');
        await fsPromises.writeFile(filePath, fullBuffer);

        const result = await isBinaryFile(filePath);
        expect(result).toBe(false);
      });

      it('should not treat UTF-32 BE BOM file as binary', async () => {
        const utf32beBom = Buffer.from([0x00, 0x00, 0xfe, 0xff]);
        const utf32beContent = Buffer.from([
          0x00,
          0x00,
          0x00,
          0x48, // H
          0x00,
          0x00,
          0x00,
          0x65, // e
          0x00,
          0x00,
          0x00,
          0x6c, // l
          0x00,
          0x00,
          0x00,
          0x6c, // l
          0x00,
          0x00,
          0x00,
          0x6f, // o
        ]);
        const fullBuffer = Buffer.concat([utf32beBom, utf32beContent]);

        const filePath = path.join(testDir, 'utf32be-bom-test.txt');
        await fsPromises.writeFile(filePath, fullBuffer);

        const result = await isBinaryFile(filePath);
        expect(result).toBe(false);
      });

      it('should still treat actual binary file as binary', async () => {
        // PNG header + some binary data with null bytes
        const pngHeader = Buffer.from([
          0x89, 0x50, 0x4e, 0x47, 0x0d, 0x0a, 0x1a, 0x0a,
        ]);
        const binaryData = Buffer.from([
          0x00, 0x00, 0x00, 0x0d, 0x49, 0x48, 0x44, 0x52,
        ]); // IHDR chunk with nulls
        const fullContent = Buffer.concat([pngHeader, binaryData]);
        const filePath = path.join(testDir, 'test.png');
        await fsPromises.writeFile(filePath, fullContent);

        const result = await isBinaryFile(filePath);
        expect(result).toBe(true);
      });

      it('should treat file with null bytes (no BOM) as binary', async () => {
        const content = Buffer.from([
          0x48, 0x65, 0x6c, 0x6c, 0x6f, 0x00, 0x77, 0x6f, 0x72, 0x6c, 0x64,
        ]);
        const filePath = path.join(testDir, 'null-bytes.bin');
        await fsPromises.writeFile(filePath, content);

        const result = await isBinaryFile(filePath);
        expect(result).toBe(true);
      });
    });
  });

  describe('detectFileType', () => {
    let filePathForDetectTest: string;

    beforeEach(() => {
      filePathForDetectTest = path.join(tempRootDir, 'detectType.tmp');
      // Default: create as a text file for isBinaryFile fallback
      actualNodeFs.writeFileSync(filePathForDetectTest, 'Plain text content');
    });

    afterEach(() => {
      if (actualNodeFs.existsSync(filePathForDetectTest)) {
        actualNodeFs.unlinkSync(filePathForDetectTest);
      }
      vi.restoreAllMocks(); // Restore spies on actualNodeFs
    });

    it('should detect typescript type by extension (ts, mts, cts, tsx)', async () => {
      expect(await detectFileType('file.ts')).toBe('text');
      expect(await detectFileType('file.test.ts')).toBe('text');
      expect(await detectFileType('file.mts')).toBe('text');
      expect(await detectFileType('vite.config.mts')).toBe('text');
      expect(await detectFileType('file.cts')).toBe('text');
      expect(await detectFileType('component.tsx')).toBe('text');
    });

    it('should detect image type by extension (png)', async () => {
      mockMimeGetType.mockReturnValueOnce('image/png');
      expect(await detectFileType('file.png')).toBe('image');
    });

    it('should detect image type by extension (jpeg)', async () => {
      mockMimeGetType.mockReturnValueOnce('image/jpeg');
      expect(await detectFileType('file.jpg')).toBe('image');
    });

    it('should detect svg type by extension', async () => {
      expect(await detectFileType('image.svg')).toBe('svg');
      expect(await detectFileType('image.icon.svg')).toBe('svg');
    });

    it('should detect pdf type by extension', async () => {
      mockMimeGetType.mockReturnValueOnce('application/pdf');
      expect(await detectFileType('file.pdf')).toBe('pdf');
    });

    it('should detect audio type by extension', async () => {
      mockMimeGetType.mockReturnValueOnce('audio/mpeg');
      expect(await detectFileType('song.mp3')).toBe('audio');
    });

    it('should detect video type by extension', async () => {
      mockMimeGetType.mockReturnValueOnce('video/mp4');
      expect(await detectFileType('movie.mp4')).toBe('video');
    });

    it('should detect known binary extensions as binary (e.g. .zip)', async () => {
      mockMimeGetType.mockReturnValueOnce('application/zip');
      expect(await detectFileType('archive.zip')).toBe('binary');
    });
    it('should detect known binary extensions as binary (e.g. .exe)', async () => {
      mockMimeGetType.mockReturnValueOnce('application/octet-stream'); // Common for .exe
      expect(await detectFileType('app.exe')).toBe('binary');
    });

    it('should use isBinaryFile for unknown extensions and detect as binary', async () => {
      mockMimeGetType.mockReturnValueOnce(false); // Unknown mime type
      // Create a file that isBinaryFile will identify as binary
      const binaryContent = Buffer.from([
        0x01, 0x02, 0x03, 0x04, 0x05, 0x06, 0x07, 0x08, 0x09, 0x0a,
      ]);
      actualNodeFs.writeFileSync(filePathForDetectTest, binaryContent);
      expect(await detectFileType(filePathForDetectTest)).toBe('binary');
    });

    it('should default to text if mime type is unknown and content is not binary', async () => {
      mockMimeGetType.mockReturnValueOnce(false); // Unknown mime type
      // filePathForDetectTest is already a text file by default from beforeEach
      expect(await detectFileType(filePathForDetectTest)).toBe('text');
    });
  });

  describe('processSingleFileContent', () => {
    beforeEach(() => {
      // Ensure files exist for statSync checks before readFile might be mocked
      if (actualNodeFs.existsSync(testTextFilePath))
        actualNodeFs.unlinkSync(testTextFilePath);
      if (actualNodeFs.existsSync(testImageFilePath))
        actualNodeFs.unlinkSync(testImageFilePath);
      if (actualNodeFs.existsSync(testPdfFilePath))
        actualNodeFs.unlinkSync(testPdfFilePath);
      if (actualNodeFs.existsSync(testBinaryFilePath))
        actualNodeFs.unlinkSync(testBinaryFilePath);
    });

    it('should read a text file successfully', async () => {
      const content = 'Line 1\\nLine 2\\nLine 3';
      actualNodeFs.writeFileSync(testTextFilePath, content);
      const result = await processSingleFileContent(
        testTextFilePath,
        tempRootDir,
        new StandardFileSystemService(),
      );
      expect(result.llmContent).toBe(content);
      expect(result.returnDisplay).toBe('');
      expect(result.error).toBeUndefined();
    });

    it('should handle file not found', async () => {
      const result = await processSingleFileContent(
        nonexistentFilePath,
        tempRootDir,
        new StandardFileSystemService(),
      );
      expect(result.error).toContain('File not found');
      expect(result.returnDisplay).toContain('File not found');
    });

    it('should handle read errors for text files', async () => {
      actualNodeFs.writeFileSync(testTextFilePath, 'content'); // File must exist for initial statSync
      const readError = new Error('Simulated read error');
      vi.spyOn(fsPromises, 'readFile').mockRejectedValueOnce(readError);

      const result = await processSingleFileContent(
        testTextFilePath,
        tempRootDir,
        new StandardFileSystemService(),
      );
      expect(result.error).toContain('Simulated read error');
      expect(result.returnDisplay).toContain('Simulated read error');
    });

    it('should handle read errors for image/pdf files', async () => {
      actualNodeFs.writeFileSync(testImageFilePath, 'content'); // File must exist
      mockMimeGetType.mockReturnValue('image/png');
      const readError = new Error('Simulated image read error');
      vi.spyOn(fsPromises, 'readFile').mockRejectedValueOnce(readError);

      const result = await processSingleFileContent(
        testImageFilePath,
        tempRootDir,
        new StandardFileSystemService(),
      );
      expect(result.error).toContain('Simulated image read error');
      expect(result.returnDisplay).toContain('Simulated image read error');
    });

    it('should process an image file', async () => {
      const fakePngData = Buffer.from('fake png data');
      actualNodeFs.writeFileSync(testImageFilePath, fakePngData);
      mockMimeGetType.mockReturnValue('image/png');
      const result = await processSingleFileContent(
        testImageFilePath,
        tempRootDir,
        new StandardFileSystemService(),
      );
      expect(
        (result.llmContent as { inlineData: unknown }).inlineData,
      ).toBeDefined();
      expect(
        (result.llmContent as { inlineData: { mimeType: string } }).inlineData
          .mimeType,
      ).toBe('image/png');
      expect(
        (result.llmContent as { inlineData: { data: string } }).inlineData.data,
      ).toBe(fakePngData.toString('base64'));
      expect(result.returnDisplay).toContain('Read image file: image.png');
    });

    it('should process a PDF file', async () => {
      const fakePdfData = Buffer.from('fake pdf data');
      actualNodeFs.writeFileSync(testPdfFilePath, fakePdfData);
      mockMimeGetType.mockReturnValue('application/pdf');
      const result = await processSingleFileContent(
        testPdfFilePath,
        tempRootDir,
        new StandardFileSystemService(),
      );
      expect(
        (result.llmContent as { inlineData: unknown }).inlineData,
      ).toBeDefined();
      expect(
        (result.llmContent as { inlineData: { mimeType: string } }).inlineData
          .mimeType,
      ).toBe('application/pdf');
      expect(
        (result.llmContent as { inlineData: { data: string } }).inlineData.data,
      ).toBe(fakePdfData.toString('base64'));
      expect(result.returnDisplay).toContain('Read pdf file: document.pdf');
    });

    it('should read an SVG file as text when under 1MB', async () => {
      const svgContent = `
    <svg xmlns="http://www.w3.org/2000/svg" width="100" height="100">
      <rect width="100" height="100" fill="blue" />
    </svg>
  `;
      const testSvgFilePath = path.join(tempRootDir, 'test.svg');
      actualNodeFs.writeFileSync(testSvgFilePath, svgContent, 'utf-8');

      mockMimeGetType.mockReturnValue('image/svg+xml');

      const result = await processSingleFileContent(
        testSvgFilePath,
        tempRootDir,
        new StandardFileSystemService(),
      );

      expect(result.llmContent).toBe(svgContent);
      expect(result.returnDisplay).toContain('Read SVG as text');
    });

    it('should skip binary files', async () => {
      actualNodeFs.writeFileSync(
        testBinaryFilePath,
        Buffer.from([0x00, 0x01, 0x02]),
      );
      mockMimeGetType.mockReturnValueOnce('application/octet-stream');
      // isBinaryFile will operate on the real file.

      const result = await processSingleFileContent(
        testBinaryFilePath,
        tempRootDir,
        new StandardFileSystemService(),
      );
      expect(result.llmContent).toContain(
        'Cannot display content of binary file',
      );
      expect(result.returnDisplay).toContain('Skipped binary file: app.exe');
    });

    it('should handle path being a directory', async () => {
      const result = await processSingleFileContent(
        directoryPath,
        tempRootDir,
        new StandardFileSystemService(),
      );
      expect(result.error).toContain('Path is a directory');
      expect(result.returnDisplay).toContain('Path is a directory');
    });

    it('should paginate text files correctly (offset and limit)', async () => {
      const lines = Array.from({ length: 20 }, (_, i) => `Line ${i + 1}`);
      actualNodeFs.writeFileSync(testTextFilePath, lines.join('\n'));

      const result = await processSingleFileContent(
        testTextFilePath,
        tempRootDir,
        new StandardFileSystemService(),
        5,
        5,
      ); // Read lines 6-10
      const expectedContent = lines.slice(5, 10).join('\n');

      expect(result.llmContent).toBe(expectedContent);
      expect(result.returnDisplay).toBe('Read lines 6-10 of 20 from test.txt');
      expect(result.isTruncated).toBe(true);
      expect(result.originalLineCount).toBe(20);
      expect(result.linesShown).toEqual([6, 10]);
    });

    it('should identify truncation when reading the end of a file', async () => {
      const lines = Array.from({ length: 20 }, (_, i) => `Line ${i + 1}`);
      actualNodeFs.writeFileSync(testTextFilePath, lines.join('\n'));

      // Read from line 11 to 20. The start is not 0, so it's truncated.
      const result = await processSingleFileContent(
        testTextFilePath,
        tempRootDir,
        new StandardFileSystemService(),
        10,
        10,
      );
      const expectedContent = lines.slice(10, 20).join('\n');

      expect(result.llmContent).toContain(expectedContent);
      expect(result.returnDisplay).toBe('Read lines 11-20 of 20 from test.txt');
      expect(result.isTruncated).toBe(true); // This is the key check for the bug
      expect(result.originalLineCount).toBe(20);
      expect(result.linesShown).toEqual([11, 20]);
    });

    it('should handle limit exceeding file length', async () => {
      const lines = ['Line 1', 'Line 2'];
      actualNodeFs.writeFileSync(testTextFilePath, lines.join('\n'));

      const result = await processSingleFileContent(
        testTextFilePath,
        tempRootDir,
        new StandardFileSystemService(),
        0,
        10,
      );
      const expectedContent = lines.join('\n');

      expect(result.llmContent).toBe(expectedContent);
      expect(result.returnDisplay).toBe('');
      expect(result.isTruncated).toBe(false);
      expect(result.originalLineCount).toBe(2);
      expect(result.linesShown).toEqual([1, 2]);
    });

    it('should truncate long lines in text files', async () => {
      const longLine = 'a'.repeat(2500);
      actualNodeFs.writeFileSync(
        testTextFilePath,
        `Short line\n${longLine}\nAnother short line`,
      );

      const result = await processSingleFileContent(
        testTextFilePath,
        tempRootDir,
        new StandardFileSystemService(),
      );

      expect(result.llmContent).toContain('Short line');
      expect(result.llmContent).toContain(
        longLine.substring(0, 2000) + '... [truncated]',
      );
      expect(result.llmContent).toContain('Another short line');
      expect(result.returnDisplay).toBe(
        'Read all 3 lines from test.txt (some lines were shortened)',
      );
      expect(result.isTruncated).toBe(true);
    });

    it('should truncate when line count exceeds the limit', async () => {
      const lines = Array.from({ length: 11 }, (_, i) => `Line ${i + 1}`);
      actualNodeFs.writeFileSync(testTextFilePath, lines.join('\n'));

      // Read 5 lines, but there are 11 total
      const result = await processSingleFileContent(
        testTextFilePath,
        tempRootDir,
        new StandardFileSystemService(),
        0,
        5,
      );

      expect(result.isTruncated).toBe(true);
      expect(result.returnDisplay).toBe('Read lines 1-5 of 11 from test.txt');
    });

    it('should truncate when a line length exceeds the character limit', async () => {
      const longLine = 'b'.repeat(2500);
      const lines = Array.from({ length: 10 }, (_, i) => `Line ${i + 1}`);
      lines.push(longLine); // Total 11 lines
      actualNodeFs.writeFileSync(testTextFilePath, lines.join('\n'));

      // Read all 11 lines, including the long one
      const result = await processSingleFileContent(
        testTextFilePath,
        tempRootDir,
        new StandardFileSystemService(),
        0,
        11,
      );

      expect(result.isTruncated).toBe(true);
      expect(result.returnDisplay).toBe(
        'Read all 11 lines from test.txt (some lines were shortened)',
      );
    });

    it('should truncate both line count and line length when both exceed limits', async () => {
      const linesWithLongInMiddle = Array.from(
        { length: 20 },
        (_, i) => `Line ${i + 1}`,
      );
      linesWithLongInMiddle[4] = 'c'.repeat(2500);
      actualNodeFs.writeFileSync(
        testTextFilePath,
        linesWithLongInMiddle.join('\n'),
      );

      // Read 10 lines out of 20, including the long line
      const result = await processSingleFileContent(
        testTextFilePath,
        tempRootDir,
        new StandardFileSystemService(),
        0,
        10,
      );
      expect(result.isTruncated).toBe(true);
      expect(result.returnDisplay).toBe(
        'Read lines 1-10 of 20 from test.txt (some lines were shortened)',
      );
    });

    it('should return an error if the file size exceeds 20MB', async () => {
<<<<<<< HEAD
      // Create a file just over 20MB
      const twentyOneMB = 21 * 1024 * 1024;
      const buffer = Buffer.alloc(twentyOneMB, 0x61); // Fill with 'a'
      actualNodeFs.writeFileSync(testTextFilePath, buffer);

      const result = await processSingleFileContent(
        testTextFilePath,
        tempRootDir,
        new StandardFileSystemService(),
      );

      expect(result.error).toContain('File size exceeds the 20MB limit');
      expect(result.returnDisplay).toContain(
        'File size exceeds the 20MB limit',
      );
      expect(result.llmContent).toContain('File size exceeds the 20MB limit');
    }, 15000); // Increase timeout to 15 seconds for large file test
=======
      // Create a small test file
      actualNodeFs.writeFileSync(testTextFilePath, 'test content');

      // Spy on fs.promises.stat to return a large file size
      const statSpy = vi.spyOn(fs.promises, 'stat').mockResolvedValueOnce({
        size: 21 * 1024 * 1024,
        isDirectory: () => false,
      } as fs.Stats);

      try {
        const result = await processSingleFileContent(
          testTextFilePath,
          tempRootDir,
          new StandardFileSystemService(),
        );

        expect(result.error).toContain('File size exceeds the 20MB limit');
        expect(result.returnDisplay).toContain(
          'File size exceeds the 20MB limit',
        );
        expect(result.llmContent).toContain('File size exceeds the 20MB limit');
      } finally {
        statSpy.mockRestore();
      }
    });
>>>>>>> 0b10ba2c
  });
});<|MERGE_RESOLUTION|>--- conflicted
+++ resolved
@@ -955,25 +955,6 @@
     });
 
     it('should return an error if the file size exceeds 20MB', async () => {
-<<<<<<< HEAD
-      // Create a file just over 20MB
-      const twentyOneMB = 21 * 1024 * 1024;
-      const buffer = Buffer.alloc(twentyOneMB, 0x61); // Fill with 'a'
-      actualNodeFs.writeFileSync(testTextFilePath, buffer);
-
-      const result = await processSingleFileContent(
-        testTextFilePath,
-        tempRootDir,
-        new StandardFileSystemService(),
-      );
-
-      expect(result.error).toContain('File size exceeds the 20MB limit');
-      expect(result.returnDisplay).toContain(
-        'File size exceeds the 20MB limit',
-      );
-      expect(result.llmContent).toContain('File size exceeds the 20MB limit');
-    }, 15000); // Increase timeout to 15 seconds for large file test
-=======
       // Create a small test file
       actualNodeFs.writeFileSync(testTextFilePath, 'test content');
 
@@ -999,6 +980,5 @@
         statSpy.mockRestore();
       }
     });
->>>>>>> 0b10ba2c
   });
 });