/**
 * @license
 * Copyright 2025 Google LLC
 * SPDX-License-Identifier: Apache-2.0
 */

import fs from 'node:fs';
import path from 'node:path';
import { PartUnion } from '@google/genai';
import mime from 'mime-types';
import { FileSystemService } from '../services/fileSystemService.js';
import { ToolErrorType } from '../tools/tool-error.js';
<<<<<<< HEAD
import { isBinaryFileElegant } from './binaryFileUtils.js';
=======
import { BINARY_EXTENSIONS } from './ignorePatterns.js';
>>>>>>> 5bba15b0

// Constants for text file processing
const DEFAULT_MAX_LINES_TEXT_FILE = 2000;
const MAX_LINE_LENGTH_TEXT_FILE = 2000;

// Default values for encoding and separator format
export const DEFAULT_ENCODING: BufferEncoding = 'utf-8';

/**
 * Looks up the specific MIME type for a file path.
 * @param filePath Path to the file.
 * @returns The specific MIME type string (e.g., 'text/python', 'application/javascript') or undefined if not found or ambiguous.
 */
export function getSpecificMimeType(filePath: string): string | undefined {
  const lookedUpMime = mime.lookup(filePath);
  return typeof lookedUpMime === 'string' ? lookedUpMime : undefined;
}

/**
 * Checks if a path is within a given root directory.
 * @param pathToCheck The absolute path to check.
 * @param rootDirectory The absolute root directory.
 * @returns True if the path is within the root directory, false otherwise.
 */
export function isWithinRoot(
  pathToCheck: string,
  rootDirectory: string,
): boolean {
  const normalizedPathToCheck = path.resolve(pathToCheck);
  const normalizedRootDirectory = path.resolve(rootDirectory);

  // Ensure the rootDirectory path ends with a separator for correct startsWith comparison,
  // unless it's the root path itself (e.g., '/' or 'C:\').
  const rootWithSeparator =
    normalizedRootDirectory === path.sep ||
    normalizedRootDirectory.endsWith(path.sep)
      ? normalizedRootDirectory
      : normalizedRootDirectory + path.sep;

  return (
    normalizedPathToCheck === normalizedRootDirectory ||
    normalizedPathToCheck.startsWith(rootWithSeparator)
  );
}

/**
 * Determines if a file is likely binary based on content sampling.
 * @param filePath Path to the file.
 * @returns Promise that resolves to true if the file appears to be binary.
 */
export async function isBinaryFile(filePath: string): Promise<boolean> {
  return await isBinaryFileElegant(filePath);
}

/**
 * Detects the type of file based on extension and content.
 * @param filePath Path to the file.
 * @returns Promise that resolves to 'text', 'image', 'pdf', 'audio', 'video', 'binary' or 'svg'.
 */
export async function detectFileType(
  filePath: string,
): Promise<'text' | 'image' | 'pdf' | 'audio' | 'video' | 'binary' | 'svg'> {
  const ext = path.extname(filePath).toLowerCase();

  // The mimetype for various TypeScript extensions (ts, mts, cts, tsx) can be
  // MPEG transport stream (a video format), but we want to assume these are
  // TypeScript files instead.
  if (['.ts', '.mts', '.cts'].includes(ext)) {
    return 'text';
  }

  if (ext === '.svg') {
    return 'svg';
  }

  const lookedUpMimeType = mime.lookup(filePath); // Returns false if not found, or the mime type string
  if (lookedUpMimeType) {
    if (lookedUpMimeType.startsWith('image/')) {
      return 'image';
    }
    if (lookedUpMimeType.startsWith('audio/')) {
      return 'audio';
    }
    if (lookedUpMimeType.startsWith('video/')) {
      return 'video';
    }
    if (lookedUpMimeType === 'application/pdf') {
      return 'pdf';
    }
  }

  // Stricter binary check for common non-text extensions before content check
  // These are often not well-covered by mime-types or might be misidentified.
  if (BINARY_EXTENSIONS.includes(ext)) {
    return 'binary';
  }

  // Fall back to content-based check if mime type wasn't conclusive for image/pdf
  // and it's not a known binary extension.
  if (await isBinaryFile(filePath)) {
    return 'binary';
  }

  return 'text';
}

export interface ProcessedFileReadResult {
  llmContent: PartUnion; // string for text, Part for image/pdf/unreadable binary
  returnDisplay: string;
  error?: string; // Optional error message for the LLM if file processing failed
  errorType?: ToolErrorType; // Structured error type
  isTruncated?: boolean; // For text files, indicates if content was truncated
  originalLineCount?: number; // For text files
  linesShown?: [number, number]; // For text files [startLine, endLine] (1-based for display)
}

/**
 * Reads and processes a single file, handling text, images, and PDFs.
 * @param filePath Absolute path to the file.
 * @param rootDirectory Absolute path to the project root for relative path display.
 * @param offset Optional offset for text files (0-based line number).
 * @param limit Optional limit for text files (number of lines to read).
 * @returns ProcessedFileReadResult object.
 */
export async function processSingleFileContent(
  filePath: string,
  rootDirectory: string,
  fileSystemService: FileSystemService,
  offset?: number,
  limit?: number,
): Promise<ProcessedFileReadResult> {
  try {
    if (!fs.existsSync(filePath)) {
      // Sync check is acceptable before async read
      return {
        llmContent:
          'Could not read file because no file was found at the specified path.',
        returnDisplay: 'File not found.',
        error: `File not found: ${filePath}`,
        errorType: ToolErrorType.FILE_NOT_FOUND,
      };
    }
    const stats = await fs.promises.stat(filePath);
    if (stats.isDirectory()) {
      return {
        llmContent:
          'Could not read file because the provided path is a directory, not a file.',
        returnDisplay: 'Path is a directory.',
        error: `Path is a directory, not a file: ${filePath}`,
        errorType: ToolErrorType.TARGET_IS_DIRECTORY,
      };
    }

    const fileSizeInMB = stats.size / (1024 * 1024);
    if (fileSizeInMB > 20) {
      return {
        llmContent: 'File size exceeds the 20MB limit.',
        returnDisplay: 'File size exceeds the 20MB limit.',
        error: `File size exceeds the 20MB limit: ${filePath} (${fileSizeInMB.toFixed(2)}MB)`,
        errorType: ToolErrorType.FILE_TOO_LARGE,
      };
    }

    const fileType = await detectFileType(filePath);
    const relativePathForDisplay = path
      .relative(rootDirectory, filePath)
      .replace(/\\/g, '/');

    switch (fileType) {
      case 'binary': {
        return {
          llmContent: `Cannot display content of binary file: ${relativePathForDisplay}`,
          returnDisplay: `Skipped binary file: ${relativePathForDisplay}`,
        };
      }
      case 'svg': {
        const SVG_MAX_SIZE_BYTES = 1 * 1024 * 1024;
        if (stats.size > SVG_MAX_SIZE_BYTES) {
          return {
            llmContent: `Cannot display content of SVG file larger than 1MB: ${relativePathForDisplay}`,
            returnDisplay: `Skipped large SVG file (>1MB): ${relativePathForDisplay}`,
          };
        }
        const content = await fileSystemService.readTextFile(filePath);
        return {
          llmContent: content,
          returnDisplay: `Read SVG as text: ${relativePathForDisplay}`,
        };
      }
      case 'text': {
        const content = await fileSystemService.readTextFile(filePath);
        const lines = content.split('\n');
        const originalLineCount = lines.length;

        const startLine = offset || 0;
        const effectiveLimit =
          limit === undefined ? DEFAULT_MAX_LINES_TEXT_FILE : limit;
        // Ensure endLine does not exceed originalLineCount
        const endLine = Math.min(startLine + effectiveLimit, originalLineCount);
        // Ensure selectedLines doesn't try to slice beyond array bounds if startLine is too high
        const actualStartLine = Math.min(startLine, originalLineCount);
        const selectedLines = lines.slice(actualStartLine, endLine);

        let linesWereTruncatedInLength = false;
        const formattedLines = selectedLines.map((line) => {
          if (line.length > MAX_LINE_LENGTH_TEXT_FILE) {
            linesWereTruncatedInLength = true;
            return (
              line.substring(0, MAX_LINE_LENGTH_TEXT_FILE) + '... [truncated]'
            );
          }
          return line;
        });

        const contentRangeTruncated =
          startLine > 0 || endLine < originalLineCount;
        const isTruncated = contentRangeTruncated || linesWereTruncatedInLength;
        const llmContent = formattedLines.join('\n');

        // By default, return nothing to streamline the common case of a successful read_file.
        let returnDisplay = '';
        if (contentRangeTruncated) {
          returnDisplay = `Read lines ${
            actualStartLine + 1
          }-${endLine} of ${originalLineCount} from ${relativePathForDisplay}`;
          if (linesWereTruncatedInLength) {
            returnDisplay += ' (some lines were shortened)';
          }
        } else if (linesWereTruncatedInLength) {
          returnDisplay = `Read all ${originalLineCount} lines from ${relativePathForDisplay} (some lines were shortened)`;
        }

        return {
          llmContent,
          returnDisplay,
          isTruncated,
          originalLineCount,
          linesShown: [actualStartLine + 1, endLine],
        };
      }
      case 'image':
      case 'pdf':
      case 'audio':
      case 'video': {
        const contentBuffer = await fs.promises.readFile(filePath);
        const base64Data = contentBuffer.toString('base64');
        return {
          llmContent: {
            inlineData: {
              data: base64Data,
              mimeType: mime.lookup(filePath) || 'application/octet-stream',
            },
          },
          returnDisplay: `Read ${fileType} file: ${relativePathForDisplay}`,
        };
      }
      default: {
        // Should not happen with current detectFileType logic
        const exhaustiveCheck: never = fileType;
        return {
          llmContent: `Unhandled file type: ${exhaustiveCheck}`,
          returnDisplay: `Skipped unhandled file type: ${relativePathForDisplay}`,
          error: `Unhandled file type for ${filePath}`,
        };
      }
    }
  } catch (error) {
    const errorMessage = error instanceof Error ? error.message : String(error);
    const displayPath = path
      .relative(rootDirectory, filePath)
      .replace(/\\/g, '/');
    return {
      llmContent: `Error reading file ${displayPath}: ${errorMessage}`,
      returnDisplay: `Error reading file ${displayPath}: ${errorMessage}`,
      error: `Error reading file ${filePath}: ${errorMessage}`,
      errorType: ToolErrorType.READ_CONTENT_FAILURE,
    };
  }
}<|MERGE_RESOLUTION|>--- conflicted
+++ resolved
@@ -10,11 +10,8 @@
 import mime from 'mime-types';
 import { FileSystemService } from '../services/fileSystemService.js';
 import { ToolErrorType } from '../tools/tool-error.js';
-<<<<<<< HEAD
 import { isBinaryFileElegant } from './binaryFileUtils.js';
-=======
 import { BINARY_EXTENSIONS } from './ignorePatterns.js';
->>>>>>> 5bba15b0
 
 // Constants for text file processing
 const DEFAULT_MAX_LINES_TEXT_FILE = 2000;
