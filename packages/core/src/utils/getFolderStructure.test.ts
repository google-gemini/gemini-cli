--- conflicted
+++ resolved
@@ -4,41 +4,13 @@
  * SPDX-License-Identifier: Apache-2.0
  */
 
-<<<<<<< HEAD
-/* eslint-disable @typescript-eslint/no-explicit-any */
-import { describe, it, expect, vi, beforeEach, afterEach, Mock } from 'vitest';
+import { describe, it, expect, beforeEach, afterEach } from 'vitest';
 import fsPromises from 'node:fs/promises';
-import * as fs from 'node:fs';
-import { Dirent as FSDirent } from 'node:fs';
 import * as nodePath from 'node:path';
-=======
-import { describe, it, expect, beforeEach, afterEach } from 'vitest';
-import fsPromises from 'fs/promises';
-import * as nodePath from 'path';
-import * as os from 'os';
->>>>>>> 7c3a8407
+import * as os from 'node:os';
 import { getFolderStructure } from './getFolderStructure.js';
 import { FileDiscoveryService } from '../services/fileDiscoveryService.js';
-<<<<<<< HEAD
-
-vi.mock('path', async (importOriginal) => {
-  const original = (await importOriginal()) as typeof nodePath;
-  return {
-    ...original,
-    resolve: vi.fn((str) => str),
-    // Other path functions (basename, join, normalize, etc.) will use original implementation
-  };
-});
-
-vi.mock('fs/promises');
-vi.mock('fs');
-vi.mock('./gitUtils.js');
-
-// Import 'path' again here, it will be the mocked version
 import * as path from 'node:path';
-=======
-import * as path from 'path';
->>>>>>> 7c3a8407
 
 describe('getFolderStructure', () => {
   let testRootDir: string;
