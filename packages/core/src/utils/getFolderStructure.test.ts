/**
 * @license
 * Copyright 2025 Google LLC
 * SPDX-License-Identifier: Apache-2.0
 */

import { describe, it, expect, beforeEach, afterEach } from 'vitest';
import fsPromises from 'fs/promises';
import * as nodePath from 'path';
import * as os from 'os';
import { getFolderStructure } from './getFolderStructure.js';
import { FileDiscoveryService } from '../services/fileDiscoveryService.js';
<<<<<<< HEAD

vi.mock('path', async (importOriginal) => {
  const original = (await importOriginal()) as typeof nodePath;
  return {
    ...original,
    resolve: vi.fn((str) => str),
    normalize: vi.fn((str) => str),
    // Other path functions (basename, join, etc.) will use original implementation
  };
});

vi.mock('fs/promises');
vi.mock('fs');
vi.mock('./gitUtils.js');

// Import 'path' again here, it will be the mocked version
=======
>>>>>>> 3e81359c
import * as path from 'path';

describe('getFolderStructure', () => {
<<<<<<< HEAD
  beforeEach(() => {
    vi.resetAllMocks();

    // path.resolve and path.normalize are now vi.fn() due to the top-level vi.mock.
    // We ensure their implementations are set for each test (or rely on the ones from vi.mock).
    // vi.resetAllMocks() clears call history but not the implementation set by vi.fn() in vi.mock.
    // If we needed to change it per test, we would do it here:
    (path.resolve as Mock).mockImplementation((str: string) => str);
    (path.normalize as Mock).mockImplementation((str: string) => str);

    // Re-apply/define the mock implementation for fsPromises.readdir for each test
    (fsPromises.readdir as Mock).mockImplementation(
      async (dirPath: string | Buffer | URL) => {
        // path.normalize here will use the mocked path module.
        // Since normalize is spread from original, it should be the real one.
        const normalizedPath = path.normalize(dirPath.toString());
        if (mockFsStructure[normalizedPath]) {
          return mockFsStructure[normalizedPath];
        }
        throw Object.assign(
          new Error(
            `ENOENT: no such file or directory, scandir '${normalizedPath}'`,
          ),
          { code: 'ENOENT' },
        );
      },
=======
  let testRootDir: string;

  async function createEmptyDir(...pathSegments: string[]) {
    const fullPath = path.join(testRootDir, ...pathSegments);
    await fsPromises.mkdir(fullPath, { recursive: true });
  }

  async function createTestFile(...pathSegments: string[]) {
    const fullPath = path.join(testRootDir, ...pathSegments);
    await fsPromises.mkdir(path.dirname(fullPath), { recursive: true });
    await fsPromises.writeFile(fullPath, '');
    return fullPath;
  }

  beforeEach(async () => {
    testRootDir = await fsPromises.mkdtemp(
      path.join(os.tmpdir(), 'folder-structure-test-'),
>>>>>>> 3e81359c
    );
  });

  afterEach(async () => {
    await fsPromises.rm(testRootDir, { recursive: true, force: true });
  });

  it('should return basic folder structure', async () => {
    await createTestFile('fileA1.ts');
    await createTestFile('fileA2.js');
    await createTestFile('subfolderB', 'fileB1.md');

    const structure = await getFolderStructure(testRootDir);
    expect(structure.trim()).toBe(
      `
Showing up to 200 items (files + folders).

${testRootDir}${path.sep}
├───fileA1.ts
├───fileA2.js
└───subfolderB${path.sep}
    └───fileB1.md
`.trim(),
    );
  });

  it('should handle an empty folder', async () => {
    const structure = await getFolderStructure(testRootDir);
    expect(structure.trim()).toBe(
      `
Showing up to 200 items (files + folders).

${testRootDir}${path.sep}
`
        .trim()
        .trim(),
    );
  });

  it('should ignore folders specified in ignoredFolders (default)', async () => {
    await createTestFile('.hiddenfile');
    await createTestFile('file1.txt');
    await createEmptyDir('emptyFolder');
    await createTestFile('node_modules', 'somepackage', 'index.js');
    await createTestFile('subfolderA', 'fileA1.ts');
    await createTestFile('subfolderA', 'fileA2.js');
    await createTestFile('subfolderA', 'subfolderB', 'fileB1.md');

    const structure = await getFolderStructure(testRootDir);
    expect(structure.trim()).toBe(
      `
Showing up to 200 items (files + folders). Folders or files indicated with ... contain more items not shown, were ignored, or the display limit (200 items) was reached.

${testRootDir}${path.sep}
├───.hiddenfile
├───file1.txt
├───emptyFolder${path.sep}
├───node_modules${path.sep}...
└───subfolderA${path.sep}
    ├───fileA1.ts
    ├───fileA2.js
    └───subfolderB${path.sep}
        └───fileB1.md
`.trim(),
    );
  });

  it('should ignore folders specified in custom ignoredFolders', async () => {
    await createTestFile('.hiddenfile');
    await createTestFile('file1.txt');
    await createEmptyDir('emptyFolder');
    await createTestFile('node_modules', 'somepackage', 'index.js');
    await createTestFile('subfolderA', 'fileA1.ts');

    const structure = await getFolderStructure(testRootDir, {
      ignoredFolders: new Set(['subfolderA', 'node_modules']),
    });
    const expected = `
Showing up to 200 items (files + folders). Folders or files indicated with ... contain more items not shown, were ignored, or the display limit (200 items) was reached.

${testRootDir}${path.sep}
├───.hiddenfile
├───file1.txt
├───emptyFolder${path.sep}
├───node_modules${path.sep}...
└───subfolderA${path.sep}...
`.trim();
    expect(structure.trim()).toBe(expected);
  });

  it('should filter files by fileIncludePattern', async () => {
    await createTestFile('fileA1.ts');
    await createTestFile('fileA2.js');
    await createTestFile('subfolderB', 'fileB1.md');

    const structure = await getFolderStructure(testRootDir, {
      fileIncludePattern: /\.ts$/,
    });
    const expected = `
Showing up to 200 items (files + folders).

${testRootDir}${path.sep}
├───fileA1.ts
└───subfolderB${path.sep}
`.trim();
    expect(structure.trim()).toBe(expected);
  });

  it('should handle maxItems truncation for files within a folder', async () => {
    await createTestFile('fileA1.ts');
    await createTestFile('fileA2.js');
    await createTestFile('subfolderB', 'fileB1.md');

    const structure = await getFolderStructure(testRootDir, {
      maxItems: 3,
    });
    const expected = `
Showing up to 3 items (files + folders).

${testRootDir}${path.sep}
├───fileA1.ts
├───fileA2.js
└───subfolderB${path.sep}
`.trim();
    expect(structure.trim()).toBe(expected);
  });

  it('should handle maxItems truncation for subfolders', async () => {
    for (let i = 0; i < 5; i++) {
      await createTestFile(`folder-${i}`, 'child.txt');
    }

    const structure = await getFolderStructure(testRootDir, {
      maxItems: 4,
    });
    const expectedRevised = `
Showing up to 4 items (files + folders). Folders or files indicated with ... contain more items not shown, were ignored, or the display limit (4 items) was reached.

${testRootDir}${path.sep}
├───folder-0${path.sep}
├───folder-1${path.sep}
├───folder-2${path.sep}
├───folder-3${path.sep}
└───...
`.trim();
    expect(structure.trim()).toBe(expectedRevised);
  });

  it('should handle maxItems that only allows the root folder itself', async () => {
    await createTestFile('fileA1.ts');
    await createTestFile('fileA2.ts');
    await createTestFile('subfolderB', 'fileB1.ts');

    const structure = await getFolderStructure(testRootDir, {
      maxItems: 1,
    });
    const expected = `
Showing up to 1 items (files + folders). Folders or files indicated with ... contain more items not shown, were ignored, or the display limit (1 items) was reached.

${testRootDir}${path.sep}
├───fileA1.ts
├───...
└───...
`.trim();
    expect(structure.trim()).toBe(expected);
  });

  it('should handle non-existent directory', async () => {
    const nonExistentPath = path.join(testRootDir, 'non-existent');
    const structure = await getFolderStructure(nonExistentPath);
    expect(structure).toContain(
      `Error: Could not read directory "${nonExistentPath}". Check path and permissions.`,
    );
  });

  it('should handle deep folder structure within limits', async () => {
    await createTestFile('level1', 'level2', 'level3', 'file.txt');

    const structure = await getFolderStructure(testRootDir, {
      maxItems: 10,
    });
    const expected = `
Showing up to 10 items (files + folders).

${testRootDir}${path.sep}
└───level1${path.sep}
    └───level2${path.sep}
        └───level3${path.sep}
            └───file.txt
`.trim();
    expect(structure.trim()).toBe(expected);
  });

  it('should truncate deep folder structure if maxItems is small', async () => {
    await createTestFile('level1', 'level2', 'level3', 'file.txt');

    const structure = await getFolderStructure(testRootDir, {
      maxItems: 3,
    });
    const expected = `
Showing up to 3 items (files + folders).

${testRootDir}${path.sep}
└───level1${path.sep}
    └───level2${path.sep}
        └───level3${path.sep}
`.trim();
    expect(structure.trim()).toBe(expected);
  });

  describe('with gitignore', () => {
    beforeEach(async () => {
      await fsPromises.mkdir(path.join(testRootDir, '.git'), {
        recursive: true,
      });
    });

    it('should ignore files and folders specified in .gitignore', async () => {
      await fsPromises.writeFile(
        nodePath.join(testRootDir, '.gitignore'),
        'ignored.txt\nnode_modules/\n.gemini/*\n!/.gemini/config.yaml',
      );
      await createTestFile('file1.txt');
      await createTestFile('node_modules', 'some-package', 'index.js');
      await createTestFile('ignored.txt');
      await createTestFile('.gemini', 'config.yaml');
      await createTestFile('.gemini', 'logs.json');

      const fileService = new FileDiscoveryService(testRootDir);
      const structure = await getFolderStructure(testRootDir, {
        fileService,
      });

      expect(structure).not.toContain('ignored.txt');
      expect(structure).toContain(`node_modules${path.sep}...`);
      expect(structure).not.toContain('logs.json');
      expect(structure).toContain('config.yaml');
      expect(structure).toContain('file1.txt');
    });

    it('should not ignore files if respectGitIgnore is false', async () => {
      await fsPromises.writeFile(
        nodePath.join(testRootDir, '.gitignore'),
        'ignored.txt',
      );
      await createTestFile('file1.txt');
      await createTestFile('ignored.txt');

      const fileService = new FileDiscoveryService(testRootDir);
      const structure = await getFolderStructure(testRootDir, {
        fileService,
        fileFilteringOptions: {
          respectGeminiIgnore: false,
          respectGitIgnore: false,
        },
      });

      expect(structure).toContain('ignored.txt');
      expect(structure).toContain('file1.txt');
    });
  });

  describe('with geminiignore', () => {
    it('should ignore geminiignore files by default', async () => {
      await fsPromises.writeFile(
        nodePath.join(testRootDir, '.geminiignore'),
        'ignored.txt\nnode_modules/\n.gemini/\n!/.gemini/config.yaml',
      );
      await createTestFile('file1.txt');
      await createTestFile('node_modules', 'some-package', 'index.js');
      await createTestFile('ignored.txt');
      await createTestFile('.gemini', 'config.yaml');
      await createTestFile('.gemini', 'logs.json');

      const fileService = new FileDiscoveryService(testRootDir);
      const structure = await getFolderStructure(testRootDir, {
        fileService,
      });
      expect(structure).not.toContain('ignored.txt');
      expect(structure).toContain(`node_modules${path.sep}...`);
      expect(structure).not.toContain('logs.json');
    });

    it('should not ignore files if respectGeminiIgnore is false', async () => {
      await fsPromises.writeFile(
        nodePath.join(testRootDir, '.geminiignore'),
        'ignored.txt\nnode_modules/\n.gemini/\n!/.gemini/config.yaml',
      );
      await createTestFile('file1.txt');
      await createTestFile('node_modules', 'some-package', 'index.js');
      await createTestFile('ignored.txt');
      await createTestFile('.gemini', 'config.yaml');
      await createTestFile('.gemini', 'logs.json');

      const fileService = new FileDiscoveryService(testRootDir);
      const structure = await getFolderStructure(testRootDir, {
        fileService,
        fileFilteringOptions: {
          respectGeminiIgnore: false,
          respectGitIgnore: true, // Explicitly disable gemini ignore only
        },
      });
      expect(structure).toContain('ignored.txt');
      // node_modules is still ignored by default
      expect(structure).toContain(`node_modules${path.sep}...`);
    });
  });
});<|MERGE_RESOLUTION|>--- conflicted
+++ resolved
@@ -10,56 +10,9 @@
 import * as os from 'os';
 import { getFolderStructure } from './getFolderStructure.js';
 import { FileDiscoveryService } from '../services/fileDiscoveryService.js';
-<<<<<<< HEAD
-
-vi.mock('path', async (importOriginal) => {
-  const original = (await importOriginal()) as typeof nodePath;
-  return {
-    ...original,
-    resolve: vi.fn((str) => str),
-    normalize: vi.fn((str) => str),
-    // Other path functions (basename, join, etc.) will use original implementation
-  };
-});
-
-vi.mock('fs/promises');
-vi.mock('fs');
-vi.mock('./gitUtils.js');
-
-// Import 'path' again here, it will be the mocked version
-=======
->>>>>>> 3e81359c
 import * as path from 'path';
 
 describe('getFolderStructure', () => {
-<<<<<<< HEAD
-  beforeEach(() => {
-    vi.resetAllMocks();
-
-    // path.resolve and path.normalize are now vi.fn() due to the top-level vi.mock.
-    // We ensure their implementations are set for each test (or rely on the ones from vi.mock).
-    // vi.resetAllMocks() clears call history but not the implementation set by vi.fn() in vi.mock.
-    // If we needed to change it per test, we would do it here:
-    (path.resolve as Mock).mockImplementation((str: string) => str);
-    (path.normalize as Mock).mockImplementation((str: string) => str);
-
-    // Re-apply/define the mock implementation for fsPromises.readdir for each test
-    (fsPromises.readdir as Mock).mockImplementation(
-      async (dirPath: string | Buffer | URL) => {
-        // path.normalize here will use the mocked path module.
-        // Since normalize is spread from original, it should be the real one.
-        const normalizedPath = path.normalize(dirPath.toString());
-        if (mockFsStructure[normalizedPath]) {
-          return mockFsStructure[normalizedPath];
-        }
-        throw Object.assign(
-          new Error(
-            `ENOENT: no such file or directory, scandir '${normalizedPath}'`,
-          ),
-          { code: 'ENOENT' },
-        );
-      },
-=======
   let testRootDir: string;
 
   async function createEmptyDir(...pathSegments: string[]) {
@@ -77,7 +30,6 @@
   beforeEach(async () => {
     testRootDir = await fsPromises.mkdtemp(
       path.join(os.tmpdir(), 'folder-structure-test-'),
->>>>>>> 3e81359c
     );
   });
 
