/**
 * @license
 * Copyright 2025 Google LLC
 * SPDX-License-Identifier: Apache-2.0
 */

import * as fs from 'node:fs';
import * as path from 'node:path';
import ignore from 'ignore';
import { normalizePath } from './paths.js';

export interface GitIgnoreFilter {
  isIgnored(filePath: string): boolean;
}

export class GitIgnoreParser implements GitIgnoreFilter {
  private projectRoot: string;
  private cache: Map<string, string[]> = new Map();
  private globalPatterns: string[] | undefined;
  private processedExtraPatterns: string[] = [];

<<<<<<< HEAD
  constructor(projectRoot: string) {
    this.projectRoot = normalizePath(path.resolve(projectRoot));
=======
  constructor(
    projectRoot: string,
    private readonly extraPatterns?: string[],
  ) {
    this.projectRoot = path.resolve(projectRoot);
    if (this.extraPatterns) {
      // extraPatterns are assumed to be from project root (like .geminiignore)
      this.processedExtraPatterns = this.processPatterns(
        this.extraPatterns,
        '.',
      );
    }
>>>>>>> d7243fb8
  }

  private loadPatternsForFile(patternsFilePath: string): string[] {
    let content: string;
    try {
      content = fs.readFileSync(patternsFilePath, 'utf-8');
    } catch (_error) {
      return [];
    }

    const isExcludeFile = patternsFilePath.endsWith(
      path.join('.git', 'info', 'exclude'),
    );

    const relativeBaseDir = isExcludeFile
      ? '.'
      : path
          .dirname(
            path.relative(this.projectRoot, normalizePath(patternsFilePath)),
          )
          .split(path.sep)
          .join(path.posix.sep);

    const rawPatterns = content.split('\n');
    return this.processPatterns(rawPatterns, relativeBaseDir);
  }

  private processPatterns(
    rawPatterns: string[],
    relativeBaseDir: string,
  ): string[] {
    return rawPatterns
      .map((p) => p.trimStart())
      .filter((p) => p !== '' && !p.startsWith('#'))
      .map((p) => {
        const isNegative = p.startsWith('!');
        if (isNegative) {
          p = p.substring(1);
        }

        const isAnchoredInFile = p.startsWith('/');
        if (isAnchoredInFile) {
          p = p.substring(1);
        }

        // An empty pattern can result from a negated pattern like `!`,
        // which we can ignore.
        if (p === '') {
          return '';
        }

        let newPattern = p;
        if (relativeBaseDir && relativeBaseDir !== '.') {
          // Only in nested .gitignore files, the patterns need to be modified according to:
          // - If `a/b/.gitignore` defines `/c` then it needs to be changed to `/a/b/c`
          // - If `a/b/.gitignore` defines `c` then it needs to be changed to `/a/b/**/c`
          // - If `a/b/.gitignore` defines `c/d` then it needs to be changed to `/a/b/c/d`

          if (!isAnchoredInFile && !p.includes('/')) {
            // If no slash and not anchored in file, it matches files in any
            // subdirectory.
            newPattern = path.posix.join('**', p);
          }

          // Prepend the .gitignore file's directory.
          newPattern = path.posix.join(relativeBaseDir, newPattern);

          // Anchor the pattern to a nested gitignore directory.
          if (!newPattern.startsWith('/')) {
            newPattern = '/' + newPattern;
          }
        }

        // Anchor the pattern if originally anchored
        if (isAnchoredInFile && !newPattern.startsWith('/')) {
          newPattern = '/' + newPattern;
        }

        if (isNegative) {
          newPattern = '!' + newPattern;
        }

        return newPattern;
      })
      .filter((p) => p !== '');
  }

  isIgnored(filePath: string): boolean {
    if (!filePath || typeof filePath !== 'string') {
      return false;
    }

    const absoluteFilePath = path.resolve(this.projectRoot, filePath);
    if (!absoluteFilePath.startsWith(this.projectRoot)) {
      return false;
    }

    try {
      const resolved = path.resolve(this.projectRoot, filePath);
      const relativePath = path.relative(
        this.projectRoot,
        normalizePath(resolved),
      );

      if (relativePath === '' || relativePath.startsWith('..')) {
        return false;
      }

      // Even in windows, Ignore expects forward slashes.
      const normalizedPath = relativePath.replace(/\\/g, '/');

      if (normalizedPath.startsWith('/') || normalizedPath === '') {
        return false;
      }

      const ig = ignore();

      // Always ignore .git directory
      ig.add('.git');

      // Load global patterns from .git/info/exclude on first call
      if (this.globalPatterns === undefined) {
        const excludeFile = path.join(
          this.projectRoot,
          '.git',
          'info',
          'exclude',
        );
        this.globalPatterns = fs.existsSync(excludeFile)
          ? this.loadPatternsForFile(excludeFile)
          : [];
      }
      ig.add(this.globalPatterns);

      const pathParts = relativePath.split(path.sep);

      const dirsToVisit = [this.projectRoot];
      let currentAbsDir = this.projectRoot;
      // Collect all directories in the path
      for (let i = 0; i < pathParts.length - 1; i++) {
        currentAbsDir = path.join(currentAbsDir, pathParts[i]);
        dirsToVisit.push(currentAbsDir);
      }

      for (const dir of dirsToVisit) {
        const relativeDir = path.relative(this.projectRoot, normalizePath(dir));
        if (relativeDir) {
          const normalizedRelativeDir = relativeDir.replace(/\\/g, '/');
          const igPlusExtras = ignore()
            .add(ig)
            .add(this.processedExtraPatterns);
          if (igPlusExtras.ignores(normalizedRelativeDir)) {
            // This directory is ignored by an ancestor's .gitignore.
            // According to git behavior, we don't need to process this
            // directory's .gitignore, as nothing inside it can be
            // un-ignored.
            break;
          }
        }

        if (this.cache.has(dir)) {
          const patterns = this.cache.get(dir);
          if (patterns) {
            ig.add(patterns);
          }
        } else {
          const gitignorePath = path.join(dir, '.gitignore');
          if (fs.existsSync(gitignorePath)) {
            const patterns = this.loadPatternsForFile(gitignorePath);

            this.cache.set(dir, patterns);
            ig.add(patterns);
          } else {
            this.cache.set(dir, []); // Cache miss
          }
        }
      }

      // Apply extra patterns (e.g. from .geminiignore) last for precedence
      if (this.processedExtraPatterns.length > 0) {
        ig.add(this.processedExtraPatterns);
      }

      return ig.ignores(normalizedPath);
    } catch (_error) {
      return false;
    }
  }
}<|MERGE_RESOLUTION|>--- conflicted
+++ resolved
@@ -19,10 +19,6 @@
   private globalPatterns: string[] | undefined;
   private processedExtraPatterns: string[] = [];
 
-<<<<<<< HEAD
-  constructor(projectRoot: string) {
-    this.projectRoot = normalizePath(path.resolve(projectRoot));
-=======
   constructor(
     projectRoot: string,
     private readonly extraPatterns?: string[],
@@ -35,7 +31,6 @@
         '.',
       );
     }
->>>>>>> d7243fb8
   }
 
   private loadPatternsForFile(patternsFilePath: string): string[] {
