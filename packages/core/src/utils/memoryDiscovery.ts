--- conflicted
+++ resolved
@@ -297,12 +297,9 @@
   debugMode: boolean,
   fileService: FileDiscoveryService,
   extensionContextFilePaths: string[] = [],
-<<<<<<< HEAD
   importFormat: 'flat' | 'tree' = 'tree',
-=======
   fileFilteringOptions?: FileFilteringOptions,
   maxDirs: number = 200,
->>>>>>> 80079cd2
 ): Promise<{ memoryContent: string; fileCount: number }> {
   if (debugMode)
     logger.debug(
