--- conflicted
+++ resolved
@@ -268,8 +268,6 @@
           undefined,
           importFormat,
         );
-<<<<<<< HEAD
-
         if (debugMode)
           logger.debug(
             `Successfully read and processed imports: ${filePath} (Length: ${processedResult.content.length})`,
@@ -299,12 +297,6 @@
         // This case shouldn't happen since we catch all errors above,
         // but handle it for completeness
         const error = result.reason;
-=======
-    } catch (error: unknown) {
-      const isTestEnv =
-        process.env['NODE_ENV'] === 'test' || process.env['VITEST'];
-      if (!isTestEnv) {
->>>>>>> 589f5e68
         const message = error instanceof Error ? error.message : String(error);
         logger.error(`Unexpected error processing file: ${message}`);
       }
