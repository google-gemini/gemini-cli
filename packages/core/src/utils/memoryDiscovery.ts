--- conflicted
+++ resolved
@@ -5,6 +5,7 @@
  */
 
 import * as fs from 'fs/promises';
+import * as fsSync from 'fs';
 import * as path from 'path';
 import { homedir } from 'os';
 import { bfsFileSearch } from './bfsFileSearch.js';
@@ -37,75 +38,6 @@
   content: string | null;
 }
 
-/**
- * Attempts to read a file and process its content immediately.
- * This avoids TOCTOU vulnerabilities by combining check and use.
- * @returns The file content if successful, null otherwise
- */
-async function tryReadGeminiFile(
-  filePath: string,
-  context: string,
-  geminiMdFilename: string,
-  debugMode: boolean,
-): Promise<GeminiFileContent | null> {
-  try {
-    const content = await fs.readFile(filePath, 'utf-8');
-
-    // Process imports in the content
-    const processedContent = await processImports(
-      content,
-      path.dirname(filePath),
-      debugMode,
-    );
-
-    if (debugMode)
-      logger.debug(
-        `Successfully read ${context} ${geminiMdFilename}: ${filePath} (Length: ${processedContent.length})`,
-      );
-
-    return { filePath, content: processedContent };
-  } catch (error) {
-    const isTestEnv = process.env.NODE_ENV === 'test' || process.env.VITEST;
-
-    if (error instanceof Error && 'code' in error) {
-      const fsError = error as NodeJS.ErrnoException;
-      // EISDIR and ENOENT are expected conditions, so only log them in debug mode.
-      if (fsError.code === 'EISDIR' || fsError.code === 'ENOENT') {
-        if (debugMode) {
-          logger.debug(
-            `Skipping path during file read (${fsError.code}): ${filePath}`,
-          );
-        }
-      } else {
-        // For other errors like EACCES, it's useful to warn the user.
-        if (!isTestEnv) {
-          logger.warn(
-            `Could not read ${context} ${geminiMdFilename} at ${filePath}. Error: ${fsError.message}`,
-          );
-        }
-        if (debugMode) {
-          logger.debug(
-            `Error reading ${context} ${geminiMdFilename} at ${filePath}: ${fsError.code}`,
-          );
-        }
-      }
-    } else {
-      // Also log unexpected, non-fs errors
-      if (!isTestEnv) {
-        logger.warn(
-          `Unexpected error reading ${context} ${geminiMdFilename} at ${filePath}: ${String(error)}`,
-        );
-      }
-      if (debugMode) {
-        logger.debug(
-          `Unexpected error reading ${context} ${geminiMdFilename} at ${filePath}: ${String(error)}`,
-        );
-      }
-    }
-  }
-  return null;
-}
-
 async function findProjectRoot(startDir: string): Promise<string | null> {
   let currentDir = path.resolve(startDir);
   while (true) {
@@ -149,7 +81,7 @@
   }
 }
 
-async function getGeminiMdFileContentsInternal(
+async function getGeminiMdFilePathsInternal(
   currentWorkingDirectory: string,
   userHomePath: string,
   debugMode: boolean,
@@ -157,8 +89,8 @@
   extensionContextFilePaths: string[] = [],
   fileFilteringOptions: FileFilteringOptions,
   maxDirs: number,
-): Promise<GeminiFileContent[]> {
-  const allContents: GeminiFileContent[] = [];
+): Promise<string[]> {
+  const allPaths = new Set<string>();
   const geminiMdFilenames = getAllGeminiMdFilenames();
 
   for (const geminiMdFilename of geminiMdFilenames) {
@@ -169,34 +101,6 @@
       geminiMdFilename,
     );
 
-<<<<<<< HEAD
-    if (debugMode)
-      logger.debug(
-        `Searching for ${geminiMdFilename} starting from CWD: ${resolvedCwd}`,
-      );
-    if (debugMode) logger.debug(`User home directory: ${resolvedHome}`);
-
-    const globalContent = await tryReadGeminiFile(
-      globalMemoryPath,
-      'global',
-      geminiMdFilename,
-      debugMode,
-    );
-    if (globalContent) {
-      allContents.push(globalContent);
-    }
-
-    const projectRoot = await findProjectRoot(resolvedCwd);
-    if (debugMode)
-      logger.debug(`Determined project root: ${projectRoot ?? 'None'}`);
-
-    const upwardContents: GeminiFileContent[] = [];
-    let currentDir = resolvedCwd;
-    // Determine the directory that signifies the top of the project or user-specific space.
-    const ultimateStopDir = projectRoot
-      ? path.dirname(projectRoot)
-      : path.dirname(resolvedHome);
-=======
     // This part that finds the global file always runs.
     try {
       await fs.access(globalMemoryPath, fsSync.constants.R_OK);
@@ -221,7 +125,6 @@
       const projectRoot = await findProjectRoot(resolvedCwd);
       if (debugMode)
         logger.debug(`Determined project root: ${projectRoot ?? 'None'}`);
->>>>>>> 820169ba
 
       const upwardPaths: string[] = [];
       let currentDir = resolvedCwd;
@@ -234,19 +137,6 @@
           break;
         }
 
-<<<<<<< HEAD
-      const potentialPath = path.join(currentDir, geminiMdFilename);
-      // Skip if it's the same as global path
-      if (potentialPath !== globalMemoryPath) {
-        const upwardContent = await tryReadGeminiFile(
-          potentialPath,
-          'upward',
-          geminiMdFilename,
-          debugMode,
-        );
-        if (upwardContent) {
-          upwardContents.unshift(upwardContent);
-=======
         const potentialPath = path.join(currentDir, geminiMdFilename);
         try {
           await fs.access(potentialPath, fsSync.constants.R_OK);
@@ -259,58 +149,12 @@
 
         if (currentDir === ultimateStopDir) {
           break;
->>>>>>> 820169ba
         }
 
         currentDir = path.dirname(currentDir);
       }
       upwardPaths.forEach((p) => allPaths.add(p));
 
-<<<<<<< HEAD
-      currentDir = path.dirname(currentDir);
-    }
-    allContents.push(...upwardContents);
-
-    // Merge options with memory defaults, with options taking precedence
-    const mergedOptions = {
-      ...DEFAULT_MEMORY_FILE_FILTERING_OPTIONS,
-      ...fileFilteringOptions,
-    };
-
-    const downwardPaths = await bfsFileSearch(resolvedCwd, {
-      fileName: geminiMdFilename,
-      maxDirs,
-      debug: debugMode,
-      fileService,
-      fileFilteringOptions: mergedOptions, // Pass merged options as fileFilter
-    });
-    downwardPaths.sort();
-    // Read downward files immediately to avoid TOCTOU
-    const processedPaths = new Set<string>(
-      allContents.map((content) => content.filePath),
-    );
-
-    for (const dPath of downwardPaths) {
-      // Skip if already processed
-      if (!processedPaths.has(dPath)) {
-        processedPaths.add(dPath);
-        const downwardContent = await tryReadGeminiFile(
-          dPath,
-          'downward',
-          geminiMdFilename,
-          debugMode,
-        );
-        if (downwardContent) {
-          allContents.push(downwardContent);
-        }
-      }
-    }
-  }
-
-  // Read extension context files
-  // Create a final set of all processed paths to avoid duplicates
-  const finalProcessedPaths = new Set(allContents.map((c) => c.filePath));
-=======
       const mergedOptions = {
         ...DEFAULT_MEMORY_FILE_FILTERING_OPTIONS,
         ...fileFilteringOptions,
@@ -331,38 +175,21 @@
   }
 
   // Add extension context file paths.
->>>>>>> 820169ba
   for (const extensionPath of extensionContextFilePaths) {
-    // Skip if already processed
-    if (finalProcessedPaths.has(extensionPath)) {
-      if (debugMode) {
-        logger.debug(`Skipping duplicate extension path: ${extensionPath}`);
-      }
-      continue;
-    }
-
-    finalProcessedPaths.add(extensionPath);
-    const extensionContent = await tryReadGeminiFile(
-      extensionPath,
-      'extension',
-      path.basename(extensionPath),
-      debugMode,
-    );
-    if (extensionContent) {
-      allContents.push(extensionContent);
-    }
-  }
+    allPaths.add(extensionPath);
+  }
+
+  const finalPaths = Array.from(allPaths);
 
   if (debugMode)
     logger.debug(
-      `Successfully read ${allContents.length} ${getAllGeminiMdFilenames()} files`,
-    );
-  return allContents;
-}
-
-<<<<<<< HEAD
-// This function is no longer needed - reading is done immediately during discovery
-=======
+      `Final ordered ${getAllGeminiMdFilenames()} paths to read: ${JSON.stringify(
+        finalPaths,
+      )}`,
+    );
+  return finalPaths;
+}
+
 async function readGeminiMdFiles(
   filePaths: string[],
   debugMode: boolean,
@@ -402,7 +229,6 @@
   }
   return results;
 }
->>>>>>> 820169ba
 
 function concatenateInstructions(
   instructionContents: GeminiFileContent[],
@@ -446,7 +272,7 @@
   // For the server, homedir() refers to the server process's home.
   // This is consistent with how MemoryTool already finds the global path.
   const userHomePath = homedir();
-  const contentsWithPaths = await getGeminiMdFileContentsInternal(
+  const filePaths = await getGeminiMdFilePathsInternal(
     currentWorkingDirectory,
     userHomePath,
     debugMode,
@@ -455,18 +281,15 @@
     fileFilteringOptions || DEFAULT_MEMORY_FILE_FILTERING_OPTIONS,
     maxDirs,
   );
-  if (contentsWithPaths.length === 0) {
+  if (filePaths.length === 0) {
     if (debugMode) logger.debug('No GEMINI.md files found in hierarchy.');
     return { memoryContent: '', fileCount: 0 };
   }
-<<<<<<< HEAD
-=======
   const contentsWithPaths = await readGeminiMdFiles(
     filePaths,
     debugMode,
     importFormat,
   );
->>>>>>> 820169ba
   // Pass CWD for relative path display in concatenated content
   const combinedInstructions = concatenateInstructions(
     contentsWithPaths,
