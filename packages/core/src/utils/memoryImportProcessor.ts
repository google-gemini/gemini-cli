/**
 * @license
 * Copyright 2025 Google LLC
 * SPDX-License-Identifier: Apache-2.0
 */

<<<<<<< HEAD
import * as fs from 'node:fs/promises';
import * as path from 'node:path';
=======
import * as fs from 'fs/promises';
import * as path from 'path';
import { isSubpath } from './paths.js';
import { marked } from 'marked';
>>>>>>> 4c1c6d2b

// Simple console logger for import processing
const logger = {
  // eslint-disable-next-line @typescript-eslint/no-explicit-any
  debug: (...args: any[]) =>
    console.debug('[DEBUG] [ImportProcessor]', ...args),
  // eslint-disable-next-line @typescript-eslint/no-explicit-any
  warn: (...args: any[]) => console.warn('[WARN] [ImportProcessor]', ...args),
  // eslint-disable-next-line @typescript-eslint/no-explicit-any
  error: (...args: any[]) =>
    console.error('[ERROR] [ImportProcessor]', ...args),
};

/**
 * Interface for tracking import processing state to prevent circular imports
 */
interface ImportState {
  processedFiles: Set<string>;
  maxDepth: number;
  currentDepth: number;
  currentFile?: string; // Track the current file being processed
}

/**
 * Interface representing a file in the import tree
 */
export interface MemoryFile {
  path: string;
  imports?: MemoryFile[]; // Direct imports, in the order they were imported
}

/**
 * Result of processing imports
 */
export interface ProcessImportsResult {
  content: string;
  importTree: MemoryFile;
}

// Helper to find the project root (looks for .git directory)
async function findProjectRoot(startDir: string): Promise<string> {
  let currentDir = path.resolve(startDir);
  while (true) {
    const gitPath = path.join(currentDir, '.git');
    try {
      const stats = await fs.lstat(gitPath);
      if (stats.isDirectory()) {
        return currentDir;
      }
    } catch {
      // .git not found, continue to parent
    }
    const parentDir = path.dirname(currentDir);
    if (parentDir === currentDir) {
      // Reached filesystem root
      break;
    }
    currentDir = parentDir;
  }
  // Fallback to startDir if .git not found
  return path.resolve(startDir);
}

// Add a type guard for error objects
function hasMessage(err: unknown): err is { message: string } {
  return (
    typeof err === 'object' &&
    err !== null &&
    'message' in err &&
    typeof (err as { message: unknown }).message === 'string'
  );
}

// Helper to find all code block and inline code regions using marked
/**
 * Finds all import statements in content without using regex
 * @returns Array of {start, _end, path} objects for each import found
 */
function findImports(
  content: string,
): Array<{ start: number; _end: number; path: string }> {
  const imports: Array<{ start: number; _end: number; path: string }> = [];
  let i = 0;
  const len = content.length;

  while (i < len) {
    // Find next @ symbol
    i = content.indexOf('@', i);
    if (i === -1) break;

    // Check if it's a word boundary (not part of another word)
    if (i > 0 && !isWhitespace(content[i - 1])) {
      i++;
      continue;
    }

    // Find the end of the import path (whitespace or newline)
    let j = i + 1;
    while (
      j < len &&
      !isWhitespace(content[j]) &&
      content[j] !== '\n' &&
      content[j] !== '\r'
    ) {
      j++;
    }

    // Extract the path (everything after @)
    const importPath = content.slice(i + 1, j);

    // Basic validation (starts with ./ or / or letter)
    if (
      importPath.length > 0 &&
      (importPath[0] === '.' ||
        importPath[0] === '/' ||
        isLetter(importPath[0]))
    ) {
      imports.push({
        start: i,
        _end: j,
        path: importPath,
      });
    }

    i = j + 1;
  }

  return imports;
}

function isWhitespace(char: string): boolean {
  return char === ' ' || char === '\t' || char === '\n' || char === '\r';
}

function isLetter(char: string): boolean {
  const code = char.charCodeAt(0);
  return (
    (code >= 65 && code <= 90) || // A-Z
    (code >= 97 && code <= 122)
  ); // a-z
}

function findCodeRegions(content: string): Array<[number, number]> {
  const regions: Array<[number, number]> = [];
  const tokens = marked.lexer(content);

  // Map from raw content to a queue of its start indices in the original content.
  const rawContentIndices = new Map<string, number[]>();

  function walk(token: { type: string; raw: string; tokens?: unknown[] }) {
    if (token.type === 'code' || token.type === 'codespan') {
      if (!rawContentIndices.has(token.raw)) {
        const indices: number[] = [];
        let lastIndex = -1;
        while ((lastIndex = content.indexOf(token.raw, lastIndex + 1)) !== -1) {
          indices.push(lastIndex);
        }
        rawContentIndices.set(token.raw, indices);
      }

      const indices = rawContentIndices.get(token.raw);
      if (indices && indices.length > 0) {
        // Assume tokens are processed in order of appearance.
        // Dequeue the next available index for this raw content.
        const idx = indices.shift()!;
        regions.push([idx, idx + token.raw.length]);
      }
    }

    if ('tokens' in token && token.tokens) {
      for (const child of token.tokens) {
        walk(child as { type: string; raw: string; tokens?: unknown[] });
      }
    }
  }

  for (const token of tokens) {
    walk(token);
  }

  return regions;
}

/**
 * Processes import statements in GEMINI.md content
 * Supports @path/to/file syntax for importing content from other files
 * @param content - The content to process for imports
 * @param basePath - The directory path where the current file is located
 * @param debugMode - Whether to enable debug logging
 * @param importState - State tracking for circular import prevention
 * @param projectRoot - The project root directory for allowed directories
 * @param importFormat - The format of the import tree
 * @returns Processed content with imports resolved and import tree
 */
export async function processImports(
  content: string,
  basePath: string,
  debugMode: boolean = false,
  importState: ImportState = {
    processedFiles: new Set(),
    maxDepth: 5,
    currentDepth: 0,
  },
  projectRoot?: string,
  importFormat: 'flat' | 'tree' = 'tree',
): Promise<ProcessImportsResult> {
  if (!projectRoot) {
    projectRoot = await findProjectRoot(basePath);
  }

  if (importState.currentDepth >= importState.maxDepth) {
    if (debugMode) {
      logger.warn(
        `Maximum import depth (${importState.maxDepth}) reached. Stopping import processing.`,
      );
    }
    return {
      content,
      importTree: { path: importState.currentFile || 'unknown' },
    };
  }

  // --- FLAT FORMAT LOGIC ---
  if (importFormat === 'flat') {
    // Use a queue to process files in order of first encounter, and a set to avoid duplicates
    const flatFiles: Array<{ path: string; content: string }> = [];
    // Track processed files across the entire operation
    const processedFiles = new Set<string>();

    // Helper to recursively process imports
    async function processFlat(
      fileContent: string,
      fileBasePath: string,
      filePath: string,
      depth: number,
    ) {
      // Normalize the file path to ensure consistent comparison
      const normalizedPath = path.normalize(filePath);

      // Skip if already processed
      if (processedFiles.has(normalizedPath)) return;

      // Mark as processed before processing to prevent infinite recursion
      processedFiles.add(normalizedPath);

      // Add this file to the flat list
      flatFiles.push({ path: normalizedPath, content: fileContent });

      // Find imports in this file
      const codeRegions = findCodeRegions(fileContent);
      const imports = findImports(fileContent);

      // Process imports in reverse order to handle indices correctly
      for (let i = imports.length - 1; i >= 0; i--) {
        const { start, path: importPath } = imports[i];

        // Skip if inside a code region
        if (
          codeRegions.some(
            ([regionStart, regionEnd]) =>
              start >= regionStart && start < regionEnd,
          )
        ) {
          continue;
        }

        // Validate import path
        if (
          !validateImportPath(importPath, fileBasePath, [projectRoot || ''])
        ) {
          continue;
        }

        const fullPath = path.resolve(fileBasePath, importPath);
        const normalizedFullPath = path.normalize(fullPath);

        // Skip if already processed
        if (processedFiles.has(normalizedFullPath)) continue;

        try {
          await fs.access(fullPath);
          const importedContent = await fs.readFile(fullPath, 'utf-8');

          // Process the imported file
          await processFlat(
            importedContent,
            path.dirname(fullPath),
            normalizedFullPath,
            depth + 1,
          );
        } catch (error) {
          if (debugMode) {
            logger.warn(
              `Failed to import ${fullPath}: ${hasMessage(error) ? error.message : 'Unknown error'}`,
            );
          }
          // Continue with other imports even if one fails
        }
      }
    }

    // Start with the root file (current file)
    const rootPath = path.normalize(
      importState.currentFile || path.resolve(basePath),
    );
    await processFlat(content, basePath, rootPath, 0);

    // Concatenate all unique files in order, Claude-style
    const flatContent = flatFiles
      .map(
        (f) =>
          `--- File: ${f.path} ---\n${f.content.trim()}\n--- End of File: ${f.path} ---`,
      )
      .join('\n\n');

    return {
      content: flatContent,
      importTree: { path: rootPath }, // Tree not meaningful in flat mode
    };
  }

  // --- TREE FORMAT LOGIC (existing) ---
  const codeRegions = findCodeRegions(content);
  let result = '';
  let lastIndex = 0;
  const imports: MemoryFile[] = [];
  const importsList = findImports(content);

  for (const { start, _end, path: importPath } of importsList) {
    // Add content before this import
    result += content.substring(lastIndex, start);
    lastIndex = _end;

    // Skip if inside a code region
    if (codeRegions.some(([s, e]) => start >= s && start < e)) {
      result += `@${importPath}`;
      continue;
    }
    // Validate import path to prevent path traversal attacks
    if (!validateImportPath(importPath, basePath, [projectRoot || ''])) {
      result += `<!-- Import failed: ${importPath} - Path traversal attempt -->`;
      continue;
    }
    const fullPath = path.resolve(basePath, importPath);
    if (importState.processedFiles.has(fullPath)) {
      result += `<!-- File already processed: ${importPath} -->`;
      continue;
    }
    try {
      await fs.access(fullPath);
      const fileContent = await fs.readFile(fullPath, 'utf-8');
      // Mark this file as processed for this import chain
      const newImportState: ImportState = {
        ...importState,
        processedFiles: new Set(importState.processedFiles),
        currentDepth: importState.currentDepth + 1,
        currentFile: fullPath,
      };
      newImportState.processedFiles.add(fullPath);
      const imported = await processImports(
        fileContent,
        path.dirname(fullPath),
        debugMode,
        newImportState,
        projectRoot,
        importFormat,
      );
      result += `<!-- Imported from: ${importPath} -->\n${imported.content}\n<!-- End of import from: ${importPath} -->`;
      imports.push(imported.importTree);
    } catch (err: unknown) {
      let message = 'Unknown error';
      if (hasMessage(err)) {
        message = err.message;
      } else if (typeof err === 'string') {
        message = err;
      }
      logger.error(`Failed to import ${importPath}: ${message}`);
      result += `<!-- Import failed: ${importPath} - ${message} -->`;
    }
  }
  // Add any remaining content after the last match
  result += content.substring(lastIndex);

  return {
    content: result,
    importTree: {
      path: importState.currentFile || 'unknown',
      imports: imports.length > 0 ? imports : undefined,
    },
  };
}

export function validateImportPath(
  importPath: string,
  basePath: string,
  allowedDirectories: string[],
): boolean {
  // Reject URLs
  if (/^(file|https?):\/\//.test(importPath)) {
    return false;
  }

  const resolvedPath = path.resolve(basePath, importPath);

  return allowedDirectories.some((allowedDir) =>
    isSubpath(allowedDir, resolvedPath),
  );
}<|MERGE_RESOLUTION|>--- conflicted
+++ resolved
@@ -4,15 +4,10 @@
  * SPDX-License-Identifier: Apache-2.0
  */
 
-<<<<<<< HEAD
 import * as fs from 'node:fs/promises';
 import * as path from 'node:path';
-=======
-import * as fs from 'fs/promises';
-import * as path from 'path';
 import { isSubpath } from './paths.js';
 import { marked } from 'marked';
->>>>>>> 4c1c6d2b
 
 // Simple console logger for import processing
 const logger = {
