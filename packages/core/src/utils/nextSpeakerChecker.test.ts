--- conflicted
+++ resolved
@@ -65,18 +65,10 @@
       storage: {
         getProjectTempDir: vi.fn().mockReturnValue('/test/temp'),
       },
-<<<<<<< HEAD
-      getMcpServers: vi.fn().mockReturnValue({}),
-      getMcpServerCommand: vi.fn().mockReturnValue(undefined),
-      getPromptRegistry: vi.fn().mockReturnValue(undefined),
-      getDebugMode: vi.fn().mockReturnValue(false),
-      getWorkspaceContext: vi.fn().mockReturnValue(undefined),
       getAdkMode: vi.fn().mockReturnValue(false),
-=======
       modelConfigService: {
         getResolvedConfig: vi.fn().mockReturnValue(mockResolvedConfig),
       },
->>>>>>> 8c78fe4f
     } as unknown as Config;
 
     mockBaseLlmClient = new BaseLlmClient(
