/**
 * @license
 * Copyright 2025 Google LLC
 * SPDX-License-Identifier: Apache-2.0
 */

import type { Mock } from 'vitest';
import { describe, it, expect, vi, beforeEach, afterEach } from 'vitest';
import type { Content } from '@google/genai';
import { DEFAULT_GEMINI_FLASH_MODEL } from '../config/models.js';
import { BaseLlmClient } from '../core/baseLlmClient.js';
import type { ContentGenerator } from '../core/contentGenerator.js';
import type { Config } from '../config/config.js';
import type { NextSpeakerResponse } from './nextSpeakerChecker.js';
import { checkNextSpeaker } from './nextSpeakerChecker.js';
import { GeminiChat } from '../core/geminiChat.js';
import { ToolRegistry } from '../tools/tool-registry.js';

// Mock fs module to prevent actual file system operations during tests
const mockFileSystem = new Map<string, string>();

vi.mock('node:fs', () => {
  const fsModule = {
    mkdirSync: vi.fn(),
    writeFileSync: vi.fn((path: string, data: string) => {
      mockFileSystem.set(path, data);
    }),
    readFileSync: vi.fn((path: string) => {
      if (mockFileSystem.has(path)) {
        return mockFileSystem.get(path);
      }
      throw Object.assign(new Error('ENOENT: no such file or directory'), {
        code: 'ENOENT',
      });
    }),
    existsSync: vi.fn((path: string) => mockFileSystem.has(path)),
  };

  return {
    default: fsModule,
    ...fsModule,
  };
});

// Mock GeminiClient and Config constructor
vi.mock('../core/baseLlmClient.js');
vi.mock('../config/config.js');

describe('checkNextSpeaker', () => {
  let chatInstance: GeminiChat;
  let mockConfig: Config;
  let mockBaseLlmClient: BaseLlmClient;
  const abortSignal = new AbortController().signal;
  const promptId = 'test-prompt-id';

  beforeEach(() => {
    vi.resetAllMocks();
    mockConfig = {
      getProjectRoot: vi.fn().mockReturnValue('/test/project/root'),
      getSessionId: vi.fn().mockReturnValue('test-session-id'),
      getModel: () => 'test-model',
      storage: {
        getProjectTempDir: vi.fn().mockReturnValue('/test/temp'),
      },
      getMcpServers: vi.fn().mockReturnValue({}),
      getMcpServerCommand: vi.fn().mockReturnValue(undefined),
      getPromptRegistry: vi.fn().mockReturnValue(undefined),
      getDebugMode: vi.fn().mockReturnValue(false),
      getWorkspaceContext: vi.fn().mockReturnValue(undefined),
      getAdkMode: vi.fn().mockReturnValue(false),
    } as unknown as Config;

    mockBaseLlmClient = new BaseLlmClient(
      {
        generateContent: vi.fn(),
        generateContentStream: vi.fn(),
        countTokens: vi.fn(),
        embedContent: vi.fn(),
      } as ContentGenerator,
      mockConfig,
    );

    const toolRegistry = new ToolRegistry(mockConfig);

    // GeminiChat will receive the mocked instances via the mocked GoogleGenAI constructor
    chatInstance = new GeminiChat(
      mockConfig,
      {},
      toolRegistry,
      [], // initial history
    );

    // Spy on getHistory for chatInstance
    vi.spyOn(chatInstance, 'getHistory');
  });

  afterEach(() => {
    vi.restoreAllMocks();
  });

  it('should return null if history is empty', async () => {
    (chatInstance.getHistory as Mock).mockResolvedValue([]);
    const result = await checkNextSpeaker(
      chatInstance,
      mockBaseLlmClient,
      abortSignal,
      promptId,
    );
    expect(result).toBeNull();
    expect(mockBaseLlmClient.generateJson).not.toHaveBeenCalled();
  });

  it('should return null if the last speaker was the user', async () => {
    vi.mocked(chatInstance.getHistory).mockResolvedValue([
      { role: 'user', parts: [{ text: 'Hello' }] },
    ]);
    const result = await checkNextSpeaker(
      chatInstance,
      mockBaseLlmClient,
      abortSignal,
      promptId,
    );
    expect(result).toBeNull();
    expect(mockBaseLlmClient.generateJson).not.toHaveBeenCalled();
  });

  it("should return { next_speaker: 'model' } when model intends to continue", async () => {
    (chatInstance.getHistory as Mock).mockResolvedValue([
      { role: 'model', parts: [{ text: 'I will now do something.' }] },
    ] as Content[]);
    const mockApiResponse: NextSpeakerResponse = {
      reasoning: 'Model stated it will do something.',
      next_speaker: 'model',
    };
    (mockBaseLlmClient.generateJson as Mock).mockResolvedValue(mockApiResponse);

    const result = await checkNextSpeaker(
      chatInstance,
      mockBaseLlmClient,
      abortSignal,
      promptId,
    );
    expect(result).toEqual(mockApiResponse);
    expect(mockBaseLlmClient.generateJson).toHaveBeenCalledTimes(1);
  });

  it("should return { next_speaker: 'user' } when model asks a question", async () => {
    (chatInstance.getHistory as Mock).mockResolvedValue([
      { role: 'model', parts: [{ text: 'What would you like to do?' }] },
    ] as Content[]);
    const mockApiResponse: NextSpeakerResponse = {
      reasoning: 'Model asked a question.',
      next_speaker: 'user',
    };
    (mockBaseLlmClient.generateJson as Mock).mockResolvedValue(mockApiResponse);

    const result = await checkNextSpeaker(
      chatInstance,
      mockBaseLlmClient,
      abortSignal,
      promptId,
    );
    expect(result).toEqual(mockApiResponse);
  });

  it("should return { next_speaker: 'user' } when model makes a statement", async () => {
    (chatInstance.getHistory as Mock).mockResolvedValue([
      { role: 'model', parts: [{ text: 'This is a statement.' }] },
    ] as Content[]);
    const mockApiResponse: NextSpeakerResponse = {
      reasoning: 'Model made a statement, awaiting user input.',
      next_speaker: 'user',
    };
    (mockBaseLlmClient.generateJson as Mock).mockResolvedValue(mockApiResponse);

    const result = await checkNextSpeaker(
      chatInstance,
      mockBaseLlmClient,
      abortSignal,
      promptId,
    );
    expect(result).toEqual(mockApiResponse);
  });

  it('should return null if baseLlmClient.generateJson throws an error', async () => {
    const consoleWarnSpy = vi
      .spyOn(console, 'warn')
      .mockImplementation(() => {});
    (chatInstance.getHistory as Mock).mockResolvedValue([
      { role: 'model', parts: [{ text: 'Some model output.' }] },
    ] as Content[]);
    (mockBaseLlmClient.generateJson as Mock).mockRejectedValue(
      new Error('API Error'),
    );

    const result = await checkNextSpeaker(
      chatInstance,
      mockBaseLlmClient,
      abortSignal,
      promptId,
    );
    expect(result).toBeNull();
    consoleWarnSpy.mockRestore();
  });

<<<<<<< HEAD
  it('should return null if geminiClient.generateJson returns invalid JSON (missing next_speaker)', async () => {
    (chatInstance.getHistory as Mock).mockResolvedValue([
=======
  it('should return null if baseLlmClient.generateJson returns invalid JSON (missing next_speaker)', async () => {
    (chatInstance.getHistory as Mock).mockReturnValue([
>>>>>>> 2e12a671
      { role: 'model', parts: [{ text: 'Some model output.' }] },
    ] as Content[]);
    (mockBaseLlmClient.generateJson as Mock).mockResolvedValue({
      reasoning: 'This is incomplete.',
    } as unknown as NextSpeakerResponse); // Type assertion to simulate invalid response

    const result = await checkNextSpeaker(
      chatInstance,
      mockBaseLlmClient,
      abortSignal,
      promptId,
    );
    expect(result).toBeNull();
  });

<<<<<<< HEAD
  it('should return null if geminiClient.generateJson returns a non-string next_speaker', async () => {
    (chatInstance.getHistory as Mock).mockResolvedValue([
=======
  it('should return null if baseLlmClient.generateJson returns a non-string next_speaker', async () => {
    (chatInstance.getHistory as Mock).mockReturnValue([
>>>>>>> 2e12a671
      { role: 'model', parts: [{ text: 'Some model output.' }] },
    ] as Content[]);
    (mockBaseLlmClient.generateJson as Mock).mockResolvedValue({
      reasoning: 'Model made a statement, awaiting user input.',
      next_speaker: 123, // Invalid type
    } as unknown as NextSpeakerResponse);

    const result = await checkNextSpeaker(
      chatInstance,
      mockBaseLlmClient,
      abortSignal,
      promptId,
    );
    expect(result).toBeNull();
  });

<<<<<<< HEAD
  it('should return null if geminiClient.generateJson returns an invalid next_speaker string value', async () => {
    (chatInstance.getHistory as Mock).mockResolvedValue([
=======
  it('should return null if baseLlmClient.generateJson returns an invalid next_speaker string value', async () => {
    (chatInstance.getHistory as Mock).mockReturnValue([
>>>>>>> 2e12a671
      { role: 'model', parts: [{ text: 'Some model output.' }] },
    ] as Content[]);
    (mockBaseLlmClient.generateJson as Mock).mockResolvedValue({
      reasoning: 'Model made a statement, awaiting user input.',
      next_speaker: 'neither', // Invalid enum value
    } as unknown as NextSpeakerResponse);

    const result = await checkNextSpeaker(
      chatInstance,
      mockBaseLlmClient,
      abortSignal,
      promptId,
    );
    expect(result).toBeNull();
  });

<<<<<<< HEAD
  it('should call generateJson with DEFAULT_GEMINI_FLASH_MODEL', async () => {
    (chatInstance.getHistory as Mock).mockResolvedValue([
=======
  it('should call generateJson with the correct parameters', async () => {
    (chatInstance.getHistory as Mock).mockReturnValue([
>>>>>>> 2e12a671
      { role: 'model', parts: [{ text: 'Some model output.' }] },
    ] as Content[]);
    const mockApiResponse: NextSpeakerResponse = {
      reasoning: 'Model made a statement, awaiting user input.',
      next_speaker: 'user',
    };
    (mockBaseLlmClient.generateJson as Mock).mockResolvedValue(mockApiResponse);

    await checkNextSpeaker(
      chatInstance,
      mockBaseLlmClient,
      abortSignal,
      promptId,
    );

    expect(mockBaseLlmClient.generateJson).toHaveBeenCalled();
    const generateJsonCall = (mockBaseLlmClient.generateJson as Mock).mock
      .calls[0];
    expect(generateJsonCall[0].model).toBe(DEFAULT_GEMINI_FLASH_MODEL);
    expect(generateJsonCall[0].promptId).toBe(promptId);
  });
});<|MERGE_RESOLUTION|>--- conflicted
+++ resolved
@@ -203,13 +203,8 @@
     consoleWarnSpy.mockRestore();
   });
 
-<<<<<<< HEAD
-  it('should return null if geminiClient.generateJson returns invalid JSON (missing next_speaker)', async () => {
-    (chatInstance.getHistory as Mock).mockResolvedValue([
-=======
   it('should return null if baseLlmClient.generateJson returns invalid JSON (missing next_speaker)', async () => {
-    (chatInstance.getHistory as Mock).mockReturnValue([
->>>>>>> 2e12a671
+    (chatInstance.getHistory as Mock).mockResolvedValue([
       { role: 'model', parts: [{ text: 'Some model output.' }] },
     ] as Content[]);
     (mockBaseLlmClient.generateJson as Mock).mockResolvedValue({
@@ -225,13 +220,8 @@
     expect(result).toBeNull();
   });
 
-<<<<<<< HEAD
-  it('should return null if geminiClient.generateJson returns a non-string next_speaker', async () => {
-    (chatInstance.getHistory as Mock).mockResolvedValue([
-=======
   it('should return null if baseLlmClient.generateJson returns a non-string next_speaker', async () => {
-    (chatInstance.getHistory as Mock).mockReturnValue([
->>>>>>> 2e12a671
+    (chatInstance.getHistory as Mock).mockResolvedValue([
       { role: 'model', parts: [{ text: 'Some model output.' }] },
     ] as Content[]);
     (mockBaseLlmClient.generateJson as Mock).mockResolvedValue({
@@ -248,13 +238,8 @@
     expect(result).toBeNull();
   });
 
-<<<<<<< HEAD
-  it('should return null if geminiClient.generateJson returns an invalid next_speaker string value', async () => {
-    (chatInstance.getHistory as Mock).mockResolvedValue([
-=======
   it('should return null if baseLlmClient.generateJson returns an invalid next_speaker string value', async () => {
-    (chatInstance.getHistory as Mock).mockReturnValue([
->>>>>>> 2e12a671
+    (chatInstance.getHistory as Mock).mockResolvedValue([
       { role: 'model', parts: [{ text: 'Some model output.' }] },
     ] as Content[]);
     (mockBaseLlmClient.generateJson as Mock).mockResolvedValue({
@@ -271,13 +256,8 @@
     expect(result).toBeNull();
   });
 
-<<<<<<< HEAD
-  it('should call generateJson with DEFAULT_GEMINI_FLASH_MODEL', async () => {
-    (chatInstance.getHistory as Mock).mockResolvedValue([
-=======
   it('should call generateJson with the correct parameters', async () => {
-    (chatInstance.getHistory as Mock).mockReturnValue([
->>>>>>> 2e12a671
+    (chatInstance.getHistory as Mock).mockResolvedValue([
       { role: 'model', parts: [{ text: 'Some model output.' }] },
     ] as Content[]);
     const mockApiResponse: NextSpeakerResponse = {
