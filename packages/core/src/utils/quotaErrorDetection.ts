--- conflicted
+++ resolved
@@ -83,10 +83,6 @@
       }
     }
   }
-<<<<<<< HEAD
-
-=======
->>>>>>> 3a224d49
   return false;
 }
 
