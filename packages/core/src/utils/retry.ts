--- conflicted
+++ resolved
@@ -220,6 +220,11 @@
 
       if (classifiedError instanceof RetryableQuotaError || is500) {
         if (attempt >= maxAttempts) {
+          const errorMessage =
+            classifiedError instanceof Error ? classifiedError.message : '';
+          debugLogger.warn(
+            `Attempt ${attempt} failed${errorMessage ? `: ${errorMessage}` : ''}. Max attempts reached`,
+          );
           if (onPersistent429) {
             try {
               const fallbackModel = await onPersistent429(
@@ -240,16 +245,11 @@
             : error;
         }
 
-<<<<<<< HEAD
         if (
           classifiedError instanceof RetryableQuotaError &&
-          classifiedError.retryDelayMs
+          classifiedError.retryDelayMs !== undefined
         ) {
-          console.warn(
-=======
-        if (classifiedError instanceof RetryableQuotaError) {
           debugLogger.warn(
->>>>>>> 10ae8486
             `Attempt ${attempt} failed: ${classifiedError.message}. Retrying after ${classifiedError.retryDelayMs}ms...`,
           );
           await delay(classifiedError.retryDelayMs, signal);
