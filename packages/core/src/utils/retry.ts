/**
 * @license
 * Copyright 2025 Google LLC
 * SPDX-License-Identifier: Apache-2.0
 */

import type { GenerateContentResponse } from '@google/genai';
import { ApiError } from '@google/genai';
import { AuthType } from '../core/contentGenerator.js';
import {
  classifyGoogleError,
  RetryableQuotaError,
  TerminalQuotaError,
} from './googleQuotaErrors.js';

const FETCH_FAILED_MESSAGE =
  'exception TypeError: fetch failed sending request';

export interface HttpError extends Error {
  status?: number;
}

export interface RetryOptions {
  maxAttempts: number;
  initialDelayMs: number;
  maxDelayMs: number;
  shouldRetryOnError: (error: Error, retryFetchErrors?: boolean) => boolean;
  shouldRetryOnContent?: (content: GenerateContentResponse) => boolean;
  onPersistent429?: (
    authType?: string,
    error?: unknown,
  ) => Promise<string | boolean | null>;
  authType?: string;
<<<<<<< HEAD
  useImprovedFallbackStrategy?: boolean;
  disableFallbackForSession?: boolean;
=======
  retryFetchErrors?: boolean;
>>>>>>> 7c1a9024
}

const DEFAULT_RETRY_OPTIONS: RetryOptions = {
  maxAttempts: 3,
  initialDelayMs: 5000,
  maxDelayMs: 30000, // 30 seconds
  shouldRetryOnError: defaultShouldRetry,
};

/**
 * Default predicate function to determine if a retry should be attempted.
 * Retries on 429 (Too Many Requests) and 5xx server errors.
 * @param error The error object.
 * @param retryFetchErrors Whether to retry on specific fetch errors.
 * @returns True if the error is a transient error, false otherwise.
 */
function defaultShouldRetry(
  error: Error | unknown,
  retryFetchErrors?: boolean,
): boolean {
  if (
    retryFetchErrors &&
    error instanceof Error &&
    error.message.includes(FETCH_FAILED_MESSAGE)
  ) {
    return true;
  }

  // Priority check for ApiError
  if (error instanceof ApiError) {
    // Explicitly do not retry 400 (Bad Request)
    if (error.status === 400) return false;
    return error.status === 429 || (error.status >= 500 && error.status < 600);
  }

  // Check for status using helper (handles other error shapes)
  const status = getErrorStatus(error);
  if (status !== undefined) {
    return status === 429 || (status >= 500 && status < 600);
  }

  return false;
}

/**
 * Delays execution for a specified number of milliseconds.
 * @param ms The number of milliseconds to delay.
 * @returns A promise that resolves after the delay.
 */
function delay(ms: number): Promise<void> {
  return new Promise((resolve) => setTimeout(resolve, ms));
}

/**
 * Retries a function with exponential backoff and jitter.
 * @param fn The asynchronous function to retry.
 * @param options Optional retry configuration.
 * @returns A promise that resolves with the result of the function if successful.
 * @throws The last error encountered if all attempts fail.
 */
export async function retryWithBackoff<T>(
  fn: () => Promise<T>,
  options?: Partial<RetryOptions>,
): Promise<T> {
  if (options?.maxAttempts !== undefined && options.maxAttempts <= 0) {
    throw new Error('maxAttempts must be a positive number.');
  }

  const cleanOptions = options
    ? Object.fromEntries(Object.entries(options).filter(([_, v]) => v != null))
    : {};

  const {
    initialDelayMs,
    maxDelayMs,
    onPersistent429,
    authType,
    shouldRetryOnError,
    shouldRetryOnContent,
<<<<<<< HEAD
    useImprovedFallbackStrategy,
    disableFallbackForSession: _disableFallbackForSession,
=======
    retryFetchErrors,
>>>>>>> 7c1a9024
  } = {
    ...DEFAULT_RETRY_OPTIONS,
    ...cleanOptions,
  };

  // Adjust maxAttempts based on fallback strategy
  const threshold = useImprovedFallbackStrategy ? 7 : 2;
  const maxAttempts =
    options?.maxAttempts ??
    Math.max(DEFAULT_RETRY_OPTIONS.maxAttempts, threshold + 1);

  let attempt = 0;
  let currentDelay = initialDelayMs;

  while (attempt < maxAttempts) {
    attempt++;
    try {
      const result = await fn();

      if (
        shouldRetryOnContent &&
        shouldRetryOnContent(result as GenerateContentResponse)
      ) {
        const jitter = currentDelay * 0.3 * (Math.random() * 2 - 1);
        const delayWithJitter = Math.max(0, currentDelay + jitter);
        await delay(delayWithJitter);
        currentDelay = Math.min(maxDelayMs, currentDelay * 2);
        continue;
      }

      return result;
    } catch (error) {
      const classifiedError = classifyGoogleError(error);

      if (classifiedError instanceof TerminalQuotaError) {
        if (onPersistent429 && authType === AuthType.LOGIN_WITH_GOOGLE) {
          try {
            const fallbackModel = await onPersistent429(
              authType,
              classifiedError,
            );
            if (fallbackModel) {
              attempt = 0; // Reset attempts and retry with the new model.
              currentDelay = initialDelayMs;
              continue;
            }
          } catch (fallbackError) {
            console.warn('Model fallback failed:', fallbackError);
          }
        }
        throw classifiedError; // Throw if no fallback or fallback failed.
      }

      if (classifiedError instanceof RetryableQuotaError) {
        if (attempt >= maxAttempts) {
          throw classifiedError;
        }
        console.warn(
          `Attempt ${attempt} failed: ${classifiedError.message}. Retrying after ${classifiedError.retryDelayMs}ms...`,
        );
        await delay(classifiedError.retryDelayMs);
        continue;
      }

      // Generic retry logic for other errors
      if (
        attempt >= maxAttempts ||
        !shouldRetryOnError(error as Error, retryFetchErrors)
      ) {
        throw error;
      }

      const errorStatus = getErrorStatus(error);
      logRetryAttempt(attempt, error, errorStatus);

      // Exponential backoff with jitter for non-quota errors, or fixed 2s delay for improved strategy
      if (useImprovedFallbackStrategy && errorStatus === 429) {
        // Fixed 2-second delay for rate limit errors when using improved strategy
        await delay(2000);
      } else {
        // Exponential backoff with jitter for other errors or when using original strategy
        const jitter = currentDelay * 0.3 * (Math.random() * 2 - 1);
        const delayWithJitter = Math.max(0, currentDelay + jitter);
        await delay(delayWithJitter);
        currentDelay = Math.min(maxDelayMs, currentDelay * 2);
      }
    }
  }

  throw new Error('Retry attempts exhausted');
}

/**
 * Extracts the HTTP status code from an error object.
 * @param error The error object.
 * @returns The HTTP status code, or undefined if not found.
 */
export function getErrorStatus(error: unknown): number | undefined {
  if (typeof error === 'object' && error !== null) {
    if ('status' in error && typeof error.status === 'number') {
      return error.status;
    }
    // Check for error.response.status (common in axios errors)
    if (
      'response' in error &&
      typeof (error as { response?: unknown }).response === 'object' &&
      (error as { response?: unknown }).response !== null
    ) {
      const response = (
        error as { response: { status?: unknown; headers?: unknown } }
      ).response;
      if ('status' in response && typeof response.status === 'number') {
        return response.status;
      }
    }
  }
  return undefined;
}

/**
 * Logs a message for a retry attempt when using exponential backoff.
 * @param attempt The current attempt number.
 * @param error The error that caused the retry.
 * @param errorStatus The HTTP status code of the error, if available.
 */
function logRetryAttempt(
  attempt: number,
  error: unknown,
  errorStatus?: number,
): void {
  let message = `Attempt ${attempt} failed. Retrying with backoff...`;
  if (errorStatus) {
    message = `Attempt ${attempt} failed with status ${errorStatus}. Retrying with backoff...`;
  }

  if (errorStatus === 429) {
    console.warn(message, error);
  } else if (errorStatus && errorStatus >= 500 && errorStatus < 600) {
    console.error(message, error);
  } else if (error instanceof Error) {
    // Fallback for errors that might not have a status but have a message
    if (error.message.includes('429')) {
      console.warn(
        `Attempt ${attempt} failed with 429 error (no Retry-After header). Retrying with backoff...`,
        error,
      );
    } else if (error.message.match(/5\d{2}/)) {
      console.error(
        `Attempt ${attempt} failed with 5xx error. Retrying with backoff...`,
        error,
      );
    } else {
      console.warn(message, error); // Default to warn for other errors
    }
  } else {
    console.warn(message, error); // Default to warn if error type is unknown
  }
}<|MERGE_RESOLUTION|>--- conflicted
+++ resolved
@@ -31,12 +31,7 @@
     error?: unknown,
   ) => Promise<string | boolean | null>;
   authType?: string;
-<<<<<<< HEAD
-  useImprovedFallbackStrategy?: boolean;
-  disableFallbackForSession?: boolean;
-=======
   retryFetchErrors?: boolean;
->>>>>>> 7c1a9024
 }
 
 const DEFAULT_RETRY_OPTIONS: RetryOptions = {
@@ -110,28 +105,18 @@
     : {};
 
   const {
+    maxAttempts,
     initialDelayMs,
     maxDelayMs,
     onPersistent429,
     authType,
     shouldRetryOnError,
     shouldRetryOnContent,
-<<<<<<< HEAD
-    useImprovedFallbackStrategy,
-    disableFallbackForSession: _disableFallbackForSession,
-=======
     retryFetchErrors,
->>>>>>> 7c1a9024
   } = {
     ...DEFAULT_RETRY_OPTIONS,
     ...cleanOptions,
   };
-
-  // Adjust maxAttempts based on fallback strategy
-  const threshold = useImprovedFallbackStrategy ? 7 : 2;
-  const maxAttempts =
-    options?.maxAttempts ??
-    Math.max(DEFAULT_RETRY_OPTIONS.maxAttempts, threshold + 1);
 
   let attempt = 0;
   let currentDelay = initialDelayMs;
@@ -197,17 +182,11 @@
       const errorStatus = getErrorStatus(error);
       logRetryAttempt(attempt, error, errorStatus);
 
-      // Exponential backoff with jitter for non-quota errors, or fixed 2s delay for improved strategy
-      if (useImprovedFallbackStrategy && errorStatus === 429) {
-        // Fixed 2-second delay for rate limit errors when using improved strategy
-        await delay(2000);
-      } else {
-        // Exponential backoff with jitter for other errors or when using original strategy
-        const jitter = currentDelay * 0.3 * (Math.random() * 2 - 1);
-        const delayWithJitter = Math.max(0, currentDelay + jitter);
-        await delay(delayWithJitter);
-        currentDelay = Math.min(maxDelayMs, currentDelay * 2);
-      }
+      // Exponential backoff with jitter for non-quota errors
+      const jitter = currentDelay * 0.3 * (Math.random() * 2 - 1);
+      const delayWithJitter = Math.max(0, currentDelay + jitter);
+      await delay(delayWithJitter);
+      currentDelay = Math.min(maxDelayMs, currentDelay * 2);
     }
   }
 
