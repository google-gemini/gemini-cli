/**
 * @license
 * Copyright 2025 Google LLC
 * SPDX-License-Identifier: Apache-2.0
 */

import { AuthType } from '../core/contentGenerator.js';
import {
  isProQuotaExceededError,
  isGenericQuotaExceededError,
} from './quotaErrorDetection.js';

export interface RetryOptions {
  maxAttempts: number;
  initialDelayMs: number;
  maxDelayMs: number;
  shouldRetry: (error: Error) => boolean;
  onPersistent429?: (
    authType?: string,
    error?: unknown,
  ) => Promise<string | boolean | null>;
  authType?: string;
  useImprovedFallbackStrategy?: boolean;
  disableFallbackForSession?: boolean;
}

const DEFAULT_RETRY_OPTIONS: RetryOptions = {
  maxAttempts: 5,
  initialDelayMs: 5000,
  maxDelayMs: 30000, // 30 seconds
  shouldRetry: defaultShouldRetry,
};

/**
 * Default predicate function to determine if a retry should be attempted.
 * Retries on 429 (Too Many Requests) and 5xx server errors.
 * @param error The error object.
 * @returns True if the error is a transient error, false otherwise.
 */
function defaultShouldRetry(error: Error | unknown): boolean {
  // Check for common transient error status codes either in message or a status property
  if (error && typeof (error as { status?: number }).status === 'number') {
    const status = (error as { status: number }).status;
    if (status === 429 || (status >= 500 && status < 600)) {
      return true;
    }
  }
  if (error instanceof Error && error.message) {
    if (error.message.includes('429')) return true;
    if (error.message.match(/5\d{2}/)) return true;
  }
  return false;
}

/**
 * Delays execution for a specified number of milliseconds.
 * @param ms The number of milliseconds to delay.
 * @returns A promise that resolves after the delay.
 */
function delay(ms: number): Promise<void> {
  return new Promise((resolve) => setTimeout(resolve, ms));
}

/**
 * Retries a function with exponential backoff and jitter.
 * @param fn The asynchronous function to retry.
 * @param options Optional retry configuration.
 * @returns A promise that resolves with the result of the function if successful.
 * @throws The last error encountered if all attempts fail.
 */
export async function retryWithBackoff<T>(
  fn: () => Promise<T>,
  options?: Partial<RetryOptions>,
): Promise<T> {
  const {
    initialDelayMs,
    maxDelayMs,
    onPersistent429,
    authType,
    shouldRetry,
    useImprovedFallbackStrategy,
    disableFallbackForSession,
  } = {
    ...DEFAULT_RETRY_OPTIONS,
    ...options,
  };

  // Adjust maxAttempts based on fallback strategy
  const threshold = useImprovedFallbackStrategy ? 7 : 2;
  const maxAttempts = options?.maxAttempts ?? Math.max(DEFAULT_RETRY_OPTIONS.maxAttempts, threshold + 1);

  let attempt = 0;
  let currentDelay = initialDelayMs;
  let consecutive429Count = 0;

  while (attempt < maxAttempts) {
    attempt++;
    try {
      return await fn();
    } catch (error) {
      const errorStatus = getErrorStatus(error);

      // Check for Pro quota exceeded error first - immediate fallback for OAuth users
      if (
        errorStatus === 429 &&
        authType === AuthType.LOGIN_WITH_GOOGLE &&
        isProQuotaExceededError(error) &&
        onPersistent429
      ) {
        try {
          const fallbackModel = await onPersistent429(authType, error);
          if (fallbackModel !== false && fallbackModel !== null) {
            // Reset attempt counter and try with new model
            attempt = 0;
            consecutive429Count = 0;
            currentDelay = initialDelayMs;
            // With the model updated, we continue to the next attempt
            continue;
          } else {
            // Fallback handler returned null/false, meaning don't continue - stop retry process
            throw error;
          }
        } catch (fallbackError) {
          // If fallback fails, continue with original error
          console.warn('Fallback to Flash model failed:', fallbackError);
        }
      }

      // Check for generic quota exceeded error (but not Pro, which was handled above) - immediate fallback for OAuth users
      if (
        errorStatus === 429 &&
        authType === AuthType.LOGIN_WITH_GOOGLE &&
        !isProQuotaExceededError(error) &&
        isGenericQuotaExceededError(error) &&
        onPersistent429
      ) {
        try {
          const fallbackModel = await onPersistent429(authType, error);
          if (fallbackModel !== false && fallbackModel !== null) {
            // Reset attempt counter and try with new model
            attempt = 0;
            consecutive429Count = 0;
            currentDelay = initialDelayMs;
            // With the model updated, we continue to the next attempt
            continue;
          } else {
            // Fallback handler returned null/false, meaning don't continue - stop retry process
            throw error;
          }
        } catch (fallbackError) {
          // If fallback fails, continue with original error
          console.warn('Fallback to Flash model failed:', fallbackError);
        }
      }

      // Track consecutive 429 errors
      if (errorStatus === 429) {
        consecutive429Count++;
      } else {
        consecutive429Count = 0;
      }

      // If we have persistent 429s and a fallback callback for OAuth
      if (
        consecutive429Count >= threshold &&
        onPersistent429 &&
        authType === AuthType.LOGIN_WITH_GOOGLE &&
        !disableFallbackForSession
      ) {
        try {
          const fallbackModel = await onPersistent429(authType, error);
          if (fallbackModel !== false && fallbackModel !== null) {
            // Reset attempt counter and try with new model
            attempt = 0;
            consecutive429Count = 0;
            currentDelay = initialDelayMs;
            // With the model updated, we continue to the next attempt
            continue;
          } else {
            // Fallback handler returned null/false, meaning don't continue - stop retry process
            throw error;
          }
        } catch (fallbackError) {
          // If fallback fails, continue with original error
          console.warn('Fallback to Flash model failed:', fallbackError);
        }
      }

      // Check if we've exhausted retries or shouldn't retry
      if (attempt >= maxAttempts || !shouldRetry(error as Error)) {
        // If we're staying on Pro and hit 429s, provide helpful error message
        if (disableFallbackForSession && errorStatus === 429 && consecutive429Count >= threshold) {
          throw new Error(
            'Gemini Pro is currently rate limited and fallback to Flash is disabled for this session. ' +
            'Please try again later or use /stay-pro to enable fallback to Flash.'
          );
        }
        throw error;
      }

      const { delayDurationMs, errorStatus: delayErrorStatus } =
        getDelayDurationAndStatus(error);

      if (delayDurationMs > 0) {
        // Respect Retry-After header if present and parsed
        console.warn(
          `Attempt ${attempt} failed with status ${delayErrorStatus ?? 'unknown'}. Retrying after explicit delay of ${delayDurationMs}ms...`,
          error,
        );
        await delay(delayDurationMs);
        // Reset currentDelay for next potential non-429 error, or if Retry-After is not present next time
        currentDelay = initialDelayMs;
      } else {
<<<<<<< HEAD
        // Use improved or original delay strategy based on flag
=======
        // Fall back to exponential backoff with jitter
>>>>>>> dc2ac144
        logRetryAttempt(attempt, error, errorStatus);
        if (useImprovedFallbackStrategy && errorStatus === 429) {
          // Fixed 2-second delay for rate limit errors when using improved strategy
          await delay(2000);
        } else {
          // Exponential backoff with jitter for other errors or when using original strategy
          const jitter = currentDelay * 0.3 * (Math.random() * 2 - 1);
          const delayWithJitter = Math.max(0, currentDelay + jitter);
          await delay(delayWithJitter);
          currentDelay = Math.min(maxDelayMs, currentDelay * 2);
        }
      }
    }
  }
  // This line should theoretically be unreachable due to the throw in the catch block.
  // Added for type safety and to satisfy the compiler that a promise is always returned.
  throw new Error('Retry attempts exhausted');
}

/**
 * Extracts the HTTP status code from an error object.
 * @param error The error object.
 * @returns The HTTP status code, or undefined if not found.
 */
export function getErrorStatus(error: unknown): number | undefined {
  if (typeof error === 'object' && error !== null) {
    if ('status' in error && typeof error.status === 'number') {
      return error.status;
    }
    // Check for error.response.status (common in axios errors)
    if (
      'response' in error &&
      typeof (error as { response?: unknown }).response === 'object' &&
      (error as { response?: unknown }).response !== null
    ) {
      const response = (
        error as { response: { status?: unknown; headers?: unknown } }
      ).response;
      if ('status' in response && typeof response.status === 'number') {
        return response.status;
      }
    }
  }
  return undefined;
}

/**
 * Extracts the Retry-After delay from an error object's headers.
 * @param error The error object.
 * @returns The delay in milliseconds, or 0 if not found or invalid.
 */
function getRetryAfterDelayMs(error: unknown): number {
  if (typeof error === 'object' && error !== null) {
    // Check for error.response.headers (common in axios errors)
    if (
      'response' in error &&
      typeof (error as { response?: unknown }).response === 'object' &&
      (error as { response?: unknown }).response !== null
    ) {
      const response = (error as { response: { headers?: unknown } }).response;
      if (
        'headers' in response &&
        typeof response.headers === 'object' &&
        response.headers !== null
      ) {
        const headers = response.headers as { 'retry-after'?: unknown };
        const retryAfterHeader = headers['retry-after'];
        if (typeof retryAfterHeader === 'string') {
          const retryAfterSeconds = parseInt(retryAfterHeader, 10);
          if (!isNaN(retryAfterSeconds)) {
            return retryAfterSeconds * 1000;
          }
          // It might be an HTTP date
          const retryAfterDate = new Date(retryAfterHeader);
          if (!isNaN(retryAfterDate.getTime())) {
            return Math.max(0, retryAfterDate.getTime() - Date.now());
          }
        }
      }
    }
  }
  return 0;
}

/**
 * Determines the delay duration based on the error, prioritizing Retry-After header.
 * @param error The error object.
 * @returns An object containing the delay duration in milliseconds and the error status.
 */
function getDelayDurationAndStatus(error: unknown): {
  delayDurationMs: number;
  errorStatus: number | undefined;
} {
  const errorStatus = getErrorStatus(error);
  let delayDurationMs = 0;

  if (errorStatus === 429) {
    delayDurationMs = getRetryAfterDelayMs(error);
  }
  return { delayDurationMs, errorStatus };
}

/**
 * Logs a message for a retry attempt when using exponential backoff.
 * @param attempt The current attempt number.
 * @param error The error that caused the retry.
 * @param errorStatus The HTTP status code of the error, if available.
 */
function logRetryAttempt(
  attempt: number,
  error: unknown,
  errorStatus?: number,
): void {
  let message = `Attempt ${attempt} failed. Retrying with backoff...`;
  if (errorStatus) {
    message = `Attempt ${attempt} failed with status ${errorStatus}. Retrying with backoff...`;
  }

  if (errorStatus === 429) {
    console.warn(message, error);
  } else if (errorStatus && errorStatus >= 500 && errorStatus < 600) {
    console.error(message, error);
  } else if (error instanceof Error) {
    // Fallback for errors that might not have a status but have a message
    if (error.message.includes('429')) {
      console.warn(
        `Attempt ${attempt} failed with 429 error (no Retry-After header). Retrying with backoff...`,
        error,
      );
    } else if (error.message.match(/5\d{2}/)) {
      console.error(
        `Attempt ${attempt} failed with 5xx error. Retrying with backoff...`,
        error,
      );
    } else {
      console.warn(message, error); // Default to warn for other errors
    }
  } else {
    console.warn(message, error); // Default to warn if error type is unknown
  }
}<|MERGE_RESOLUTION|>--- conflicted
+++ resolved
@@ -211,11 +211,7 @@
         // Reset currentDelay for next potential non-429 error, or if Retry-After is not present next time
         currentDelay = initialDelayMs;
       } else {
-<<<<<<< HEAD
-        // Use improved or original delay strategy based on flag
-=======
         // Fall back to exponential backoff with jitter
->>>>>>> dc2ac144
         logRetryAttempt(attempt, error, errorStatus);
         if (useImprovedFallbackStrategy && errorStatus === 429) {
           // Fixed 2-second delay for rate limit errors when using improved strategy
