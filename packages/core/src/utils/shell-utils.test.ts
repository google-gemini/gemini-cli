--- conflicted
+++ resolved
@@ -81,13 +81,9 @@
     config.getCoreTools = () => ['ShellTool(goodCommand --safe)'];
     const result = isCommandAllowed('badCommand --danger', config);
     expect(result.allowed).toBe(false);
-<<<<<<< HEAD
-    expect(result.reason).toContain(`Disallowed commands: "rm -rf /"`);
-=======
     expect(result.reason).toBe(
       `Command(s) not in the allowed commands list. Disallowed commands: "badCommand --danger"`,
     );
->>>>>>> 92dbdbb9
   });
 
   it('should block a command if it is in the blocked list', () => {
