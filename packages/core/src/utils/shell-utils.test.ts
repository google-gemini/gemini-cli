/**
 * @license
 * Copyright 2025 Google LLC
 * SPDX-License-Identifier: Apache-2.0
 */

import {
  expect,
  describe,
  it,
  beforeEach,
  beforeAll,
  vi,
  afterEach,
} from 'vitest';
import {
  checkCommandPermissions,
  escapeShellArg,
  getCommandRoots,
  getShellConfiguration,
  isCommandAllowed,
  initializeShellParsers,
  stripShellWrapper,
  removeEnvironmentVariablesFromCommand,
} from './shell-utils.js';
import type { Config } from '../config/config.js';

const mockPlatform = vi.hoisted(() => vi.fn());
const mockHomedir = vi.hoisted(() => vi.fn());
vi.mock('os', () => ({
  default: {
    platform: mockPlatform,
    homedir: mockHomedir,
  },
  platform: mockPlatform,
  homedir: mockHomedir,
}));

const mockQuote = vi.hoisted(() => vi.fn());
vi.mock('shell-quote', () => ({
  quote: mockQuote,
}));

let config: Config;
const isWindowsRuntime = process.platform === 'win32';
const describeWindowsOnly = isWindowsRuntime ? describe : describe.skip;

beforeAll(async () => {
  mockPlatform.mockReturnValue('linux');
  await initializeShellParsers();
});

beforeEach(() => {
  mockPlatform.mockReturnValue('linux');
  mockQuote.mockImplementation((args: string[]) =>
    args.map((arg) => `'${arg}'`).join(' '),
  );
  config = {
    getCoreTools: () => [],
    getExcludeTools: () => [],
    getAllowedTools: () => [],
  } as unknown as Config;
});

afterEach(() => {
  vi.clearAllMocks();
});

describe('isCommandAllowed', () => {
  it('should allow a command if no restrictions are provided', () => {
    const result = isCommandAllowed('goodCommand --safe', config);
    expect(result.allowed).toBe(true);
  });

  it('should allow a command if it is in the global allowlist', () => {
    config.getCoreTools = () => ['ShellTool(goodCommand)'];
    const result = isCommandAllowed('goodCommand --safe', config);
    expect(result.allowed).toBe(true);
  });

  it('should block a command if it is not in a strict global allowlist', () => {
    config.getCoreTools = () => ['ShellTool(goodCommand --safe)'];
    const result = isCommandAllowed('badCommand --danger', config);
    expect(result.allowed).toBe(false);
    expect(result.reason).toBe(
      `Command(s) not in the allowed commands list. Disallowed commands: "badCommand --danger"`,
    );
  });

  it('should block a command if it is in the blocked list', () => {
    config.getExcludeTools = () => ['ShellTool(badCommand --danger)'];
    const result = isCommandAllowed('badCommand --danger', config);
    expect(result.allowed).toBe(false);
    expect(result.reason).toBe(
      `Command 'badCommand --danger' is blocked by configuration`,
    );
  });

  it('should prioritize the blocklist over the allowlist', () => {
    config.getCoreTools = () => ['ShellTool(badCommand --danger)'];
    config.getExcludeTools = () => ['ShellTool(badCommand --danger)'];
    const result = isCommandAllowed('badCommand --danger', config);
    expect(result.allowed).toBe(false);
    expect(result.reason).toBe(
      `Command 'badCommand --danger' is blocked by configuration`,
    );
  });

  it('should allow any command when a wildcard is in coreTools', () => {
    config.getCoreTools = () => ['ShellTool'];
    const result = isCommandAllowed('any random command', config);
    expect(result.allowed).toBe(true);
  });

  it('should block any command when a wildcard is in excludeTools', () => {
    config.getExcludeTools = () => ['run_shell_command'];
    const result = isCommandAllowed('any random command', config);
    expect(result.allowed).toBe(false);
    expect(result.reason).toBe(
      'Shell tool is globally disabled in configuration',
    );
  });

  it('should block a command on the blocklist even with a wildcard allow', () => {
    config.getCoreTools = () => ['ShellTool'];
    config.getExcludeTools = () => ['ShellTool(badCommand --danger)'];
    const result = isCommandAllowed('badCommand --danger', config);
    expect(result.allowed).toBe(false);
    expect(result.reason).toBe(
      `Command 'badCommand --danger' is blocked by configuration`,
    );
  });

  it('should allow a chained command if all parts are on the global allowlist', () => {
    config.getCoreTools = () => [
      'run_shell_command(echo)',
      'run_shell_command(goodCommand)',
    ];
    const result = isCommandAllowed(
      'echo "hello" && goodCommand --safe',
      config,
    );
    expect(result.allowed).toBe(true);
  });

  it('should block a chained command if any part is blocked', () => {
    config.getExcludeTools = () => ['run_shell_command(badCommand)'];
    const result = isCommandAllowed(
      'echo "hello" && badCommand --danger',
      config,
    );
    expect(result.allowed).toBe(false);
    expect(result.reason).toBe(
      `Command 'badCommand --danger' is blocked by configuration`,
    );
  });

  describe('command substitution', () => {
    it('should allow command substitution using `$(...)`', () => {
      const result = isCommandAllowed('echo $(goodCommand --safe)', config);
      expect(result.allowed).toBe(true);
      expect(result.reason).toBeUndefined();
    });

    it('should allow command substitution using `<(...)`', () => {
      const result = isCommandAllowed('diff <(ls) <(ls -a)', config);
      expect(result.allowed).toBe(true);
      expect(result.reason).toBeUndefined();
    });

    it('should allow command substitution using `>(...)`', () => {
      const result = isCommandAllowed(
        'echo "Log message" > >(tee log.txt)',
        config,
      );
      expect(result.allowed).toBe(true);
      expect(result.reason).toBeUndefined();
    });

    it('should allow command substitution using backticks', () => {
      const result = isCommandAllowed('echo `goodCommand --safe`', config);
      expect(result.allowed).toBe(true);
      expect(result.reason).toBeUndefined();
    });

    it('should allow substitution-like patterns inside single quotes', () => {
      config.getCoreTools = () => ['ShellTool(echo)'];
      const result = isCommandAllowed("echo '$(pwd)'", config);
      expect(result.allowed).toBe(true);
    });

    it('should block a command when parsing fails', () => {
      const result = isCommandAllowed('ls &&', config);
      expect(result.allowed).toBe(false);
      expect(result.reason).toBe(
        'Command rejected because it could not be parsed safely',
      );
    });
  });
});

describe('checkCommandPermissions', () => {
  describe('in "Default Allow" mode (no sessionAllowlist)', () => {
    it('should return a detailed success object for an allowed command', () => {
      const result = checkCommandPermissions('goodCommand --safe', config);
      expect(result).toEqual({
        allAllowed: true,
        disallowedCommands: [],
      });
    });

    it('should block commands that cannot be parsed safely', () => {
      const result = checkCommandPermissions('ls &&', config);
      expect(result).toEqual({
        allAllowed: false,
        disallowedCommands: ['ls &&'],
        blockReason: 'Command rejected because it could not be parsed safely',
        isHardDenial: true,
      });
    });

    it('should return a detailed failure object for a blocked command', () => {
      config.getExcludeTools = () => ['ShellTool(badCommand)'];
      const result = checkCommandPermissions('badCommand --danger', config);
      expect(result).toEqual({
        allAllowed: false,
        disallowedCommands: ['badCommand --danger'],
        blockReason: `Command 'badCommand --danger' is blocked by configuration`,
        isHardDenial: true,
      });
    });

    it('should return a detailed failure object for a command not on a strict allowlist', () => {
      config.getCoreTools = () => ['ShellTool(goodCommand)'];
      const result = checkCommandPermissions(
        'git status && goodCommand',
        config,
      );
      expect(result).toEqual({
        allAllowed: false,
        disallowedCommands: ['git status'],
        blockReason: `Command(s) not in the allowed commands list. Disallowed commands: "git status"`,
        isHardDenial: false,
      });
    });
  });

  describe('in "Default Deny" mode (with sessionAllowlist)', () => {
    it('should allow a command on the sessionAllowlist', () => {
      const result = checkCommandPermissions(
        'goodCommand --safe',
        config,
        new Set(['goodCommand --safe']),
      );
      expect(result.allAllowed).toBe(true);
    });

    it('should block a command not on the sessionAllowlist or global allowlist', () => {
      const result = checkCommandPermissions(
        'badCommand --danger',
        config,
        new Set(['goodCommand --safe']),
      );
      expect(result.allAllowed).toBe(false);
      expect(result.blockReason).toContain(
        'not on the global or session allowlist',
      );
      expect(result.disallowedCommands).toEqual(['badCommand --danger']);
    });

    it('should allow a command on the global allowlist even if not on the session allowlist', () => {
      config.getCoreTools = () => ['ShellTool(git status)'];
      const result = checkCommandPermissions(
        'git status',
        config,
        new Set(['goodCommand --safe']),
      );
      expect(result.allAllowed).toBe(true);
    });

    it('should allow a chained command if parts are on different allowlists', () => {
      config.getCoreTools = () => ['ShellTool(git status)'];
      const result = checkCommandPermissions(
        'git status && git commit',
        config,
        new Set(['git commit']),
      );
      expect(result.allAllowed).toBe(true);
    });

    it('should block a command on the sessionAllowlist if it is also globally blocked', () => {
      config.getExcludeTools = () => ['run_shell_command(badCommand)'];
      const result = checkCommandPermissions(
        'badCommand --danger',
        config,
        new Set(['badCommand --danger']),
      );
      expect(result.allAllowed).toBe(false);
      expect(result.blockReason).toContain('is blocked by configuration');
    });

    it('should block a chained command if one part is not on any allowlist', () => {
      config.getCoreTools = () => ['run_shell_command(echo)'];
      const result = checkCommandPermissions(
        'echo "hello" && badCommand --danger',
        config,
        new Set(['echo']),
      );
      expect(result.allAllowed).toBe(false);
      expect(result.disallowedCommands).toEqual(['badCommand --danger']);
    });
  });
});

describe('removeEnvironmentVariablesFromCommand', () => {
  it('should handle no environment variable assignments', () => {
    expect(removeEnvironmentVariablesFromCommand('npm start')).toEqual(
      'npm start',
    );
  });

  it('should handle single environment variable assignment', () => {
    expect(
      removeEnvironmentVariablesFromCommand('DEBUG=true npm start'),
    ).toEqual('npm start');
  });

  it('should handle multiple environment variable assignments', () => {
    expect(
      removeEnvironmentVariablesFromCommand('DEBUG=true ENV=dev npm start'),
    ).toEqual('npm start');
  });

  it('should handle environment variable assignments on multiple commands', () => {
    expect(
      removeEnvironmentVariablesFromCommand(
        'DEBUG=true ENV=dev npm start && TEST=false echo $TEST',
      ),
    ).toEqual('npm start && echo $TEST');
  });

  it('should handle environment variable assignments on subsequent commands', () => {
    expect(
      removeEnvironmentVariablesFromCommand(
        'npm start && TEST=false echo $TEST',
      ),
    ).toEqual('npm start && echo $TEST');
  });
});

describe('getCommandRoots', () => {
  it('should return a single command', () => {
    expect(getCommandRoots('ls -l')).toEqual(['ls']);
  });

  it('should handle paths and return the binary name', () => {
    expect(getCommandRoots('/usr/local/bin/node script.js')).toEqual(['node']);
  });

  it('should return an empty array for an empty string', () => {
    expect(getCommandRoots('')).toEqual([]);
  });

  it('should handle a mix of operators', () => {
    const result = getCommandRoots('a;b|c&&d||e&f');
    expect(result).toEqual(['a', 'b', 'c', 'd', 'e', 'f']);
  });

  it('should correctly parse a chained command with quotes', () => {
    const result = getCommandRoots('echo "hello" && git commit -m "feat"');
    expect(result).toEqual(['echo', 'git']);
  });

<<<<<<< HEAD
  it('should handle single environment variable assignments', () => {
    const result = getCommandRoots('DEBUG=true npm run start');
    expect(result).toEqual(['npm']);
  });

  it('should handle single environment variable assignments across multiple commands', () => {
    const result = getCommandRoots('DEBUG=true npm run start && echo test');
    expect(result).toEqual(['npm', 'echo']);
  });

  it('should handle single environment variable only in a second command', () => {
    const result = getCommandRoots('npm run start && TEST=true echo test');
    expect(result).toEqual(['npm', 'echo']);
  });

  it('should handle multiple environment variable assignments', () => {
    const result = getCommandRoots('DEBUG=true ENV=dev npm run start');
    expect(result).toEqual(['npm']);
  });

  it('should handle multiple environment variable assignments across multiple commands', () => {
    const result = getCommandRoots(
      'DEBUG=true ENV=dev npm run start && TEST=false echo $TEST',
    );
    expect(result).toEqual(['npm', 'echo']);
=======
  it('should include nested command substitutions', () => {
    const result = getCommandRoots('echo $(badCommand --danger)');
    expect(result).toEqual(['echo', 'badCommand']);
  });

  it('should include process substitutions', () => {
    const result = getCommandRoots('diff <(ls) <(ls -a)');
    expect(result).toEqual(['diff', 'ls', 'ls']);
  });

  it('should include backtick substitutions', () => {
    const result = getCommandRoots('echo `badCommand --danger`');
    expect(result).toEqual(['echo', 'badCommand']);
  });
});

describeWindowsOnly('PowerShell integration', () => {
  const originalComSpec = process.env['ComSpec'];

  beforeEach(() => {
    mockPlatform.mockReturnValue('win32');
    const systemRoot = process.env['SystemRoot'] || 'C:\\\\Windows';
    process.env['ComSpec'] =
      `${systemRoot}\\\\System32\\\\WindowsPowerShell\\\\v1.0\\\\powershell.exe`;
  });

  afterEach(() => {
    if (originalComSpec === undefined) {
      delete process.env['ComSpec'];
    } else {
      process.env['ComSpec'] = originalComSpec;
    }
  });

  it('should return command roots using PowerShell AST output', () => {
    const roots = getCommandRoots('Get-ChildItem | Select-Object Name');
    expect(roots.length).toBeGreaterThan(0);
    expect(roots).toContain('Get-ChildItem');
  });

  it('should block commands when PowerShell parser reports errors', () => {
    const { allowed, reason } = isCommandAllowed('Get-ChildItem |', config);
    expect(allowed).toBe(false);
    expect(reason).toBe(
      'Command rejected because it could not be parsed safely',
    );
>>>>>>> dcf362bc
  });
});

describe('stripShellWrapper', () => {
  it('should strip sh -c with quotes', () => {
    expect(stripShellWrapper('sh -c "ls -l"')).toEqual('ls -l');
  });

  it('should strip bash -c with extra whitespace', () => {
    expect(stripShellWrapper('  bash  -c  "ls -l"  ')).toEqual('ls -l');
  });

  it('should strip zsh -c without quotes', () => {
    expect(stripShellWrapper('zsh -c ls -l')).toEqual('ls -l');
  });

  it('should strip cmd.exe /c', () => {
    expect(stripShellWrapper('cmd.exe /c "dir"')).toEqual('dir');
  });

  it('should strip powershell.exe -Command with optional -NoProfile', () => {
    expect(
      stripShellWrapper('powershell.exe -NoProfile -Command "Get-ChildItem"'),
    ).toEqual('Get-ChildItem');
    expect(
      stripShellWrapper('powershell.exe -Command "Get-ChildItem"'),
    ).toEqual('Get-ChildItem');
  });

  it('should strip pwsh -Command wrapper', () => {
    expect(
      stripShellWrapper('pwsh -NoProfile -Command "Get-ChildItem"'),
    ).toEqual('Get-ChildItem');
  });

  it('should not strip anything if no wrapper is present', () => {
    expect(stripShellWrapper('ls -l')).toEqual('ls -l');
  });
});

describe('escapeShellArg', () => {
  describe('POSIX (bash)', () => {
    it('should use shell-quote for escaping', () => {
      mockQuote.mockReturnValueOnce("'escaped value'");
      const result = escapeShellArg('raw value', 'bash');
      expect(mockQuote).toHaveBeenCalledWith(['raw value']);
      expect(result).toBe("'escaped value'");
    });

    it('should handle empty strings', () => {
      const result = escapeShellArg('', 'bash');
      expect(result).toBe('');
      expect(mockQuote).not.toHaveBeenCalled();
    });
  });

  describe('Windows', () => {
    describe('when shell is cmd.exe', () => {
      it('should wrap simple arguments in double quotes', () => {
        const result = escapeShellArg('search term', 'cmd');
        expect(result).toBe('"search term"');
      });

      it('should escape internal double quotes by doubling them', () => {
        const result = escapeShellArg('He said "Hello"', 'cmd');
        expect(result).toBe('"He said ""Hello"""');
      });

      it('should handle empty strings', () => {
        const result = escapeShellArg('', 'cmd');
        expect(result).toBe('');
      });
    });

    describe('when shell is PowerShell', () => {
      it('should wrap simple arguments in single quotes', () => {
        const result = escapeShellArg('search term', 'powershell');
        expect(result).toBe("'search term'");
      });

      it('should escape internal single quotes by doubling them', () => {
        const result = escapeShellArg("It's a test", 'powershell');
        expect(result).toBe("'It''s a test'");
      });

      it('should handle double quotes without escaping them', () => {
        const result = escapeShellArg('He said "Hello"', 'powershell');
        expect(result).toBe('\'He said "Hello"\'');
      });

      it('should handle empty strings', () => {
        const result = escapeShellArg('', 'powershell');
        expect(result).toBe('');
      });
    });
  });
});

describe('getShellConfiguration', () => {
  const originalEnv = { ...process.env };

  afterEach(() => {
    process.env = originalEnv;
  });

  it('should return bash configuration on Linux', () => {
    mockPlatform.mockReturnValue('linux');
    const config = getShellConfiguration();
    expect(config.executable).toBe('bash');
    expect(config.argsPrefix).toEqual(['-c']);
    expect(config.shell).toBe('bash');
  });

  it('should return bash configuration on macOS (darwin)', () => {
    mockPlatform.mockReturnValue('darwin');
    const config = getShellConfiguration();
    expect(config.executable).toBe('bash');
    expect(config.argsPrefix).toEqual(['-c']);
    expect(config.shell).toBe('bash');
  });

  describe('on Windows', () => {
    beforeEach(() => {
      mockPlatform.mockReturnValue('win32');
    });

    it('should return PowerShell configuration by default', () => {
      delete process.env['ComSpec'];
      const config = getShellConfiguration();
      expect(config.executable).toBe('powershell.exe');
      expect(config.argsPrefix).toEqual(['-NoProfile', '-Command']);
      expect(config.shell).toBe('powershell');
    });

    it('should ignore ComSpec when pointing to cmd.exe', () => {
      const cmdPath = 'C:\\WINDOWS\\system32\\cmd.exe';
      process.env['ComSpec'] = cmdPath;
      const config = getShellConfiguration();
      expect(config.executable).toBe('powershell.exe');
      expect(config.argsPrefix).toEqual(['-NoProfile', '-Command']);
      expect(config.shell).toBe('powershell');
    });

    it('should return PowerShell configuration if ComSpec points to powershell.exe', () => {
      const psPath =
        'C:\\WINDOWS\\System32\\WindowsPowerShell\\v1.0\\powershell.exe';
      process.env['ComSpec'] = psPath;
      const config = getShellConfiguration();
      expect(config.executable).toBe(psPath);
      expect(config.argsPrefix).toEqual(['-NoProfile', '-Command']);
      expect(config.shell).toBe('powershell');
    });

    it('should return PowerShell configuration if ComSpec points to pwsh.exe', () => {
      const pwshPath = 'C:\\Program Files\\PowerShell\\7\\pwsh.exe';
      process.env['ComSpec'] = pwshPath;
      const config = getShellConfiguration();
      expect(config.executable).toBe(pwshPath);
      expect(config.argsPrefix).toEqual(['-NoProfile', '-Command']);
      expect(config.shell).toBe('powershell');
    });

    it('should be case-insensitive when checking ComSpec', () => {
      process.env['ComSpec'] = 'C:\\Path\\To\\POWERSHELL.EXE';
      const config = getShellConfiguration();
      expect(config.executable).toBe('C:\\Path\\To\\POWERSHELL.EXE');
      expect(config.argsPrefix).toEqual(['-NoProfile', '-Command']);
      expect(config.shell).toBe('powershell');
    });
  });
});<|MERGE_RESOLUTION|>--- conflicted
+++ resolved
@@ -21,7 +21,6 @@
   isCommandAllowed,
   initializeShellParsers,
   stripShellWrapper,
-  removeEnvironmentVariablesFromCommand,
 } from './shell-utils.js';
 import type { Config } from '../config/config.js';
 
@@ -312,42 +311,6 @@
   });
 });
 
-describe('removeEnvironmentVariablesFromCommand', () => {
-  it('should handle no environment variable assignments', () => {
-    expect(removeEnvironmentVariablesFromCommand('npm start')).toEqual(
-      'npm start',
-    );
-  });
-
-  it('should handle single environment variable assignment', () => {
-    expect(
-      removeEnvironmentVariablesFromCommand('DEBUG=true npm start'),
-    ).toEqual('npm start');
-  });
-
-  it('should handle multiple environment variable assignments', () => {
-    expect(
-      removeEnvironmentVariablesFromCommand('DEBUG=true ENV=dev npm start'),
-    ).toEqual('npm start');
-  });
-
-  it('should handle environment variable assignments on multiple commands', () => {
-    expect(
-      removeEnvironmentVariablesFromCommand(
-        'DEBUG=true ENV=dev npm start && TEST=false echo $TEST',
-      ),
-    ).toEqual('npm start && echo $TEST');
-  });
-
-  it('should handle environment variable assignments on subsequent commands', () => {
-    expect(
-      removeEnvironmentVariablesFromCommand(
-        'npm start && TEST=false echo $TEST',
-      ),
-    ).toEqual('npm start && echo $TEST');
-  });
-});
-
 describe('getCommandRoots', () => {
   it('should return a single command', () => {
     expect(getCommandRoots('ls -l')).toEqual(['ls']);
@@ -371,7 +334,6 @@
     expect(result).toEqual(['echo', 'git']);
   });
 
-<<<<<<< HEAD
   it('should handle single environment variable assignments', () => {
     const result = getCommandRoots('DEBUG=true npm run start');
     expect(result).toEqual(['npm']);
@@ -397,7 +359,8 @@
       'DEBUG=true ENV=dev npm run start && TEST=false echo $TEST',
     );
     expect(result).toEqual(['npm', 'echo']);
-=======
+  });
+
   it('should include nested command substitutions', () => {
     const result = getCommandRoots('echo $(badCommand --danger)');
     expect(result).toEqual(['echo', 'badCommand']);
@@ -444,7 +407,6 @@
     expect(reason).toBe(
       'Command rejected because it could not be parsed safely',
     );
->>>>>>> dcf362bc
   });
 });
 
