--- conflicted
+++ resolved
@@ -302,7 +302,6 @@
   });
 });
 
-<<<<<<< HEAD
 describe('splitCommands', () => {
   it('should handle a single command', () => {
     expect(splitCommands('ls -l /tmp')).toEqual(['ls -l /tmp']);
@@ -364,7 +363,9 @@
 
   it('should handle commands ending with a separator', () => {
     expect(splitCommands('cmd1 && cmd2;')).toEqual(['cmd1', 'cmd2']);
-=======
+  });
+});
+
 describe('escapeShellArg', () => {
   describe('POSIX (bash)', () => {
     it('should use shell-quote for escaping', () => {
@@ -494,6 +495,5 @@
       expect(config.argsPrefix).toEqual(['-NoProfile', '-Command']);
       expect(config.shell).toBe('powershell');
     });
->>>>>>> a90ca626
   });
 });