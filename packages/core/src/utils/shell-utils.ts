--- conflicted
+++ resolved
@@ -4,13 +4,8 @@
  * SPDX-License-Identifier: Apache-2.0
  */
 
-<<<<<<< HEAD
 import type { Config } from '../config/config.js';
-import os from 'os';
-=======
-import { Config } from '../config/config.js';
 import os from 'node:os';
->>>>>>> ee4feea0
 import { quote } from 'shell-quote';
 
 /**
