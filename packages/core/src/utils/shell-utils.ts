/**
 * @license
 * Copyright 2025 Google LLC
 * SPDX-License-Identifier: Apache-2.0
 */

import type { AnyToolInvocation } from '../index.js';
import type { Config } from '../config/config.js';
import os from 'node:os';
import { quote } from 'shell-quote';
import { doesToolInvocationMatch } from './tool-utils.js';
import {
  spawn,
  spawnSync,
  type SpawnOptionsWithoutStdio,
} from 'node:child_process';
import type { Node } from 'web-tree-sitter';
import { Language, Parser } from 'web-tree-sitter';
import { loadWasmBinary } from './fileUtils.js';

export const SHELL_TOOL_NAMES = ['run_shell_command', 'ShellTool'];

/**
 * An identifier for the shell type.
 */
export type ShellType = 'cmd' | 'powershell' | 'bash';

/**
 * Defines the configuration required to execute a command string within a specific shell.
 */
export interface ShellConfiguration {
  /** The path or name of the shell executable (e.g., 'bash', 'powershell.exe'). */
  executable: string;
  /**
   * The arguments required by the shell to execute a subsequent string argument.
   */
  argsPrefix: string[];
  /** An identifier for the shell type. */
  shell: ShellType;
}

let bashLanguage: Language | null = null;
let treeSitterInitialization: Promise<void> | null = null;
let treeSitterInitializationError: Error | null = null;

class ShellParserInitializationError extends Error {
  constructor(cause: Error) {
    super(`Failed to initialize bash parser: ${cause.message}`, { cause });
    this.name = 'ShellParserInitializationError';
  }
}

function toError(value: unknown): Error {
  if (value instanceof Error) {
    return value;
  }
  if (typeof value === 'string') {
    return new Error(value);
  }
  return new Error('Unknown tree-sitter initialization error', {
    cause: value,
  });
}

async function loadBashLanguage(): Promise<void> {
  try {
    treeSitterInitializationError = null;
    const [treeSitterBinary, bashBinary] = await Promise.all([
      loadWasmBinary(
        () =>
          // eslint-disable-next-line @typescript-eslint/ban-ts-comment
          // @ts-ignore resolved by esbuild-plugin-wasm during bundling
          import('web-tree-sitter/tree-sitter.wasm?binary'),
        'web-tree-sitter/tree-sitter.wasm',
      ),
      loadWasmBinary(
        () =>
          // eslint-disable-next-line @typescript-eslint/ban-ts-comment
          // @ts-ignore resolved by esbuild-plugin-wasm during bundling
          import('tree-sitter-bash/tree-sitter-bash.wasm?binary'),
        'tree-sitter-bash/tree-sitter-bash.wasm',
      ),
    ]);

    await Parser.init({ wasmBinary: treeSitterBinary });
    bashLanguage = await Language.load(bashBinary);
  } catch (error) {
    bashLanguage = null;
    const normalized = toError(error);
    const initializationError =
      normalized instanceof ShellParserInitializationError
        ? normalized
        : new ShellParserInitializationError(normalized);
    treeSitterInitializationError = initializationError;
    throw initializationError;
  }
}

export async function initializeShellParsers(): Promise<void> {
  if (!treeSitterInitialization) {
    treeSitterInitialization = loadBashLanguage().catch((error) => {
      treeSitterInitialization = null;
      throw error;
    });
  }

  await treeSitterInitialization;
}

interface ParsedCommandDetail {
  name: string;
  text: string;
}

interface CommandParseResult {
  details: ParsedCommandDetail[];
  hasError: boolean;
}

const POWERSHELL_COMMAND_ENV = '__GCLI_POWERSHELL_COMMAND__';

// Encode the parser script as UTF-16LE base64 so we can pass it via PowerShell's -EncodedCommand flag;
// this avoids brittle quoting/escaping when spawning PowerShell and ensures the script is received byte-for-byte.
const POWERSHELL_PARSER_SCRIPT = Buffer.from(
  `
$ErrorActionPreference = 'Stop'
$commandText = $env:${POWERSHELL_COMMAND_ENV}
if ([string]::IsNullOrEmpty($commandText)) {
  Write-Output '{"success":false}'
  exit 0
}
$tokens = $null
$errors = $null
$ast = [System.Management.Automation.Language.Parser]::ParseInput($commandText, [ref]$tokens, [ref]$errors)
if ($errors -and $errors.Count -gt 0) {
  Write-Output '{"success":false}'
  exit 0
}
$commandAsts = $ast.FindAll({ param($node) $node -is [System.Management.Automation.Language.CommandAst] }, $true)
$commandObjects = @()
foreach ($commandAst in $commandAsts) {
  $name = $commandAst.GetCommandName()
  if ([string]::IsNullOrWhiteSpace($name)) {
    continue
  }
  $commandObjects += [PSCustomObject]@{
    name = $name
    text = $commandAst.Extent.Text.Trim()
  }
}
[PSCustomObject]@{
  success = $true
  commands = $commandObjects
} | ConvertTo-Json -Compress
`,
  'utf16le',
).toString('base64');

function createParser(): Parser | null {
  if (!bashLanguage) {
    if (treeSitterInitializationError) {
      throw treeSitterInitializationError;
    }
    return null;
  }

  try {
    const parser = new Parser();
    parser.setLanguage(bashLanguage);
    return parser;
  } catch {
    return null;
  }
}

function parseCommandTree(command: string) {
  const parser = createParser();
  if (!parser || !command.trim()) {
    return null;
  }

  try {
    return parser.parse(command);
  } catch {
    return null;
  }
}

function normalizeCommandName(raw: string): string {
  if (raw.length >= 2) {
    const first = raw[0];
    const last = raw[raw.length - 1];
    if ((first === '"' && last === '"') || (first === "'" && last === "'")) {
      return raw.slice(1, -1);
    }
  }
  const trimmed = raw.trim();
  if (!trimmed) {
    return trimmed;
  }
  return trimmed.split(/[\\/]/).pop() ?? trimmed;
}

function extractNameFromNode(node: Node): string | null {
  switch (node.type) {
    case 'command': {
      const nameNode = node.childForFieldName('name');
      if (!nameNode) {
        return null;
      }
      return normalizeCommandName(nameNode.text);
    }
    case 'declaration_command':
    case 'unset_command':
    case 'test_command': {
      const firstChild = node.child(0);
      if (!firstChild) {
        return null;
      }
      return normalizeCommandName(firstChild.text);
    }
    default:
      return null;
  }
}

function collectCommandDetails(
  root: Node,
  source: string,
): ParsedCommandDetail[] {
  const stack: Node[] = [root];
  const details: ParsedCommandDetail[] = [];

  while (stack.length > 0) {
    const current = stack.pop();
    if (!current) {
      continue;
    }

    const commandName = extractNameFromNode(current);
    if (commandName) {
      details.push({
        name: commandName,
        text: source.slice(current.startIndex, current.endIndex).trim(),
      });
    }

    for (let i = current.namedChildCount - 1; i >= 0; i -= 1) {
      const child = current.namedChild(i);
      if (child) {
        stack.push(child);
      }
    }
  }

  return details;
}

function parseBashCommandDetails(command: string): CommandParseResult | null {
  if (treeSitterInitializationError) {
    throw treeSitterInitializationError;
  }

  if (!bashLanguage) {
    initializeShellParsers().catch(() => {
      // The failure path is surfaced via treeSitterInitializationError.
    });
    return null;
  }

  const tree = parseCommandTree(command);
  if (!tree) {
    return null;
  }

  const details = collectCommandDetails(tree.rootNode, command);
  return {
    details,
    hasError: tree.rootNode.hasError || details.length === 0,
  };
}

function parsePowerShellCommandDetails(
  command: string,
  executable: string,
): CommandParseResult | null {
  const trimmed = command.trim();
  if (!trimmed) {
    return {
      details: [],
      hasError: true,
    };
  }

  try {
    const result = spawnSync(
      executable,
      [
        '-NoLogo',
        '-NoProfile',
        '-NonInteractive',
        '-EncodedCommand',
        POWERSHELL_PARSER_SCRIPT,
      ],
      {
        env: {
          ...process.env,
          [POWERSHELL_COMMAND_ENV]: command,
        },
        encoding: 'utf-8',
      },
    );

    if (result.error || result.status !== 0) {
      return null;
    }

    const output = (result.stdout ?? '').toString().trim();
    if (!output) {
      return { details: [], hasError: true };
    }

    let parsed: {
      success?: boolean;
      commands?: Array<{ name?: string; text?: string }>;
    } | null = null;
    try {
      parsed = JSON.parse(output);
    } catch {
      return { details: [], hasError: true };
    }

    if (!parsed?.success) {
      return { details: [], hasError: true };
    }

    const details = (parsed.commands ?? [])
      .map((commandDetail) => {
        if (!commandDetail || typeof commandDetail.name !== 'string') {
          return null;
        }

        const name = normalizeCommandName(commandDetail.name);
        const text =
          typeof commandDetail.text === 'string'
            ? commandDetail.text.trim()
            : command;

        return {
          name,
          text,
        };
      })
      .filter((detail): detail is ParsedCommandDetail => detail !== null);

    return {
      details,
      hasError: details.length === 0,
    };
  } catch {
    return null;
  }
}

function parseCommandDetails(command: string): CommandParseResult | null {
  const configuration = getShellConfiguration();

  if (configuration.shell === 'powershell') {
    return parsePowerShellCommandDetails(command, configuration.executable);
  }

  if (configuration.shell === 'bash') {
    return parseBashCommandDetails(command);
  }

  return null;
}

/**
 * Determines the appropriate shell configuration for the current platform.
 *
 * This ensures we can execute command strings predictably and securely across platforms
 * using the `spawn(executable, [...argsPrefix, commandString], { shell: false })` pattern.
 *
 * @returns The ShellConfiguration for the current environment.
 */
export function getShellConfiguration(): ShellConfiguration {
  if (isWindows()) {
    const comSpec = process.env['ComSpec'];
    if (comSpec) {
      const executable = comSpec.toLowerCase();
      if (
        executable.endsWith('powershell.exe') ||
        executable.endsWith('pwsh.exe')
      ) {
        return {
          executable: comSpec,
          argsPrefix: ['-NoProfile', '-Command'],
          shell: 'powershell',
        };
      }
    }

    // Default to PowerShell for all other Windows configurations.
    return {
      executable: 'powershell.exe',
      argsPrefix: ['-NoProfile', '-Command'],
      shell: 'powershell',
    };
  }

  // Unix-like systems (Linux, macOS)
  return { executable: 'bash', argsPrefix: ['-c'], shell: 'bash' };
}

/**
 * Export the platform detection constant for use in process management (e.g., killing processes).
 */
export const isWindows = () => os.platform() === 'win32';

/**
 * Escapes a string so that it can be safely used as a single argument
 * in a shell command, preventing command injection.
 *
 * @param arg The argument string to escape.
 * @param shell The type of shell the argument is for.
 * @returns The shell-escaped string.
 */
export function escapeShellArg(arg: string, shell: ShellType): string {
  if (!arg) {
    return '';
  }

  switch (shell) {
    case 'powershell':
      // For PowerShell, wrap in single quotes and escape internal single quotes by doubling them.
      return `'${arg.replace(/'/g, "''")}'`;
    case 'cmd':
      // Simple Windows escaping for cmd.exe: wrap in double quotes and escape inner double quotes.
      return `"${arg.replace(/"/g, '""')}"`;
    case 'bash':
    default:
      // POSIX shell escaping using shell-quote.
      return quote([arg]);
  }
}

/**
 * Splits a shell command into a list of individual commands, respecting quotes.
 * This is used to separate chained commands (e.g., using &&, ||, ;).
 * @param command The shell command string to parse
 * @returns An array of individual command strings
 */
export function splitCommands(command: string): string[] {
  const parsed = parseCommandDetails(command);
  if (!parsed || parsed.hasError) {
    return [];
  }

  return parsed.details.map((detail) => detail.text).filter(Boolean);
}

/**
 * Removes any environment variable assignments from the given command.
 * @param command The shell command string to parse
 * @returns the command with any environment variable assignments removed
 * @example removeEnvironmentVariablesFromCommand("DEBUG=true npm run test") returns "npm run test"
 * @example removeEnvironmentVariablesFromCommand("DEBUG=true ENV=dev npm start") returns "npm start"
 */
export function removeEnvironmentVariablesFromCommand(command: string): string {
  let commandNoEnvVars = command;
  // Find all environment variable assignments e.g. ENV=dev
  // So we can remove them prior to identifying the root command
  let match = command.match(/([A-Za-z0-9_]+)=([^ ]+)/);
  while (match) {
    const envVar = match[0];
    // Escape special regex characters in the substring
    const escapedSubstr = envVar.replace(/[.*+?^${}()|[\]\\]/g, '\\$&');
    // Create a regex pattern to match the substring literally
    const regex = new RegExp(escapedSubstr, 'g');
    // Replace all occurrences of the substring
    commandNoEnvVars = commandNoEnvVars.replace(regex, '');
    match = commandNoEnvVars.match(/([A-Za-z0-9_]+)=([^ ]+)/);
  }
  // Remove any white space we've created in the replacement
  // and replace any double spaces created with single spaces
  return commandNoEnvVars.trim().replaceAll('  ', ' ');
}

/**
 * Extracts the root command from a given shell command string.
 * This is used to identify the base command for permission checks.
 * @param command The shell command string to parse
 * @returns The root command name, or undefined if it cannot be determined
 * @example getCommandRoot("ls -la /tmp") returns "ls"
 * @example getCommandRoot("git status && npm test") returns "git"
 */
export function getCommandRoot(command: string): string | undefined {
  const parsed = parseCommandDetails(command);
  if (!parsed || parsed.hasError || parsed.details.length === 0) {
    return undefined;
  }

<<<<<<< HEAD
  // Remove any environment variable assignments from being considered the root
  const commandNoEnvVars =
    removeEnvironmentVariablesFromCommand(trimmedCommand);

  // This regex is designed to find the first "word" of a command,
  // while respecting quotes. It looks for a sequence of non-whitespace
  // characters that are not inside quotes.
  const match = commandNoEnvVars.match(/^"([^"]+)"|^'([^']+)'|^(\S+)/);
  if (match) {
    // The first element in the match array is the full match.
    // The subsequent elements are the capture groups.
    // We prefer a captured group because it will be unquoted.
    const commandRoot = match[1] || match[2] || match[3];
    if (commandRoot) {
      // If the command is a path, return the last component.
      return commandRoot.split(/[\\/]/).pop();
    }
  }

  return undefined;
=======
  return parsed.details[0]?.name;
>>>>>>> dcf362bc
}

export function getCommandRoots(command: string): string[] {
  if (!command) {
    return [];
  }

  const parsed = parseCommandDetails(command);
  if (!parsed || parsed.hasError) {
    return [];
  }

  return parsed.details.map((detail) => detail.name).filter(Boolean);
}

export function stripShellWrapper(command: string): string {
  const pattern =
    /^\s*(?:(?:sh|bash|zsh)\s+-c|cmd\.exe\s+\/c|powershell(?:\.exe)?\s+(?:-NoProfile\s+)?-Command|pwsh(?:\.exe)?\s+(?:-NoProfile\s+)?-Command)\s+/i;
  const match = command.match(pattern);
  if (match) {
    let newCommand = command.substring(match[0].length).trim();
    if (
      (newCommand.startsWith('"') && newCommand.endsWith('"')) ||
      (newCommand.startsWith("'") && newCommand.endsWith("'"))
    ) {
      newCommand = newCommand.substring(1, newCommand.length - 1);
    }
    return newCommand;
  }
  return command.trim();
}

/**
 * Detects command substitution patterns in a shell command, following bash quoting rules:
 * - Single quotes ('): Everything literal, no substitution possible
 * - Double quotes ("): Command substitution with $() and backticks unless escaped with \
 * - No quotes: Command substitution with $(), <(), and backticks
 * @param command The shell command string to check
 * @returns true if command substitution would be executed by bash
 */
/**
 * Checks a shell command against security policies and allowlists.
 *
 * This function operates in one of two modes depending on the presence of
 * the `sessionAllowlist` parameter:
 *
 * 1.  **"Default Deny" Mode (sessionAllowlist is provided):** This is the
 *     strictest mode, used for user-defined scripts like custom commands.
 *     A command is only permitted if it is found on the global `coreTools`
 *     allowlist OR the provided `sessionAllowlist`. It must not be on the
 *     global `excludeTools` blocklist.
 *
 * 2.  **"Default Allow" Mode (sessionAllowlist is NOT provided):** This mode
 *     is used for direct tool invocations (e.g., by the model). If a strict
 *     global `coreTools` allowlist exists, commands must be on it. Otherwise,
 *     any command is permitted as long as it is not on the `excludeTools`
 *     blocklist.
 *
 * @param command The shell command string to validate.
 * @param config The application configuration.
 * @param sessionAllowlist A session-level list of approved commands. Its
 *   presence activates "Default Deny" mode.
 * @returns An object detailing which commands are not allowed.
 */
export function checkCommandPermissions(
  command: string,
  config: Config,
  sessionAllowlist?: Set<string>,
): {
  allAllowed: boolean;
  disallowedCommands: string[];
  blockReason?: string;
  isHardDenial?: boolean;
} {
  const parseResult = parseCommandDetails(command);
  if (!parseResult || parseResult.hasError) {
    return {
      allAllowed: false,
      disallowedCommands: [command],
      blockReason: 'Command rejected because it could not be parsed safely',
      isHardDenial: true,
    };
  }

  const normalize = (cmd: string): string => cmd.trim().replace(/\s+/g, ' ');
  const commandsToValidate = parseResult.details
    .map((detail) => normalize(detail.text))
    .filter(Boolean);
  const invocation: AnyToolInvocation & { params: { command: string } } = {
    params: { command: '' },
  } as AnyToolInvocation & { params: { command: string } };

  // 1. Blocklist Check (Highest Priority)
  const excludeTools = config.getExcludeTools() || [];
  const isWildcardBlocked = SHELL_TOOL_NAMES.some((name) =>
    excludeTools.includes(name),
  );

  if (isWildcardBlocked) {
    return {
      allAllowed: false,
      disallowedCommands: commandsToValidate,
      blockReason: 'Shell tool is globally disabled in configuration',
      isHardDenial: true,
    };
  }

  for (const cmd of commandsToValidate) {
    invocation.params['command'] = cmd;
    if (
      doesToolInvocationMatch('run_shell_command', invocation, excludeTools)
    ) {
      return {
        allAllowed: false,
        disallowedCommands: [cmd],
        blockReason: `Command '${cmd}' is blocked by configuration`,
        isHardDenial: true,
      };
    }
  }

  const coreTools = config.getCoreTools() || [];
  const isWildcardAllowed = SHELL_TOOL_NAMES.some((name) =>
    coreTools.includes(name),
  );

  // If there's a global wildcard, all commands are allowed at this point
  // because they have already passed the blocklist check.
  if (isWildcardAllowed) {
    return { allAllowed: true, disallowedCommands: [] };
  }

  const disallowedCommands: string[] = [];

  if (sessionAllowlist) {
    // "DEFAULT DENY" MODE: A session allowlist is provided.
    // All commands must be in either the session or global allowlist.
    const normalizedSessionAllowlist = new Set(
      [...sessionAllowlist].flatMap((cmd) =>
        SHELL_TOOL_NAMES.map((name) => `${name}(${cmd})`),
      ),
    );

    for (const cmd of commandsToValidate) {
      invocation.params['command'] = cmd;
      const isSessionAllowed = doesToolInvocationMatch(
        'run_shell_command',
        invocation,
        [...normalizedSessionAllowlist],
      );
      if (isSessionAllowed) continue;

      const isGloballyAllowed = doesToolInvocationMatch(
        'run_shell_command',
        invocation,
        coreTools,
      );
      if (isGloballyAllowed) continue;

      disallowedCommands.push(cmd);
    }

    if (disallowedCommands.length > 0) {
      return {
        allAllowed: false,
        disallowedCommands,
        blockReason: `Command(s) not on the global or session allowlist. Disallowed commands: ${disallowedCommands
          .map((c) => JSON.stringify(c))
          .join(', ')}`,
        isHardDenial: false, // This is a soft denial; confirmation is possible.
      };
    }
  } else {
    // "DEFAULT ALLOW" MODE: No session allowlist.
    const hasSpecificAllowedCommands =
      coreTools.filter((tool) =>
        SHELL_TOOL_NAMES.some((name) => tool.startsWith(`${name}(`)),
      ).length > 0;

    if (hasSpecificAllowedCommands) {
      for (const cmd of commandsToValidate) {
        invocation.params['command'] = cmd;
        const isGloballyAllowed = doesToolInvocationMatch(
          'run_shell_command',
          invocation,
          coreTools,
        );
        if (!isGloballyAllowed) {
          disallowedCommands.push(cmd);
        }
      }
      if (disallowedCommands.length > 0) {
        return {
          allAllowed: false,
          disallowedCommands,
          blockReason: `Command(s) not in the allowed commands list. Disallowed commands: ${disallowedCommands
            .map((c) => JSON.stringify(c))
            .join(', ')}`,
          isHardDenial: false, // This is a soft denial.
        };
      }
    }
    // If no specific global allowlist exists, and it passed the blocklist,
    // the command is allowed by default.
  }

  // If all checks for the current mode pass, the command is allowed.
  return { allAllowed: true, disallowedCommands: [] };
}

/**
 * Determines whether a given shell command is allowed to execute based on
 * the tool's configuration including allowlists and blocklists.
 *
 * This function operates in "default allow" mode. It is a wrapper around
 * `checkCommandPermissions`.
 *
 * @param command The shell command string to validate.
 * @param config The application configuration.
 * @returns An object with 'allowed' boolean and optional 'reason' string if not allowed.
 */
export const spawnAsync = (
  command: string,
  args: string[],
  options?: SpawnOptionsWithoutStdio,
): Promise<{ stdout: string; stderr: string }> =>
  new Promise((resolve, reject) => {
    const child = spawn(command, args, options);
    let stdout = '';
    let stderr = '';

    child.stdout.on('data', (data) => {
      stdout += data.toString();
    });

    child.stderr.on('data', (data) => {
      stderr += data.toString();
    });

    child.on('close', (code) => {
      if (code === 0) {
        resolve({ stdout, stderr });
      } else {
        reject(new Error(`Command failed with exit code ${code}:\n${stderr}`));
      }
    });

    child.on('error', (err) => {
      reject(err);
    });
  });

export function isCommandAllowed(
  command: string,
  config: Config,
): { allowed: boolean; reason?: string } {
  // By not providing a sessionAllowlist, we invoke "default allow" behavior.
  const { allAllowed, blockReason } = checkCommandPermissions(command, config);
  if (allAllowed) {
    return { allowed: true };
  }
  return { allowed: false, reason: blockReason };
}<|MERGE_RESOLUTION|>--- conflicted
+++ resolved
@@ -461,33 +461,6 @@
 }
 
 /**
- * Removes any environment variable assignments from the given command.
- * @param command The shell command string to parse
- * @returns the command with any environment variable assignments removed
- * @example removeEnvironmentVariablesFromCommand("DEBUG=true npm run test") returns "npm run test"
- * @example removeEnvironmentVariablesFromCommand("DEBUG=true ENV=dev npm start") returns "npm start"
- */
-export function removeEnvironmentVariablesFromCommand(command: string): string {
-  let commandNoEnvVars = command;
-  // Find all environment variable assignments e.g. ENV=dev
-  // So we can remove them prior to identifying the root command
-  let match = command.match(/([A-Za-z0-9_]+)=([^ ]+)/);
-  while (match) {
-    const envVar = match[0];
-    // Escape special regex characters in the substring
-    const escapedSubstr = envVar.replace(/[.*+?^${}()|[\]\\]/g, '\\$&');
-    // Create a regex pattern to match the substring literally
-    const regex = new RegExp(escapedSubstr, 'g');
-    // Replace all occurrences of the substring
-    commandNoEnvVars = commandNoEnvVars.replace(regex, '');
-    match = commandNoEnvVars.match(/([A-Za-z0-9_]+)=([^ ]+)/);
-  }
-  // Remove any white space we've created in the replacement
-  // and replace any double spaces created with single spaces
-  return commandNoEnvVars.trim().replaceAll('  ', ' ');
-}
-
-/**
  * Extracts the root command from a given shell command string.
  * This is used to identify the base command for permission checks.
  * @param command The shell command string to parse
@@ -501,30 +474,7 @@
     return undefined;
   }
 
-<<<<<<< HEAD
-  // Remove any environment variable assignments from being considered the root
-  const commandNoEnvVars =
-    removeEnvironmentVariablesFromCommand(trimmedCommand);
-
-  // This regex is designed to find the first "word" of a command,
-  // while respecting quotes. It looks for a sequence of non-whitespace
-  // characters that are not inside quotes.
-  const match = commandNoEnvVars.match(/^"([^"]+)"|^'([^']+)'|^(\S+)/);
-  if (match) {
-    // The first element in the match array is the full match.
-    // The subsequent elements are the capture groups.
-    // We prefer a captured group because it will be unquoted.
-    const commandRoot = match[1] || match[2] || match[3];
-    if (commandRoot) {
-      // If the command is a path, return the last component.
-      return commandRoot.split(/[\\/]/).pop();
-    }
-  }
-
-  return undefined;
-=======
   return parsed.details[0]?.name;
->>>>>>> dcf362bc
 }
 
 export function getCommandRoots(command: string): string[] {
