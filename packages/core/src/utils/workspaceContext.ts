/**
 * @license
 * Copyright 2025 Google LLC
 * SPDX-License-Identifier: Apache-2.0
 */

import { isNodeError } from '../utils/errors.js';
<<<<<<< HEAD
import { t } from '../index.js';
import * as fs from 'fs';
import * as path from 'path';
import * as process from 'process';
=======
import * as fs from 'node:fs';
import * as path from 'node:path';
import * as process from 'node:process';
>>>>>>> ee4feea0

export type Unsubscribe = () => void;

/**
 * WorkspaceContext manages multiple workspace directories and validates paths
 * against them. This allows the CLI to operate on files from multiple directories
 * in a single session.
 */
export class WorkspaceContext {
  private directories = new Set<string>();
  private initialDirectories: Set<string>;
  private onDirectoriesChangedListeners = new Set<() => void>();

  /**
   * Creates a new WorkspaceContext with the given initial directory and optional additional directories.
   * @param directory The initial working directory (usually cwd)
   * @param additionalDirectories Optional array of additional directories to include
   */
  constructor(directory: string, additionalDirectories: string[] = []) {
    this.addDirectory(directory);
    for (const additionalDirectory of additionalDirectories) {
      this.addDirectory(additionalDirectory);
    }
    this.initialDirectories = new Set(this.directories);
  }

  /**
   * Registers a listener that is called when the workspace directories change.
   * @param listener The listener to call.
   * @returns A function to unsubscribe the listener.
   */
  onDirectoriesChanged(listener: () => void): Unsubscribe {
    this.onDirectoriesChangedListeners.add(listener);
    return () => {
      this.onDirectoriesChangedListeners.delete(listener);
    };
  }

  private notifyDirectoriesChanged() {
    // Iterate over a copy of the set in case a listener unsubscribes itself or others.
    for (const listener of [...this.onDirectoriesChangedListeners]) {
      try {
        listener();
      } catch (e) {
        // Don't let one listener break others.
        console.error('Error in WorkspaceContext listener:', e);
      }
    }
  }

  /**
   * Adds a directory to the workspace.
   * @param directory The directory path to add (can be relative or absolute)
   * @param basePath Optional base path for resolving relative paths (defaults to cwd)
   */
  addDirectory(directory: string, basePath: string = process.cwd()): void {
    try {
      const resolved = this.resolveAndValidateDir(directory, basePath);
      if (this.directories.has(resolved)) {
        return;
      }
      this.directories.add(resolved);
      this.notifyDirectoriesChanged();
    } catch (err) {
      console.warn(
        t(
          'bfs_file_search.warn_unreadable_directory',
          `[WARN] Skipping unreadable directory: ${directory} (${err instanceof Error ? err.message : String(err)})`,
          {
            directory,
            message: err instanceof Error ? err.message : String(err),
          }
        ),
      );
    }
  }

  private resolveAndValidateDir(
    directory: string,
    basePath: string = process.cwd(),
  ): string {
    const absolutePath = path.isAbsolute(directory)
      ? directory
      : path.resolve(basePath, directory);

    if (!fs.existsSync(absolutePath)) {
      throw new Error(`Directory does not exist: ${absolutePath}`);
    }
    const stats = fs.statSync(absolutePath);
    if (!stats.isDirectory()) {
      throw new Error(`Path is not a directory: ${absolutePath}`);
    }

    return fs.realpathSync(absolutePath);
  }

  /**
   * Gets a copy of all workspace directories.
   * @returns Array of absolute directory paths
   */
  getDirectories(): readonly string[] {
    return Array.from(this.directories);
  }

  getInitialDirectories(): readonly string[] {
    return Array.from(this.initialDirectories);
  }

  setDirectories(directories: readonly string[]): void {
    const newDirectories = new Set<string>();
    for (const dir of directories) {
      newDirectories.add(this.resolveAndValidateDir(dir));
    }

    if (
      newDirectories.size !== this.directories.size ||
      ![...newDirectories].every((d) => this.directories.has(d))
    ) {
      this.directories = newDirectories;
      this.notifyDirectoriesChanged();
    }
  }

  /**
   * Checks if a given path is within any of the workspace directories.
   * @param pathToCheck The path to validate
   * @returns True if the path is within the workspace, false otherwise
   */
  isPathWithinWorkspace(pathToCheck: string): boolean {
    try {
      const fullyResolvedPath = this.fullyResolvedPath(pathToCheck);

      for (const dir of this.directories) {
        if (this.isPathWithinRoot(fullyResolvedPath, dir)) {
          return true;
        }
      }
      return false;
    } catch (_error) {
      return false;
    }
  }

  /**
   * Fully resolves a path, including symbolic links.
   * If the path does not exist, it returns the fully resolved path as it would be
   * if it did exist.
   */
  private fullyResolvedPath(pathToCheck: string): string {
    try {
      return fs.realpathSync(pathToCheck);
    } catch (e: unknown) {
      if (
        isNodeError(e) &&
        e.code === 'ENOENT' &&
        e.path &&
        // realpathSync does not set e.path correctly for symlinks to
        // non-existent files.
        !this.isFileSymlink(e.path)
      ) {
        // If it doesn't exist, e.path contains the fully resolved path.
        return e.path;
      }
      throw e;
    }
  }

  /**
   * Checks if a path is within a given root directory.
   * @param pathToCheck The absolute path to check
   * @param rootDirectory The absolute root directory
   * @returns True if the path is within the root directory, false otherwise
   */
  private isPathWithinRoot(
    pathToCheck: string,
    rootDirectory: string,
  ): boolean {
    const relative = path.relative(rootDirectory, pathToCheck);
    return (
      !relative.startsWith(`..${path.sep}`) &&
      relative !== '..' &&
      !path.isAbsolute(relative)
    );
  }

  /**
   * Checks if a file path is a symbolic link that points to a file.
   */
  private isFileSymlink(filePath: string): boolean {
    try {
      return !fs.readlinkSync(filePath).endsWith('/');
    } catch (_error) {
      return false;
    }
  }
}<|MERGE_RESOLUTION|>--- conflicted
+++ resolved
@@ -5,16 +5,10 @@
  */
 
 import { isNodeError } from '../utils/errors.js';
-<<<<<<< HEAD
 import { t } from '../index.js';
-import * as fs from 'fs';
-import * as path from 'path';
-import * as process from 'process';
-=======
 import * as fs from 'node:fs';
 import * as path from 'node:path';
 import * as process from 'node:process';
->>>>>>> ee4feea0
 
 export type Unsubscribe = () => void;
 
