/**
 * @license
 * Copyright 2025 Google LLC
 * SPDX-License-Identifier: Apache-2.0
 */

import { isNodeError } from '../utils/errors.js';
import { t } from '../index.js';
import { debugLogger } from './debugLogger.js';
import * as fs from 'node:fs';
import * as path from 'node:path';
<<<<<<< HEAD
import * as process from 'node:process';
=======
import { debugLogger } from './debugLogger.js';
>>>>>>> f05d937f

export type Unsubscribe = () => void;

/**
 * WorkspaceContext manages multiple workspace directories and validates paths
 * against them. This allows the CLI to operate on files from multiple directories
 * in a single session.
 */
export class WorkspaceContext {
  private directories = new Set<string>();
  private initialDirectories: Set<string>;
  private onDirectoriesChangedListeners = new Set<() => void>();

  /**
   * Creates a new WorkspaceContext with the given initial directory and optional additional directories.
   * @param targetDir The initial working directory (usually cwd)
   * @param additionalDirectories Optional array of additional directories to include
   */
  constructor(
    readonly targetDir: string,
    additionalDirectories: string[] = [],
  ) {
    this.addDirectory(targetDir);
    for (const additionalDirectory of additionalDirectories) {
      this.addDirectory(additionalDirectory);
    }
    this.initialDirectories = new Set(this.directories);
  }

  /**
   * Registers a listener that is called when the workspace directories change.
   * @param listener The listener to call.
   * @returns A function to unsubscribe the listener.
   */
  onDirectoriesChanged(listener: () => void): Unsubscribe {
    this.onDirectoriesChangedListeners.add(listener);
    return () => {
      this.onDirectoriesChangedListeners.delete(listener);
    };
  }

  private notifyDirectoriesChanged() {
    // Iterate over a copy of the set in case a listener unsubscribes itself or others.
    for (const listener of [...this.onDirectoriesChangedListeners]) {
      try {
        listener();
      } catch (e) {
        // Don't let one listener break others.
        debugLogger.warn(
          `Error in WorkspaceContext listener: (${e instanceof Error ? e.message : String(e)})`,
        );
      }
    }
  }

  /**
   * Adds a directory to the workspace.
   * @param directory The directory path to add (can be relative or absolute)
   * @param basePath Optional base path for resolving relative paths (defaults to cwd)
   */
  addDirectory(directory: string): void {
    try {
      const resolved = this.resolveAndValidateDir(directory);
      if (this.directories.has(resolved)) {
        return;
      }
      this.directories.add(resolved);
      this.notifyDirectoriesChanged();
    } catch (err) {
      console.warn(
        t(
          'bfs_file_search.warn_unreadable_directory',
          `[WARN] Skipping unreadable directory: ${directory} (${err instanceof Error ? err.message : String(err)})`,
          {
            directory,
            message: err instanceof Error ? err.message : String(err),
          },
        ),
      );
    }
  }

  private resolveAndValidateDir(directory: string): string {
    const absolutePath = path.resolve(this.targetDir, directory);

    if (!fs.existsSync(absolutePath)) {
      throw new Error(`Directory does not exist: ${absolutePath}`);
    }
    const stats = fs.statSync(absolutePath);
    if (!stats.isDirectory()) {
      throw new Error(`Path is not a directory: ${absolutePath}`);
    }

    return fs.realpathSync(absolutePath);
  }

  /**
   * Gets a copy of all workspace directories.
   * @returns Array of absolute directory paths
   */
  getDirectories(): readonly string[] {
    return Array.from(this.directories);
  }

  getInitialDirectories(): readonly string[] {
    return Array.from(this.initialDirectories);
  }

  setDirectories(directories: readonly string[]): void {
    const newDirectories = new Set<string>();
    for (const dir of directories) {
      newDirectories.add(this.resolveAndValidateDir(dir));
    }

    if (
      newDirectories.size !== this.directories.size ||
      ![...newDirectories].every((d) => this.directories.has(d))
    ) {
      this.directories = newDirectories;
      this.notifyDirectoriesChanged();
    }
  }

  /**
   * Checks if a given path is within any of the workspace directories.
   * @param pathToCheck The path to validate
   * @returns True if the path is within the workspace, false otherwise
   */
  isPathWithinWorkspace(pathToCheck: string): boolean {
    try {
      const fullyResolvedPath = this.fullyResolvedPath(pathToCheck);

      for (const dir of this.directories) {
        if (this.isPathWithinRoot(fullyResolvedPath, dir)) {
          return true;
        }
      }
      return false;
    } catch (_error) {
      return false;
    }
  }

  /**
   * Fully resolves a path, including symbolic links.
   * If the path does not exist, it returns the fully resolved path as it would be
   * if it did exist.
   */
  private fullyResolvedPath(pathToCheck: string): string {
    try {
      return fs.realpathSync(path.resolve(this.targetDir, pathToCheck));
    } catch (e: unknown) {
      if (
        isNodeError(e) &&
        e.code === 'ENOENT' &&
        e.path &&
        // realpathSync does not set e.path correctly for symlinks to
        // non-existent files.
        !this.isFileSymlink(e.path)
      ) {
        // If it doesn't exist, e.path contains the fully resolved path.
        return e.path;
      }
      throw e;
    }
  }

  /**
   * Checks if a path is within a given root directory.
   * @param pathToCheck The absolute path to check
   * @param rootDirectory The absolute root directory
   * @returns True if the path is within the root directory, false otherwise
   */
  private isPathWithinRoot(
    pathToCheck: string,
    rootDirectory: string,
  ): boolean {
    const relative = path.relative(rootDirectory, pathToCheck);
    return (
      !relative.startsWith(`..${path.sep}`) &&
      relative !== '..' &&
      !path.isAbsolute(relative)
    );
  }

  /**
   * Checks if a file path is a symbolic link that points to a file.
   */
  private isFileSymlink(filePath: string): boolean {
    try {
      return !fs.readlinkSync(filePath).endsWith('/');
    } catch (_error) {
      return false;
    }
  }
}<|MERGE_RESOLUTION|>--- conflicted
+++ resolved
@@ -5,15 +5,9 @@
  */
 
 import { isNodeError } from '../utils/errors.js';
-import { t } from '../index.js';
-import { debugLogger } from './debugLogger.js';
 import * as fs from 'node:fs';
 import * as path from 'node:path';
-<<<<<<< HEAD
-import * as process from 'node:process';
-=======
 import { debugLogger } from './debugLogger.js';
->>>>>>> f05d937f
 
 export type Unsubscribe = () => void;
 
@@ -83,15 +77,8 @@
       this.directories.add(resolved);
       this.notifyDirectoriesChanged();
     } catch (err) {
-      console.warn(
-        t(
-          'bfs_file_search.warn_unreadable_directory',
-          `[WARN] Skipping unreadable directory: ${directory} (${err instanceof Error ? err.message : String(err)})`,
-          {
-            directory,
-            message: err instanceof Error ? err.message : String(err),
-          },
-        ),
+      debugLogger.warn(
+        `[WARN] Skipping unreadable directory: ${directory} (${err instanceof Error ? err.message : String(err)})`,
       );
     }
   }
