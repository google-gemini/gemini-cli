--- conflicted
+++ resolved
@@ -1,11 +1,6 @@
 {
-<<<<<<< HEAD
   "name": "@thacio/auditaria-cli-test-utils",
-  "version": "0.11.0-nightly.20251021.e72c00cf",
-=======
-  "name": "@google/gemini-cli-test-utils",
   "version": "0.12.0-nightly.20251022.0542de95",
->>>>>>> 59985138
   "private": true,
   "main": "src/index.ts",
   "license": "Apache-2.0",
