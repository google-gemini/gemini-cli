--- conflicted
+++ resolved
@@ -1,11 +1,6 @@
 {
-<<<<<<< HEAD
   "name": "@thacio/auditaria-cli-test-utils",
-  "version": "0.12.0-nightly.20251022.0542de95",
-=======
-  "name": "@google/gemini-cli-test-utils",
   "version": "0.13.0-nightly.20251029.cca41edc",
->>>>>>> 372b5887
   "private": true,
   "main": "src/index.ts",
   "license": "Apache-2.0",
