{
<<<<<<< HEAD
  "name": "@thacio/auditaria-cli-test-utils",
  "version": "0.15.0-nightly.20251111.51f952e7",
=======
  "name": "@google/gemini-cli-test-utils",
  "version": "0.16.0-nightly.20251112.2abc288c",
>>>>>>> c961f274
  "private": true,
  "main": "src/index.ts",
  "license": "Apache-2.0",
  "type": "module",
  "scripts": {
    "build": "node ../../scripts/build_package.js",
    "typecheck": "tsc --noEmit"
  },
  "devDependencies": {
    "typescript": "^5.3.3"
  },
  "engines": {
    "node": ">=20"
  }
}<|MERGE_RESOLUTION|>--- conflicted
+++ resolved
@@ -1,11 +1,6 @@
 {
-<<<<<<< HEAD
   "name": "@thacio/auditaria-cli-test-utils",
-  "version": "0.15.0-nightly.20251111.51f952e7",
-=======
-  "name": "@google/gemini-cli-test-utils",
   "version": "0.16.0-nightly.20251112.2abc288c",
->>>>>>> c961f274
   "private": true,
   "main": "src/index.ts",
   "license": "Apache-2.0",
