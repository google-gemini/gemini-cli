--- conflicted
+++ resolved
@@ -1,10 +1,6 @@
 {
   "name": "@google/gemini-cli-test-utils",
-<<<<<<< HEAD
-  "version": "0.7.0",
-=======
   "version": "0.9.0-nightly.20251001.163dba7e",
->>>>>>> e705f45c
   "private": true,
   "main": "src/index.ts",
   "license": "Apache-2.0",
