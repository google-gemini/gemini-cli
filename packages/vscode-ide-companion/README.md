# Auditaria CLI Companion

The Auditaria CLI Companion extension seamlessly integrates [Auditaria CLI](https://github.com/thacio/auditoria-cli.git) into your VS Code environment. This integration enables Auditaria CLI to access active information like your open files.

# Features

- Open Editor File Context: Auditaria CLI gains awareness of the files you have open in your editor, providing it with a richer understanding of your project's structure and content.

- Selection Context: Auditaria CLI can easily access your cursor's position and selected text within the editor, giving it valuable context directly from your current work.

# Requirements

To use this extension, you'll need:

- VS Code version 1.101.0 or newer
<<<<<<< HEAD
- Auditaria CLI (installed separately) and running within the VS Code integrated terminal
=======
- Gemini CLI (installed separately) running within the VS Code integrated terminal
>>>>>>> 6380bfe3

# Terms of Service and Privacy Notice

By installing this extension, you agree to the [Terms of Service](https://github.com/google-gemini/gemini-cli/blob/main/docs/tos-privacy.md).<|MERGE_RESOLUTION|>--- conflicted
+++ resolved
@@ -13,11 +13,7 @@
 To use this extension, you'll need:
 
 - VS Code version 1.101.0 or newer
-<<<<<<< HEAD
-- Auditaria CLI (installed separately) and running within the VS Code integrated terminal
-=======
-- Gemini CLI (installed separately) running within the VS Code integrated terminal
->>>>>>> 6380bfe3
+- Auditaria CLI (installed separately) running within the VS Code integrated terminal
 
 # Terms of Service and Privacy Notice
 
