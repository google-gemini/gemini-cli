--- conflicted
+++ resolved
@@ -137,15 +137,9 @@
     "vitest": "^3.2.4"
   },
   "dependencies": {
-<<<<<<< HEAD
-    "@google/gemini-cli-core": "file:../core",
-    "@modelcontextprotocol/sdk": "^1.15.1",
-=======
     "@modelcontextprotocol/sdk": "^1.23.0",
->>>>>>> 7a4280a4
     "cors": "^2.8.5",
     "express": "^5.1.0",
-    "zod": "^3.25.76",
-    "zod-from-json-schema": "^0.4.2"
+    "zod": "^3.25.76"
   }
 }