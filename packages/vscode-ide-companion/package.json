--- conflicted
+++ resolved
@@ -38,10 +38,6 @@
     ],
     "commands": [
       {
-<<<<<<< HEAD
-        "command": "auditaria-cli.runAuditariaCLI",
-        "title": "Auditaria CLI: Run"
-=======
         "command": "gemini.diff.accept",
         "title": "Gemini CLI: Accept Current Diff",
         "icon": "$(check)"
@@ -52,9 +48,8 @@
         "icon": "$(close)"
       },
       {
-        "command": "gemini-cli.runGeminiCLI",
-        "title": "Gemini CLI: Run"
->>>>>>> 93f8fe36
+        "command": "auditaria-cli.runAuditariaCLI",
+        "title": "Auditaria CLI: Run"
       },
       {
         "command": "auditaria-cli.showNotices",
