--- conflicted
+++ resolved
@@ -1,15 +1,8 @@
 {
-<<<<<<< HEAD
   "name": "auditaria-cli-vscode-ide-companion",
   "displayName": "Auditaria CLI Companion",
   "description": "Enable Auditaria CLI with direct access to your IDE workspace.",
-  "version": "0.14.0-nightly.20251104.da3da198",
-=======
-  "name": "gemini-cli-vscode-ide-companion",
-  "displayName": "Gemini CLI Companion",
-  "description": "Enable Gemini CLI with direct access to your IDE workspace.",
   "version": "0.15.0-nightly.20251107.b8eeb553",
->>>>>>> cd27cae8
   "publisher": "google",
   "icon": "assets/icon.png",
   "repository": {
