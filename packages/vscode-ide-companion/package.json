{
<<<<<<< HEAD
  "name": "auditaria-cli-vscode-ide-companion",
  "displayName": "Auditaria CLI Companion",
  "description": "Enable Auditaria CLI with direct access to your IDE workspace.",
  "version": "0.7.0-nightly.20250918.2722473a",
=======
  "name": "gemini-cli-vscode-ide-companion",
  "displayName": "Gemini CLI Companion",
  "description": "Enable Gemini CLI with direct access to your IDE workspace.",
  "version": "0.8.0-nightly.20250925.b1da8c21",
>>>>>>> fab279f0
  "publisher": "google",
  "icon": "assets/icon.png",
  "repository": {
    "type": "git",
    "url": "https://github.com/thacio/auditaria.git",
    "directory": "packages/vscode-ide-companion"
  },
  "engines": {
    "vscode": "^1.99.0"
  },
  "license": "LICENSE",
  "preview": true,
  "categories": [
    "AI"
  ],
  "keywords": [
    "auditaria-cli",
    "auditaria cli",
    "auditaria",
    "auditaria code",
    "cli",
    "ide integration",
    "ide companion"
  ],
  "activationEvents": [
    "onStartupFinished"
  ],
  "contributes": {
    "languages": [
      {
        "id": "gemini-diff-editable"
      }
    ],
    "commands": [
      {
        "command": "gemini.diff.accept",
        "title": "Gemini CLI: Accept Diff",
        "icon": "$(check)"
      },
      {
        "command": "gemini.diff.cancel",
        "title": "Gemini CLI: Close Diff Editor",
        "icon": "$(close)"
      },
      {
        "command": "auditaria-cli.runAuditariaCLI",
        "title": "Auditaria CLI: Run"
      },
      {
        "command": "auditaria-cli.showNotices",
        "title": "Auditaria CLI: View Third-Party Notices"
      }
    ],
    "menus": {
      "commandPalette": [
        {
          "command": "gemini.diff.accept",
          "when": "gemini.diff.isVisible"
        },
        {
          "command": "gemini.diff.cancel",
          "when": "gemini.diff.isVisible"
        }
      ],
      "editor/title": [
        {
          "command": "gemini.diff.accept",
          "when": "gemini.diff.isVisible",
          "group": "navigation"
        },
        {
          "command": "gemini.diff.cancel",
          "when": "gemini.diff.isVisible",
          "group": "navigation"
        }
      ]
    },
    "keybindings": [
      {
        "command": "gemini.diff.accept",
        "key": "ctrl+s",
        "when": "gemini.diff.isVisible"
      },
      {
        "command": "gemini.diff.accept",
        "key": "cmd+s",
        "when": "gemini.diff.isVisible"
      }
    ]
  },
  "main": "./dist/extension.cjs",
  "type": "module",
  "scripts": {
    "prepackage": "npm run generate:notices && npm run check-types && npm run lint && npm run build:prod",
    "build": "npm run build:dev",
    "build:dev": "npm run check-types && npm run lint && node esbuild.js",
    "build:prod": "node esbuild.js --production",
    "generate:notices": "node ./scripts/generate-notices.js",
    "prepare": "npm run generate:notices",
    "check-types": "tsc --noEmit",
    "lint": "eslint src",
    "watch": "npm-run-all2 -p watch:*",
    "watch:esbuild": "node esbuild.js --watch",
    "watch:tsc": "tsc --noEmit --watch --project tsconfig.json",
    "package": "vsce package --no-dependencies",
    "test": "vitest run",
    "test:ci": "vitest run --coverage",
    "validate:notices": "node ./scripts/validate-notices.js"
  },
  "devDependencies": {
    "@types/cors": "^2.8.19",
    "@types/express": "^5.0.3",
    "@types/node": "20.x",
    "@types/vscode": "^1.99.0",
    "@typescript-eslint/eslint-plugin": "^8.31.1",
    "@typescript-eslint/parser": "^8.31.1",
    "@vscode/vsce": "^3.6.0",
    "esbuild": "^0.25.3",
    "eslint": "^9.25.1",
    "npm-run-all2": "^8.0.2",
    "typescript": "^5.8.3",
    "vitest": "^3.2.4"
  },
  "dependencies": {
    "@modelcontextprotocol/sdk": "^1.15.1",
    "cors": "^2.8.5",
    "express": "^5.1.0",
    "zod": "^3.25.76"
  }
}<|MERGE_RESOLUTION|>--- conflicted
+++ resolved
@@ -1,15 +1,8 @@
 {
-<<<<<<< HEAD
   "name": "auditaria-cli-vscode-ide-companion",
   "displayName": "Auditaria CLI Companion",
   "description": "Enable Auditaria CLI with direct access to your IDE workspace.",
-  "version": "0.7.0-nightly.20250918.2722473a",
-=======
-  "name": "gemini-cli-vscode-ide-companion",
-  "displayName": "Gemini CLI Companion",
-  "description": "Enable Gemini CLI with direct access to your IDE workspace.",
   "version": "0.8.0-nightly.20250925.b1da8c21",
->>>>>>> fab279f0
   "publisher": "google",
   "icon": "assets/icon.png",
   "repository": {
