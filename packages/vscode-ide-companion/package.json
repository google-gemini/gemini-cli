--- conflicted
+++ resolved
@@ -2,11 +2,7 @@
   "name": "gemini-cli-vscode-ide-companion",
   "displayName": "Gemini CLI Companion",
   "description": "Enable Gemini CLI with direct access to your IDE workspace.",
-<<<<<<< HEAD
-  "version": "0.22.0-preview.0",
-=======
   "version": "0.21.0-nightly.20251216.bb0c0d8ee",
->>>>>>> 7f2d3345
   "publisher": "google",
   "icon": "assets/icon.png",
   "repository": {
