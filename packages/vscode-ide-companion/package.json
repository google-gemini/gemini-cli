{
  "name": "gemini-cli-vscode-ide-companion",
  "displayName": "Gemini CLI Companion",
  "description": "Enable Gemini CLI with direct access to your IDE workspace.",
<<<<<<< HEAD
  "version": "0.5.0-preview.1",
=======
  "version": "0.6.0-nightly",
>>>>>>> 514767c8
  "publisher": "google",
  "icon": "assets/icon.png",
  "repository": {
    "type": "git",
    "url": "https://github.com/google-gemini/gemini-cli.git",
    "directory": "packages/vscode-ide-companion"
  },
  "engines": {
    "vscode": "^1.99.0"
  },
  "license": "LICENSE",
  "preview": true,
  "categories": [
    "AI"
  ],
  "keywords": [
    "gemini-cli",
    "gemini cli",
    "gemini",
    "gemini code",
    "cli",
    "ide integration",
    "ide companion"
  ],
  "activationEvents": [
    "onStartupFinished"
  ],
  "contributes": {
    "languages": [
      {
        "id": "gemini-diff-editable"
      }
    ],
    "commands": [
      {
        "command": "gemini.diff.accept",
        "title": "Gemini CLI: Accept Diff",
        "icon": "$(check)"
      },
      {
        "command": "gemini.diff.cancel",
        "title": "Gemini CLI: Close Diff Editor",
        "icon": "$(close)"
      },
      {
        "command": "gemini-cli.runGeminiCLI",
        "title": "Gemini CLI: Run"
      },
      {
        "command": "gemini-cli.showNotices",
        "title": "Gemini CLI: View Third-Party Notices"
      }
    ],
    "menus": {
      "commandPalette": [
        {
          "command": "gemini.diff.accept",
          "when": "gemini.diff.isVisible"
        },
        {
          "command": "gemini.diff.cancel",
          "when": "gemini.diff.isVisible"
        }
      ],
      "editor/title": [
        {
          "command": "gemini.diff.accept",
          "when": "gemini.diff.isVisible",
          "group": "navigation"
        },
        {
          "command": "gemini.diff.cancel",
          "when": "gemini.diff.isVisible",
          "group": "navigation"
        }
      ]
    },
    "keybindings": [
      {
        "command": "gemini.diff.accept",
        "key": "ctrl+s",
        "when": "gemini.diff.isVisible"
      },
      {
        "command": "gemini.diff.accept",
        "key": "cmd+s",
        "when": "gemini.diff.isVisible"
      }
    ]
  },
  "main": "./dist/extension.cjs",
  "type": "module",
  "scripts": {
    "vscode:prepublish": "npm run generate:notices && npm run check-types && npm run lint && node esbuild.js --production",
    "build": "npm run compile",
    "compile": "npm run check-types && npm run lint && node esbuild.js",
    "watch": "npm-run-all -p watch:*",
    "watch:esbuild": "node esbuild.js --watch",
    "watch:tsc": "tsc --noEmit --watch --project tsconfig.json",
    "package": "vsce package --no-dependencies",
    "generate:notices": "node ./scripts/generate-notices.js",
    "check-types": "tsc --noEmit",
    "lint": "eslint src",
    "test": "vitest run",
    "test:ci": "vitest run --coverage"
  },
  "devDependencies": {
    "@types/cors": "^2.8.19",
    "@types/express": "^5.0.3",
    "@types/node": "20.x",
    "@types/vscode": "^1.99.0",
    "@typescript-eslint/eslint-plugin": "^8.31.1",
    "@typescript-eslint/parser": "^8.31.1",
    "@vscode/vsce": "^3.6.0",
    "esbuild": "^0.25.3",
    "eslint": "^9.25.1",
    "npm-run-all2": "^8.0.2",
    "typescript": "^5.8.3",
    "vitest": "^3.2.4"
  },
  "dependencies": {
    "@modelcontextprotocol/sdk": "^1.15.1",
    "cors": "^2.8.5",
    "express": "^5.1.0",
    "zod": "^3.25.76"
  }
}<|MERGE_RESOLUTION|>--- conflicted
+++ resolved
@@ -2,11 +2,7 @@
   "name": "gemini-cli-vscode-ide-companion",
   "displayName": "Gemini CLI Companion",
   "description": "Enable Gemini CLI with direct access to your IDE workspace.",
-<<<<<<< HEAD
-  "version": "0.5.0-preview.1",
-=======
   "version": "0.6.0-nightly",
->>>>>>> 514767c8
   "publisher": "google",
   "icon": "assets/icon.png",
   "repository": {
