{
<<<<<<< HEAD
  "name": "auditaria-cli-vscode-ide-companion",
  "displayName": "Auditaria CLI Companion",
  "description": "Enable Auditaria CLI with direct access to your VS Code workspace.",
  "version": "99.99.99",
=======
  "name": "gemini-cli-vscode-ide-companion",
  "displayName": "Gemini CLI Companion",
  "description": "Enable Gemini CLI with direct access to your VS Code workspace.",
  "version": "0.1.15",
>>>>>>> fd434626
  "publisher": "google",
  "icon": "assets/icon.png",
  "repository": {
    "type": "git",
    "url": "https://github.com/thacio/auditoria-cli.git",
    "directory": "packages/vscode-ide-companion"
  },
  "engines": {
    "vscode": "^1.101.0"
  },
  "license": "LICENSE",
  "preview": true,
  "categories": [
    "AI"
  ],
  "keywords": [
    "auditaria-cli",
    "auditaria cli",
    "auditaria",
    "auditaria code",
    "cli",
    "ide integration",
    "ide companion"
  ],
  "activationEvents": [
    "onStartupFinished"
  ],
  "contributes": {
    "commands": [
      {
        "command": "auditaria-cli.runAuditariaCLI",
        "title": "Auditaria CLI: Run"
      }
    ]
  },
  "main": "./dist/extension.js",
  "scripts": {
    "vscode:prepublish": "npm run check-types && npm run lint && node esbuild.js --production",
    "build": "npm run compile",
    "compile": "npm run check-types && npm run lint && node esbuild.js",
    "watch": "npm-run-all -p watch:*",
    "watch:esbuild": "node esbuild.js --watch",
    "watch:tsc": "tsc --noEmit --watch --project tsconfig.json",
    "package": "vsce package --no-dependencies",
    "check-types": "tsc --noEmit",
    "lint": "eslint src",
    "test": "vitest run",
    "test:ci": "vitest run --coverage"
  },
  "devDependencies": {
    "@types/cors": "^2.8.19",
    "@types/express": "^5.0.3",
    "@types/node": "20.x",
    "@types/vscode": "^1.101.0",
    "@typescript-eslint/eslint-plugin": "^8.31.1",
    "@typescript-eslint/parser": "^8.31.1",
    "esbuild": "^0.25.3",
    "eslint": "^9.25.1",
    "npm-run-all": "^4.1.5",
    "typescript": "^5.8.3",
    "vitest": "^3.2.4"
  },
  "dependencies": {
    "@modelcontextprotocol/sdk": "^1.15.1",
    "cors": "^2.8.5",
    "express": "^5.1.0",
    "zod": "^3.25.76"
  }
}<|MERGE_RESOLUTION|>--- conflicted
+++ resolved
@@ -1,15 +1,8 @@
 {
-<<<<<<< HEAD
   "name": "auditaria-cli-vscode-ide-companion",
   "displayName": "Auditaria CLI Companion",
   "description": "Enable Auditaria CLI with direct access to your VS Code workspace.",
-  "version": "99.99.99",
-=======
-  "name": "gemini-cli-vscode-ide-companion",
-  "displayName": "Gemini CLI Companion",
-  "description": "Enable Gemini CLI with direct access to your VS Code workspace.",
   "version": "0.1.15",
->>>>>>> fd434626
   "publisher": "google",
   "icon": "assets/icon.png",
   "repository": {
