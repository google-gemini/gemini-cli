--- conflicted
+++ resolved
@@ -33,17 +33,12 @@
   "contributes": {
     "commands": [
       {
-<<<<<<< HEAD
         "command": "auditaria-cli.runAuditariaCLI",
         "title": "Auditaria CLI: Run"
-=======
-        "command": "gemini-cli.runGeminiCLI",
-        "title": "Gemini CLI: Run"
       },
       {
-        "command": "gemini-cli.showNotices",
-        "title": "Gemini CLI: View Third-Party Notices"
->>>>>>> 2cdaf912
+        "command": "auditaria-cli.showNotices",
+        "title": "Auditaria CLI: View Third-Party Notices"
       }
     ]
   },
