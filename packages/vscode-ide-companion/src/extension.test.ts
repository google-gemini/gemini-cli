/**
 * @license
 * Copyright 2025 Google LLC
 * SPDX-License-Identifier: Apache-2.0
 */

import { afterEach, beforeEach, describe, expect, it, vi } from 'vitest';
import * as vscode from 'vscode';
import { activate } from './extension.js';
<<<<<<< HEAD
import { DetectedIde, detectIdeFromEnv } from '@thacio/auditaria-cli-core';
=======
import { IDE_DEFINITIONS, detectIdeFromEnv } from '@google/gemini-cli-core';
>>>>>>> db5b49b2

vi.mock('@thacio/auditaria-cli-core', async () => {
  const actual = await vi.importActual('@thacio/auditaria-cli-core');
  return {
    ...actual,
    detectIdeFromEnv: vi.fn(() => IDE_DEFINITIONS.vscode),
  };
});

vi.mock('vscode', () => ({
  window: {
    createOutputChannel: vi.fn(() => ({
      appendLine: vi.fn(),
    })),
    showInformationMessage: vi.fn(),
    createTerminal: vi.fn(() => ({
      show: vi.fn(),
      sendText: vi.fn(),
    })),
    onDidChangeActiveTextEditor: vi.fn(),
    activeTextEditor: undefined,
    tabGroups: {
      all: [],
      close: vi.fn(),
    },
    showTextDocument: vi.fn(),
    showWorkspaceFolderPick: vi.fn(),
  },
  workspace: {
    workspaceFolders: [],
    onDidCloseTextDocument: vi.fn(),
    registerTextDocumentContentProvider: vi.fn(),
    onDidChangeWorkspaceFolders: vi.fn(),
    onDidGrantWorkspaceTrust: vi.fn(),
  },
  commands: {
    registerCommand: vi.fn(),
    executeCommand: vi.fn(),
  },
  Uri: {
    joinPath: vi.fn(),
  },
  ExtensionMode: {
    Development: 1,
    Production: 2,
  },
  EventEmitter: vi.fn(() => ({
    event: vi.fn(),
    fire: vi.fn(),
    dispose: vi.fn(),
  })),
  extensions: {
    getExtension: vi.fn(),
  },
}));

describe('activate', () => {
  let context: vscode.ExtensionContext;

  beforeEach(() => {
    vi.mocked(vscode.window.showInformationMessage).mockResolvedValue(
      undefined,
    );
    context = {
      subscriptions: [],
      environmentVariableCollection: {
        replace: vi.fn(),
      },
      globalState: {
        get: vi.fn(),
        update: vi.fn(),
      },
      extensionUri: {
        fsPath: '/path/to/extension',
      },
      extension: {
        packageJSON: {
          version: '1.1.0',
        },
      },
    } as unknown as vscode.ExtensionContext;
  });

  afterEach(() => {
    vi.restoreAllMocks();
  });

  it('should show the info message on first activation', async () => {
    const showInformationMessageMock = vi
      .mocked(vscode.window.showInformationMessage)
      .mockResolvedValue(undefined as never);
    vi.mocked(context.globalState.get).mockReturnValue(undefined);
    vi.mocked(vscode.extensions.getExtension).mockReturnValue({
      packageJSON: { version: '1.1.0' },
    } as vscode.Extension<unknown>);
    await activate(context);
    expect(showInformationMessageMock).toHaveBeenCalledWith(
      'Gemini CLI Companion extension successfully installed.',
    );
  });

  it('should not show the info message on subsequent activations', async () => {
    vi.mocked(context.globalState.get).mockReturnValue(true);
    vi.mocked(vscode.extensions.getExtension).mockReturnValue({
      packageJSON: { version: '1.1.0' },
    } as vscode.Extension<unknown>);
    await activate(context);
    expect(vscode.window.showInformationMessage).not.toHaveBeenCalled();
  });

  it('should register a handler for onDidGrantWorkspaceTrust', async () => {
    await activate(context);
    expect(vscode.workspace.onDidGrantWorkspaceTrust).toHaveBeenCalled();
  });

  it('should launch the Gemini CLI when the user clicks the button', async () => {
    const showInformationMessageMock = vi
      .mocked(vscode.window.showInformationMessage)
      .mockResolvedValue('Re-launch Gemini CLI' as never);
    vi.mocked(context.globalState.get).mockReturnValue(undefined);
    vi.mocked(vscode.extensions.getExtension).mockReturnValue({
      packageJSON: { version: '1.1.0' },
    } as vscode.Extension<unknown>);
    await activate(context);
    expect(showInformationMessageMock).toHaveBeenCalledWith(
      'Gemini CLI Companion extension successfully installed.',
    );
  });

  describe('update notification', () => {
    beforeEach(() => {
      // Prevent the "installed" message from showing
      vi.mocked(context.globalState.get).mockReturnValue(true);
    });

    it('should show an update notification if a newer version is available', async () => {
      vi.spyOn(global, 'fetch').mockResolvedValue({
        ok: true,
        json: async () => ({
          results: [
            {
              extensions: [
                {
                  versions: [{ version: '1.2.0' }],
                },
              ],
            },
          ],
        }),
      } as Response);

      const showInformationMessageMock = vi.mocked(
        vscode.window.showInformationMessage,
      );

      await activate(context);

      expect(showInformationMessageMock).toHaveBeenCalledWith(
        'A new version (1.2.0) of the Gemini CLI Companion extension is available.',
        'Update to latest version',
      );
    });

    it('should not show an update notification if the version is the same', async () => {
      vi.spyOn(global, 'fetch').mockResolvedValue({
        ok: true,
        json: async () => ({
          results: [
            {
              extensions: [
                {
                  versions: [{ version: '1.1.0' }],
                },
              ],
            },
          ],
        }),
      } as Response);

      const showInformationMessageMock = vi.mocked(
        vscode.window.showInformationMessage,
      );

      await activate(context);

      expect(showInformationMessageMock).not.toHaveBeenCalled();
    });

    it.each([
      {
        ide: IDE_DEFINITIONS.cloudshell,
      },
      { ide: IDE_DEFINITIONS.firebasestudio },
    ])('does not show the notification for $ide.name', async ({ ide }) => {
      vi.mocked(detectIdeFromEnv).mockReturnValue(ide);
      vi.mocked(context.globalState.get).mockReturnValue(undefined);
      const showInformationMessageMock = vi.mocked(
        vscode.window.showInformationMessage,
      );

      await activate(context);

      expect(showInformationMessageMock).not.toHaveBeenCalled();
    });

    it('should not show an update notification if the version is older', async () => {
      vi.spyOn(global, 'fetch').mockResolvedValue({
        ok: true,
        json: async () => ({
          results: [
            {
              extensions: [
                {
                  versions: [{ version: '1.0.0' }],
                },
              ],
            },
          ],
        }),
      } as Response);

      const showInformationMessageMock = vi.mocked(
        vscode.window.showInformationMessage,
      );

      await activate(context);

      expect(showInformationMessageMock).not.toHaveBeenCalled();
    });

    it('should execute the install command when the user clicks "Update"', async () => {
      vi.spyOn(global, 'fetch').mockResolvedValue({
        ok: true,
        json: async () => ({
          results: [
            {
              extensions: [
                {
                  versions: [{ version: '1.2.0' }],
                },
              ],
            },
          ],
        }),
      } as Response);
      vi.mocked(vscode.window.showInformationMessage).mockResolvedValue(
        'Update to latest version' as never,
      );
      const executeCommandMock = vi.mocked(vscode.commands.executeCommand);

      await activate(context);

      // Wait for the promise from showInformationMessage.then() to resolve
      await new Promise(process.nextTick);

      expect(executeCommandMock).toHaveBeenCalledWith(
        'workbench.extensions.installExtension',
        'Google.gemini-cli-vscode-ide-companion',
      );
    });

    it('should handle fetch errors gracefully', async () => {
      vi.spyOn(global, 'fetch').mockResolvedValue({
        ok: false,
        statusText: 'Internal Server Error',
      } as Response);

      const showInformationMessageMock = vi.mocked(
        vscode.window.showInformationMessage,
      );

      await activate(context);

      expect(showInformationMessageMock).not.toHaveBeenCalled();
    });
  });
});<|MERGE_RESOLUTION|>--- conflicted
+++ resolved
@@ -7,11 +7,7 @@
 import { afterEach, beforeEach, describe, expect, it, vi } from 'vitest';
 import * as vscode from 'vscode';
 import { activate } from './extension.js';
-<<<<<<< HEAD
-import { DetectedIde, detectIdeFromEnv } from '@thacio/auditaria-cli-core';
-=======
-import { IDE_DEFINITIONS, detectIdeFromEnv } from '@google/gemini-cli-core';
->>>>>>> db5b49b2
+import { IDE_DEFINITIONS, detectIdeFromEnv } from '@thacio/auditaria-cli-core';
 
 vi.mock('@thacio/auditaria-cli-core', async () => {
   const actual = await vi.importActual('@thacio/auditaria-cli-core');
