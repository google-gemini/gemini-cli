/**
 * @license
 * Copyright 2025 Google LLC
 * SPDX-License-Identifier: Apache-2.0
 */

import * as vscode from 'vscode';
import { IDEServer } from './ide-server';
import { createLogger } from './utils/logger';

const IDE_WORKSPACE_PATH_ENV_VAR = 'GEMINI_CLI_IDE_WORKSPACE_PATH';

let ideServer: IDEServer;
let logger: vscode.OutputChannel;
let log: (message: string) => void = () => {};

function updateWorkspacePath(context: vscode.ExtensionContext) {
  const workspaceFolders = vscode.workspace.workspaceFolders;
  if (workspaceFolders && workspaceFolders.length === 1) {
    const workspaceFolder = workspaceFolders[0];
    context.environmentVariableCollection.replace(
      IDE_WORKSPACE_PATH_ENV_VAR,
      workspaceFolder.uri.fsPath,
    );
  } else {
    context.environmentVariableCollection.replace(
      IDE_WORKSPACE_PATH_ENV_VAR,
      '',
    );
  }
}

export async function activate(context: vscode.ExtensionContext) {
  logger = vscode.window.createOutputChannel('Gemini CLI IDE Companion');
  log = createLogger(context, logger);
  log('Extension activated');

  updateWorkspacePath(context);

  ideServer = new IDEServer(log);
  try {
    await ideServer.start(context);
  } catch (err) {
    const message = err instanceof Error ? err.message : String(err);
    log(`Failed to start IDE server: ${message}`);
  }

  context.subscriptions.push(
<<<<<<< HEAD
    vscode.commands.registerCommand('auditaria-cli.runAuditariaCLI', () => {
      const auditariaCmd = 'auditaria';
      const terminal = vscode.window.createTerminal(`Auditaria CLI`);
=======
    vscode.workspace.onDidChangeWorkspaceFolders(() => {
      updateWorkspacePath(context);
    }),
    vscode.commands.registerCommand('gemini-cli.runGeminiCLI', () => {
      const geminiCmd = 'gemini';
      const terminal = vscode.window.createTerminal(`Gemini CLI`);
>>>>>>> 83c4dddb
      terminal.show();
      terminal.sendText(auditariaCmd);
    }),
  );
}

export async function deactivate(): Promise<void> {
  log('Extension deactivated');
  try {
    if (ideServer) {
      await ideServer.stop();
    }
  } catch (err) {
    const message = err instanceof Error ? err.message : String(err);
    log(`Failed to stop IDE server during deactivation: ${message}`);
  } finally {
    if (logger) {
      logger.dispose();
    }
  }
}<|MERGE_RESOLUTION|>--- conflicted
+++ resolved
@@ -46,18 +46,12 @@
   }
 
   context.subscriptions.push(
-<<<<<<< HEAD
+    vscode.workspace.onDidChangeWorkspaceFolders(() => {
+      updateWorkspacePath(context);
+    }),
     vscode.commands.registerCommand('auditaria-cli.runAuditariaCLI', () => {
       const auditariaCmd = 'auditaria';
       const terminal = vscode.window.createTerminal(`Auditaria CLI`);
-=======
-    vscode.workspace.onDidChangeWorkspaceFolders(() => {
-      updateWorkspacePath(context);
-    }),
-    vscode.commands.registerCommand('gemini-cli.runGeminiCLI', () => {
-      const geminiCmd = 'gemini';
-      const terminal = vscode.window.createTerminal(`Gemini CLI`);
->>>>>>> 83c4dddb
       terminal.show();
       terminal.sendText(auditariaCmd);
     }),
