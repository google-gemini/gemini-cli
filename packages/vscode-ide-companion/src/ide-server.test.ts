/**
 * @license
 * Copyright 2025 Google LLC
 * SPDX-License-Identifier: Apache-2.0
 */

import request from 'supertest';
import { afterEach, beforeEach, describe, expect, it, vi } from 'vitest';
import type * as vscode from 'vscode';
import * as fs from 'node:fs/promises';
import type * as os from 'node:os';
import * as path from 'node:path';
import { IDEServer } from './ide-server.js';
import type { DiffManager } from './diff-manager.js';

vi.mock('node:crypto', () => ({
  randomUUID: vi.fn(() => 'test-auth-token'),
}));

const mocks = vi.hoisted(() => ({
  diffManager: {
    onDidChange: vi.fn(() => ({ dispose: vi.fn() })),
  } as unknown as DiffManager,
}));

vi.mock('node:fs/promises', () => ({
  writeFile: vi.fn(() => Promise.resolve(undefined)),
  unlink: vi.fn(() => Promise.resolve(undefined)),
  chmod: vi.fn(() => Promise.resolve(undefined)),
}));

vi.mock('node:os', async (importOriginal) => {
  const actual = await importOriginal<typeof os>();
  return {
    ...actual,
    tmpdir: vi.fn(() => '/tmp'),
  };
});

const vscodeMock = vi.hoisted(() => ({
  workspace: {
    workspaceFolders: [
      {
        uri: {
          fsPath: '/test/workspace1',
        },
      },
      {
        uri: {
          fsPath: '/test/workspace2',
        },
      },
    ],
    isTrusted: true,
  },
}));

vi.mock('vscode', () => vscodeMock);

vi.mock('./open-files-manager', () => {
  const OpenFilesManager = vi.fn();
  OpenFilesManager.prototype.onDidChange = vi.fn(() => ({ dispose: vi.fn() }));
  return { OpenFilesManager };
});

const getPortFromMock = (
  replaceMock: ReturnType<
    () => vscode.ExtensionContext['environmentVariableCollection']['replace']
  >,
) => {
  const port = vi
    .mocked(replaceMock)
    .mock.calls.find((call) => call[0] === 'GEMINI_CLI_IDE_SERVER_PORT')?.[1];

  if (port === undefined) {
    expect.fail('Port was not set');
  }
  return port;
};

describe('IDEServer', () => {
  let ideServer: IDEServer;
  let mockContext: vscode.ExtensionContext;
  let mockLog: (message: string) => void;

  beforeEach(() => {
    mockLog = vi.fn();
    ideServer = new IDEServer(mockLog, mocks.diffManager);
    mockContext = {
      subscriptions: [],
      environmentVariableCollection: {
        replace: vi.fn(),
        clear: vi.fn(),
      },
    } as unknown as vscode.ExtensionContext;
  });

  afterEach(async () => {
    await ideServer.stop();
    vi.restoreAllMocks();
    vscodeMock.workspace.workspaceFolders = [
      { uri: { fsPath: '/test/workspace1' } },
      { uri: { fsPath: '/test/workspace2' } },
    ];
  });

  it('should set environment variables and workspace path on start with multiple folders', async () => {
    await ideServer.start(mockContext);

    const replaceMock = mockContext.environmentVariableCollection.replace;
    expect(replaceMock).toHaveBeenCalledTimes(2);

    expect(replaceMock).toHaveBeenNthCalledWith(
      1,
      'GEMINI_CLI_IDE_SERVER_PORT',
      expect.any(String), // port is a number as a string
    );

    const expectedWorkspacePaths = [
      '/test/workspace1',
      '/test/workspace2',
    ].join(path.delimiter);

    expect(replaceMock).toHaveBeenNthCalledWith(
      2,
      'GEMINI_CLI_IDE_WORKSPACE_PATH',
      expectedWorkspacePaths,
    );

    const port = getPortFromMock(replaceMock);
    const expectedPortFile = path.join(
      '/tmp',
      `gemini-ide-server-${port}.json`,
    );
    const expectedPpidPortFile = path.join(
      '/tmp',
      `gemini-ide-server-${process.ppid}.json`,
    );
    const expectedContent = JSON.stringify({
      port: parseInt(port, 10),
      workspacePath: expectedWorkspacePaths,
      ppid: process.ppid,
      authToken: 'test-auth-token',
    });
    expect(fs.writeFile).toHaveBeenCalledWith(
      expectedPortFile,
      expectedContent,
    );
    expect(fs.writeFile).toHaveBeenCalledWith(
      expectedPpidPortFile,
      expectedContent,
    );
    expect(fs.chmod).toHaveBeenCalledWith(expectedPortFile, 0o600);
    expect(fs.chmod).toHaveBeenCalledWith(expectedPpidPortFile, 0o600);
  });

  it('should set a single folder path', async () => {
    vscodeMock.workspace.workspaceFolders = [{ uri: { fsPath: '/foo/bar' } }];

    await ideServer.start(mockContext);
    const replaceMock = mockContext.environmentVariableCollection.replace;

    expect(replaceMock).toHaveBeenCalledWith(
      'GEMINI_CLI_IDE_WORKSPACE_PATH',
      '/foo/bar',
    );

    const port = getPortFromMock(replaceMock);
    const expectedPortFile = path.join(
      '/tmp',
      `gemini-ide-server-${port}.json`,
    );
    const expectedPpidPortFile = path.join(
      '/tmp',
      `gemini-ide-server-${process.ppid}.json`,
    );
    const expectedContent = JSON.stringify({
      port: parseInt(port, 10),
      workspacePath: '/foo/bar',
      ppid: process.ppid,
      authToken: 'test-auth-token',
    });
    expect(fs.writeFile).toHaveBeenCalledWith(
      expectedPortFile,
      expectedContent,
    );
    expect(fs.writeFile).toHaveBeenCalledWith(
      expectedPpidPortFile,
      expectedContent,
    );
    expect(fs.chmod).toHaveBeenCalledWith(expectedPortFile, 0o600);
    expect(fs.chmod).toHaveBeenCalledWith(expectedPpidPortFile, 0o600);
  });

  it('should set an empty string if no folders are open', async () => {
    vscodeMock.workspace.workspaceFolders = [];

    await ideServer.start(mockContext);
    const replaceMock = mockContext.environmentVariableCollection.replace;

    expect(replaceMock).toHaveBeenCalledWith(
      'GEMINI_CLI_IDE_WORKSPACE_PATH',
      '',
    );

    const port = getPortFromMock(replaceMock);
    const expectedPortFile = path.join(
      '/tmp',
      `gemini-ide-server-${port}.json`,
    );
    const expectedPpidPortFile = path.join(
      '/tmp',
      `gemini-ide-server-${process.ppid}.json`,
    );
    const expectedContent = JSON.stringify({
      port: parseInt(port, 10),
      workspacePath: '',
      ppid: process.ppid,
      authToken: 'test-auth-token',
    });
    expect(fs.writeFile).toHaveBeenCalledWith(
      expectedPortFile,
      expectedContent,
    );
    expect(fs.writeFile).toHaveBeenCalledWith(
      expectedPpidPortFile,
      expectedContent,
    );
    expect(fs.chmod).toHaveBeenCalledWith(expectedPortFile, 0o600);
    expect(fs.chmod).toHaveBeenCalledWith(expectedPpidPortFile, 0o600);
  });

  it('should update the path when workspace folders change', async () => {
    vscodeMock.workspace.workspaceFolders = [{ uri: { fsPath: '/foo/bar' } }];
    await ideServer.start(mockContext);
    const replaceMock = mockContext.environmentVariableCollection.replace;

    expect(replaceMock).toHaveBeenCalledWith(
      'GEMINI_CLI_IDE_WORKSPACE_PATH',
      '/foo/bar',
    );

    // Simulate adding a folder
    vscodeMock.workspace.workspaceFolders = [
      { uri: { fsPath: '/foo/bar' } },
      { uri: { fsPath: '/baz/qux' } },
    ];
    await ideServer.syncEnvVars();

    const expectedWorkspacePaths = ['/foo/bar', '/baz/qux'].join(
      path.delimiter,
    );
    expect(replaceMock).toHaveBeenCalledWith(
      'GEMINI_CLI_IDE_WORKSPACE_PATH',
      expectedWorkspacePaths,
    );

    const port = getPortFromMock(replaceMock);
    const expectedPortFile = path.join(
      '/tmp',
      `gemini-ide-server-${port}.json`,
    );
    const expectedPpidPortFile = path.join(
      '/tmp',
      `gemini-ide-server-${process.ppid}.json`,
    );
    const expectedContent = JSON.stringify({
      port: parseInt(port, 10),
      workspacePath: expectedWorkspacePaths,
      ppid: process.ppid,
      authToken: 'test-auth-token',
    });
    expect(fs.writeFile).toHaveBeenCalledWith(
      expectedPortFile,
      expectedContent,
    );
    expect(fs.writeFile).toHaveBeenCalledWith(
      expectedPpidPortFile,
      expectedContent,
    );
    expect(fs.chmod).toHaveBeenCalledWith(expectedPortFile, 0o600);
    expect(fs.chmod).toHaveBeenCalledWith(expectedPpidPortFile, 0o600);

    // Simulate removing a folder
    vscodeMock.workspace.workspaceFolders = [{ uri: { fsPath: '/baz/qux' } }];
    await ideServer.syncEnvVars();

    expect(replaceMock).toHaveBeenCalledWith(
      'GEMINI_CLI_IDE_WORKSPACE_PATH',
      '/baz/qux',
    );
    const expectedContent2 = JSON.stringify({
      port: parseInt(port, 10),
      workspacePath: '/baz/qux',
      ppid: process.ppid,
      authToken: 'test-auth-token',
    });
    expect(fs.writeFile).toHaveBeenCalledWith(
      expectedPortFile,
      expectedContent2,
    );
    expect(fs.writeFile).toHaveBeenCalledWith(
      expectedPpidPortFile,
      expectedContent2,
    );
    expect(fs.chmod).toHaveBeenCalledWith(expectedPortFile, 0o600);
    expect(fs.chmod).toHaveBeenCalledWith(expectedPpidPortFile, 0o600);
  });

  it('should clear env vars and delete port file on stop', async () => {
    await ideServer.start(mockContext);
    const replaceMock = mockContext.environmentVariableCollection.replace;
    const port = getPortFromMock(replaceMock);
    const portFile = path.join('/tmp', `gemini-ide-server-${port}.json`);
    const ppidPortFile = path.join(
      '/tmp',
      `gemini-ide-server-${process.ppid}.json`,
    );
    expect(fs.writeFile).toHaveBeenCalledWith(portFile, expect.any(String));
    expect(fs.writeFile).toHaveBeenCalledWith(ppidPortFile, expect.any(String));

    await ideServer.stop();

    expect(mockContext.environmentVariableCollection.clear).toHaveBeenCalled();
    expect(fs.unlink).toHaveBeenCalledWith(portFile);
    expect(fs.unlink).toHaveBeenCalledWith(ppidPortFile);
  });

  it.skipIf(process.platform !== 'win32')(
    'should handle windows paths',
    async () => {
      vscodeMock.workspace.workspaceFolders = [
        { uri: { fsPath: 'c:\\foo\\bar' } },
        { uri: { fsPath: 'd:\\baz\\qux' } },
      ];

      await ideServer.start(mockContext);
      const replaceMock = mockContext.environmentVariableCollection.replace;
      const expectedWorkspacePaths = 'c:\\foo\\bar;d:\\baz\\qux';

      expect(replaceMock).toHaveBeenCalledWith(
        'GEMINI_CLI_IDE_WORKSPACE_PATH',
        expectedWorkspacePaths,
      );

      const port = getPortFromMock(replaceMock);
      const expectedPortFile = path.join(
        '/tmp',
        `gemini-ide-server-${port}.json`,
      );
      const expectedPpidPortFile = path.join(
        '/tmp',
        `gemini-ide-server-${process.ppid}.json`,
      );
      const expectedContent = JSON.stringify({
        port: parseInt(port, 10),
        workspacePath: expectedWorkspacePaths,
        ppid: process.ppid,
        authToken: 'test-auth-token',
      });
      expect(fs.writeFile).toHaveBeenCalledWith(
        expectedPortFile,
        expectedContent,
      );
      expect(fs.writeFile).toHaveBeenCalledWith(
        expectedPpidPortFile,
        expectedContent,
      );
      expect(fs.chmod).toHaveBeenCalledWith(expectedPortFile, 0o600);
      expect(fs.chmod).toHaveBeenCalledWith(expectedPpidPortFile, 0o600);
    },
  );
<<<<<<< HEAD
});

describe('IDEServer HTTP endpoints', () => {
  let ideServer: IDEServer;
  let mockContext: vscode.ExtensionContext;
  let mockLog: (message: string) => void;
  let port: string;

  beforeEach(async () => {
    mockLog = vi.fn();
    ideServer = new IDEServer(mockLog, mocks.diffManager);
    mockContext = {
      subscriptions: [],
      environmentVariableCollection: {
        replace: vi.fn(),
        clear: vi.fn(),
      },
    } as unknown as vscode.ExtensionContext;
    await ideServer.start(mockContext);
    const replaceMock = mockContext.environmentVariableCollection.replace;
    port = getPortFromMock(replaceMock);
  });

  afterEach(async () => {
    await ideServer.stop();
    vi.restoreAllMocks();
  });

  it('should deny requests with an origin header', async () => {
    const response = await request(`http://127.0.0.1:${port}`)
      .post('/mcp')
      .set('Origin', 'https://evil.com')
      .send({});
    expect(response.status).toBe(403);
  });

  it('should allow requests without an origin header', async () => {
    const response = await request(`http://127.0.0.1:${port}`)
      .post('/mcp')
      .send({ jsonrpc: '2.0', method: 'initialize' });
    // We expect a 400 here because we are not sending a valid MCP request,
    // but it's not a CORS error, which is what we are testing.
    expect(response.status).toBe(400);
  });

  it('should deny requests with an invalid host header', async () => {
    const response = await request(`http://127.0.0.1:${port}`)
      .post('/mcp')
      .set('Host', 'evil.com')
      .send({});
    expect(response.status).toBe(403);
  });

  it('should allow requests with a valid host header', async () => {
    const response = await request(`http://127.0.0.1:${port}`)
      .post('/mcp')
      .set('Host', `127.0.0.1:${port}`)
      .send({ jsonrpc: '2.0', method: 'initialize' });
    // We expect a 400 here because we are not sending a valid MCP request,
    // but it's not a host error, which is what we are testing.
    expect(response.status).toBe(400);
=======

  describe('auth token', () => {
    let port: number;

    beforeEach(async () => {
      await ideServer.start(mockContext);
      port = (ideServer as unknown as { port: number }).port;
    });

    it('should allow request without auth token for backwards compatibility', async () => {
      const response = await fetch(`http://localhost:${port}/mcp`, {
        method: 'POST',
        headers: { 'Content-Type': 'application/json' },
        body: JSON.stringify({
          jsonrpc: '2.0',
          method: 'initialize',
          params: {},
          id: 1,
        }),
      });
      expect(response.status).not.toBe(401);
    });

    it('should allow request with valid auth token', async () => {
      const response = await fetch(`http://localhost:${port}/mcp`, {
        method: 'POST',
        headers: {
          'Content-Type': 'application/json',
          Authorization: `Bearer test-auth-token`,
        },
        body: JSON.stringify({
          jsonrpc: '2.0',
          method: 'initialize',
          params: {},
          id: 1,
        }),
      });
      expect(response.status).not.toBe(401);
    });

    it('should reject request with invalid auth token', async () => {
      const response = await fetch(`http://localhost:${port}/mcp`, {
        method: 'POST',
        headers: {
          'Content-Type': 'application/json',
          Authorization: 'Bearer invalid-token',
        },
        body: JSON.stringify({
          jsonrpc: '2.0',
          method: 'initialize',
          params: {},
          id: 1,
        }),
      });
      expect(response.status).toBe(401);
      const body = await response.text();
      expect(body).toBe('Unauthorized');
    });

    it('should reject request with malformed auth token', async () => {
      const malformedHeaders = [
        'Bearer',
        'invalid-token',
        'Bearer token extra',
      ];

      for (const header of malformedHeaders) {
        const response = await fetch(`http://localhost:${port}/mcp`, {
          method: 'POST',
          headers: {
            'Content-Type': 'application/json',
            Authorization: header,
          },
          body: JSON.stringify({
            jsonrpc: '2.0',
            method: 'initialize',
            params: {},
            id: 1,
          }),
        });
        expect(response.status, `Failed for header: ${header}`).toBe(401);
        const body = await response.text();
        expect(body, `Failed for header: ${header}`).toBe('Unauthorized');
      }
    });
>>>>>>> 04033757
  });
});<|MERGE_RESOLUTION|>--- conflicted
+++ resolved
@@ -370,69 +370,6 @@
       expect(fs.chmod).toHaveBeenCalledWith(expectedPpidPortFile, 0o600);
     },
   );
-<<<<<<< HEAD
-});
-
-describe('IDEServer HTTP endpoints', () => {
-  let ideServer: IDEServer;
-  let mockContext: vscode.ExtensionContext;
-  let mockLog: (message: string) => void;
-  let port: string;
-
-  beforeEach(async () => {
-    mockLog = vi.fn();
-    ideServer = new IDEServer(mockLog, mocks.diffManager);
-    mockContext = {
-      subscriptions: [],
-      environmentVariableCollection: {
-        replace: vi.fn(),
-        clear: vi.fn(),
-      },
-    } as unknown as vscode.ExtensionContext;
-    await ideServer.start(mockContext);
-    const replaceMock = mockContext.environmentVariableCollection.replace;
-    port = getPortFromMock(replaceMock);
-  });
-
-  afterEach(async () => {
-    await ideServer.stop();
-    vi.restoreAllMocks();
-  });
-
-  it('should deny requests with an origin header', async () => {
-    const response = await request(`http://127.0.0.1:${port}`)
-      .post('/mcp')
-      .set('Origin', 'https://evil.com')
-      .send({});
-    expect(response.status).toBe(403);
-  });
-
-  it('should allow requests without an origin header', async () => {
-    const response = await request(`http://127.0.0.1:${port}`)
-      .post('/mcp')
-      .send({ jsonrpc: '2.0', method: 'initialize' });
-    // We expect a 400 here because we are not sending a valid MCP request,
-    // but it's not a CORS error, which is what we are testing.
-    expect(response.status).toBe(400);
-  });
-
-  it('should deny requests with an invalid host header', async () => {
-    const response = await request(`http://127.0.0.1:${port}`)
-      .post('/mcp')
-      .set('Host', 'evil.com')
-      .send({});
-    expect(response.status).toBe(403);
-  });
-
-  it('should allow requests with a valid host header', async () => {
-    const response = await request(`http://127.0.0.1:${port}`)
-      .post('/mcp')
-      .set('Host', `127.0.0.1:${port}`)
-      .send({ jsonrpc: '2.0', method: 'initialize' });
-    // We expect a 400 here because we are not sending a valid MCP request,
-    // but it's not a host error, which is what we are testing.
-    expect(response.status).toBe(400);
-=======
 
   describe('auth token', () => {
     let port: number;
@@ -518,6 +455,67 @@
         expect(body, `Failed for header: ${header}`).toBe('Unauthorized');
       }
     });
->>>>>>> 04033757
+  });
+});
+
+describe('IDEServer HTTP endpoints', () => {
+  let ideServer: IDEServer;
+  let mockContext: vscode.ExtensionContext;
+  let mockLog: (message: string) => void;
+  let port: string;
+
+  beforeEach(async () => {
+    mockLog = vi.fn();
+    ideServer = new IDEServer(mockLog, mocks.diffManager);
+    mockContext = {
+      subscriptions: [],
+      environmentVariableCollection: {
+        replace: vi.fn(),
+        clear: vi.fn(),
+      },
+    } as unknown as vscode.ExtensionContext;
+    await ideServer.start(mockContext);
+    const replaceMock = mockContext.environmentVariableCollection.replace;
+    port = getPortFromMock(replaceMock);
+  });
+
+  afterEach(async () => {
+    await ideServer.stop();
+    vi.restoreAllMocks();
+  });
+
+  it('should deny requests with an origin header', async () => {
+    const response = await request(`http://127.0.0.1:${port}`)
+      .post('/mcp')
+      .set('Origin', 'https://evil.com')
+      .send({});
+    expect(response.status).toBe(403);
+  });
+
+  it('should allow requests without an origin header', async () => {
+    const response = await request(`http://127.0.0.1:${port}`)
+      .post('/mcp')
+      .send({ jsonrpc: '2.0', method: 'initialize' });
+    // We expect a 400 here because we are not sending a valid MCP request,
+    // but it's not a CORS error, which is what we are testing.
+    expect(response.status).toBe(400);
+  });
+
+  it('should deny requests with an invalid host header', async () => {
+    const response = await request(`http://127.0.0.1:${port}`)
+      .post('/mcp')
+      .set('Host', 'evil.com')
+      .send({});
+    expect(response.status).toBe(403);
+  });
+
+  it('should allow requests with a valid host header', async () => {
+    const response = await request(`http://127.0.0.1:${port}`)
+      .post('/mcp')
+      .set('Host', `127.0.0.1:${port}`)
+      .send({ jsonrpc: '2.0', method: 'initialize' });
+    // We expect a 400 here because we are not sending a valid MCP request,
+    // but it's not a host error, which is what we are testing.
+    expect(response.status).toBe(400);
   });
 });