/**
 * @license
 * Copyright 2025 Google LLC
 * SPDX-License-Identifier: Apache-2.0
 */

import { createMcpServer } from './ide-server.js';
import { afterEach, beforeEach, describe, expect, it, vi } from 'vitest';
import type * as vscode from 'vscode';
import * as fs from 'node:fs/promises';
import type * as os from 'node:os';
import * as path from 'node:path';
import * as http from 'node:http';
import { IDEServer } from './ide-server.js';
import type { DiffManager } from './diff-manager.js';

vi.mock('node:crypto', () => ({
  randomUUID: vi.fn(() => 'test-auth-token'),
}));

const mocks = vi.hoisted(() => ({
  diffManager: {
    onDidChange: vi.fn(() => ({ dispose: vi.fn() })),
  } as unknown as DiffManager,
}));

vi.mock('node:fs/promises', () => ({
  writeFile: vi.fn(() => Promise.resolve(undefined)),
  unlink: vi.fn(() => Promise.resolve(undefined)),
  chmod: vi.fn(() => Promise.resolve(undefined)),
}));

vi.mock('node:os', async (importOriginal) => {
  const actual = await importOriginal<typeof os>();
  return {
    ...actual,
    tmpdir: vi.fn(() => '/tmp'),
  };
});

const registerToolsSpy = vi.hoisted(() => vi.fn());
const mockLanguageModelTools = vi.hoisted(() => ({
  LanguageModelTools: vi.fn().mockImplementation(() => ({
    registerTools: registerToolsSpy,
  })),
}));

vi.mock('./lm-tools.js', () => mockLanguageModelTools);

const vscodeMock = vi.hoisted(() => ({
  lm: {
    tools: [],
    invokeTool: vi.fn(),
  },
  workspace: {
    workspaceFolders: [
      {
        uri: {
          fsPath: '/test/workspace1',
        },
      },
      {
        uri: {
          fsPath: '/test/workspace2',
        },
      },
    ],
    isTrusted: true,
  },
}));

vi.mock('vscode', () => vscodeMock);

vi.mock('./open-files-manager', () => {
  const OpenFilesManager = vi.fn();
  OpenFilesManager.prototype.onDidChange = vi.fn(() => ({ dispose: vi.fn() }));
  return { OpenFilesManager };
});

const getPortFromMock = (
  replaceMock: ReturnType<
    () => vscode.ExtensionContext['environmentVariableCollection']['replace']
  >,
) => {
  const port = vi
    .mocked(replaceMock)
    .mock.calls.find((call) => call[0] === 'GEMINI_CLI_IDE_SERVER_PORT')?.[1];

  if (port === undefined) {
    expect.fail('Port was not set');
  }
  return port;
};

describe('IDEServer', () => {
  let ideServer: IDEServer;
  let mockContext: vscode.ExtensionContext;
  let mockLog: (message: string) => void;

  beforeEach(() => {
    mockLog = vi.fn();
    ideServer = new IDEServer(mockLog, mocks.diffManager);
    mockContext = {
      subscriptions: [],
      environmentVariableCollection: {
        replace: vi.fn(),
        clear: vi.fn(),
      },
    } as unknown as vscode.ExtensionContext;
  });

  afterEach(async () => {
    await ideServer.stop();
    vi.clearAllMocks();
    vscodeMock.workspace.workspaceFolders = [
      { uri: { fsPath: '/test/workspace1' } },
      { uri: { fsPath: '/test/workspace2' } },
    ];
  });

  it('should set environment variables and workspace path on start with multiple folders', async () => {
    await ideServer.start(mockContext);

    const replaceMock = mockContext.environmentVariableCollection.replace;
    expect(replaceMock).toHaveBeenCalledTimes(2);

    expect(replaceMock).toHaveBeenNthCalledWith(
      1,
      'GEMINI_CLI_IDE_SERVER_PORT',
      expect.any(String), // port is a number as a string
    );

    const expectedWorkspacePaths = [
      '/test/workspace1',
      '/test/workspace2',
    ].join(path.delimiter);

    expect(replaceMock).toHaveBeenNthCalledWith(
      2,
      'GEMINI_CLI_IDE_WORKSPACE_PATH',
      expectedWorkspacePaths,
    );

    const port = getPortFromMock(replaceMock);
    const expectedPortFile = path.join(
      '/tmp',
      `gemini-ide-server-${port}.json`,
    );
    const expectedPpidPortFile = path.join(
      '/tmp',
      `gemini-ide-server-${process.ppid}.json`,
    );
    const expectedContent = JSON.stringify({
      port: parseInt(port, 10),
      workspacePath: expectedWorkspacePaths,
      ppid: process.ppid,
      authToken: 'test-auth-token',
    });
    expect(fs.writeFile).toHaveBeenCalledWith(
      expectedPortFile,
      expectedContent,
    );
    expect(fs.writeFile).toHaveBeenCalledWith(
      expectedPpidPortFile,
      expectedContent,
    );
    expect(fs.chmod).toHaveBeenCalledWith(expectedPortFile, 0o600);
    expect(fs.chmod).toHaveBeenCalledWith(expectedPpidPortFile, 0o600);
  });

  it('should set a single folder path', async () => {
    vscodeMock.workspace.workspaceFolders = [{ uri: { fsPath: '/foo/bar' } }];

    await ideServer.start(mockContext);
    const replaceMock = mockContext.environmentVariableCollection.replace;

    expect(replaceMock).toHaveBeenCalledWith(
      'GEMINI_CLI_IDE_WORKSPACE_PATH',
      '/foo/bar',
    );

    const port = getPortFromMock(replaceMock);
    const expectedPortFile = path.join(
      '/tmp',
      `gemini-ide-server-${port}.json`,
    );
    const expectedPpidPortFile = path.join(
      '/tmp',
      `gemini-ide-server-${process.ppid}.json`,
    );
    const expectedContent = JSON.stringify({
      port: parseInt(port, 10),
      workspacePath: '/foo/bar',
      ppid: process.ppid,
      authToken: 'test-auth-token',
    });
    expect(fs.writeFile).toHaveBeenCalledWith(
      expectedPortFile,
      expectedContent,
    );
    expect(fs.writeFile).toHaveBeenCalledWith(
      expectedPpidPortFile,
      expectedContent,
    );
    expect(fs.chmod).toHaveBeenCalledWith(expectedPortFile, 0o600);
    expect(fs.chmod).toHaveBeenCalledWith(expectedPpidPortFile, 0o600);
  });

  it('should set an empty string if no folders are open', async () => {
    vscodeMock.workspace.workspaceFolders = [];

    await ideServer.start(mockContext);
    const replaceMock = mockContext.environmentVariableCollection.replace;

    expect(replaceMock).toHaveBeenCalledWith(
      'GEMINI_CLI_IDE_WORKSPACE_PATH',
      '',
    );

    const port = getPortFromMock(replaceMock);
    const expectedPortFile = path.join(
      '/tmp',
      `gemini-ide-server-${port}.json`,
    );
    const expectedPpidPortFile = path.join(
      '/tmp',
      `gemini-ide-server-${process.ppid}.json`,
    );
    const expectedContent = JSON.stringify({
      port: parseInt(port, 10),
      workspacePath: '',
      ppid: process.ppid,
      authToken: 'test-auth-token',
    });
    expect(fs.writeFile).toHaveBeenCalledWith(
      expectedPortFile,
      expectedContent,
    );
    expect(fs.writeFile).toHaveBeenCalledWith(
      expectedPpidPortFile,
      expectedContent,
    );
    expect(fs.chmod).toHaveBeenCalledWith(expectedPortFile, 0o600);
    expect(fs.chmod).toHaveBeenCalledWith(expectedPpidPortFile, 0o600);
  });

  it('should update the path when workspace folders change', async () => {
    vscodeMock.workspace.workspaceFolders = [{ uri: { fsPath: '/foo/bar' } }];
    await ideServer.start(mockContext);
    const replaceMock = mockContext.environmentVariableCollection.replace;

    expect(replaceMock).toHaveBeenCalledWith(
      'GEMINI_CLI_IDE_WORKSPACE_PATH',
      '/foo/bar',
    );

    // Simulate adding a folder
    vscodeMock.workspace.workspaceFolders = [
      { uri: { fsPath: '/foo/bar' } },
      { uri: { fsPath: '/baz/qux' } },
    ];
    await ideServer.syncEnvVars();

    const expectedWorkspacePaths = ['/foo/bar', '/baz/qux'].join(
      path.delimiter,
    );
    expect(replaceMock).toHaveBeenCalledWith(
      'GEMINI_CLI_IDE_WORKSPACE_PATH',
      expectedWorkspacePaths,
    );

    const port = getPortFromMock(replaceMock);
    const expectedPortFile = path.join(
      '/tmp',
      `gemini-ide-server-${port}.json`,
    );
    const expectedPpidPortFile = path.join(
      '/tmp',
      `gemini-ide-server-${process.ppid}.json`,
    );
    const expectedContent = JSON.stringify({
      port: parseInt(port, 10),
      workspacePath: expectedWorkspacePaths,
      ppid: process.ppid,
      authToken: 'test-auth-token',
    });
    expect(fs.writeFile).toHaveBeenCalledWith(
      expectedPortFile,
      expectedContent,
    );
    expect(fs.writeFile).toHaveBeenCalledWith(
      expectedPpidPortFile,
      expectedContent,
    );
    expect(fs.chmod).toHaveBeenCalledWith(expectedPortFile, 0o600);
    expect(fs.chmod).toHaveBeenCalledWith(expectedPpidPortFile, 0o600);

    // Simulate removing a folder
    vscodeMock.workspace.workspaceFolders = [{ uri: { fsPath: '/baz/qux' } }];
    await ideServer.syncEnvVars();

    expect(replaceMock).toHaveBeenCalledWith(
      'GEMINI_CLI_IDE_WORKSPACE_PATH',
      '/baz/qux',
    );
    const expectedContent2 = JSON.stringify({
      port: parseInt(port, 10),
      workspacePath: '/baz/qux',
      ppid: process.ppid,
      authToken: 'test-auth-token',
    });
    expect(fs.writeFile).toHaveBeenCalledWith(
      expectedPortFile,
      expectedContent2,
    );
    expect(fs.writeFile).toHaveBeenCalledWith(
      expectedPpidPortFile,
      expectedContent2,
    );
    expect(fs.chmod).toHaveBeenCalledWith(expectedPortFile, 0o600);
    expect(fs.chmod).toHaveBeenCalledWith(expectedPpidPortFile, 0o600);
  });

  it('should clear env vars and delete port file on stop', async () => {
    await ideServer.start(mockContext);
    const replaceMock = mockContext.environmentVariableCollection.replace;
    const port = getPortFromMock(replaceMock);
    const portFile = path.join('/tmp', `gemini-ide-server-${port}.json`);
    const ppidPortFile = path.join(
      '/tmp',
      `gemini-ide-server-${process.ppid}.json`,
    );
    expect(fs.writeFile).toHaveBeenCalledWith(portFile, expect.any(String));
    expect(fs.writeFile).toHaveBeenCalledWith(ppidPortFile, expect.any(String));

    await ideServer.stop();

    expect(mockContext.environmentVariableCollection.clear).toHaveBeenCalled();
    expect(fs.unlink).toHaveBeenCalledWith(portFile);
    expect(fs.unlink).toHaveBeenCalledWith(ppidPortFile);
  });

  it.skipIf(process.platform !== 'win32')(
    'should handle windows paths',
    async () => {
      vscodeMock.workspace.workspaceFolders = [
        { uri: { fsPath: 'c:\\foo\\bar' } },
        { uri: { fsPath: 'd:\\baz\\qux' } },
      ];

      await ideServer.start(mockContext);
      const replaceMock = mockContext.environmentVariableCollection.replace;
      const expectedWorkspacePaths = 'c:\\foo\\bar;d:\\baz\\qux';

      expect(replaceMock).toHaveBeenCalledWith(
        'GEMINI_CLI_IDE_WORKSPACE_PATH',
        expectedWorkspacePaths,
      );

      const port = getPortFromMock(replaceMock);
      const expectedPortFile = path.join(
        '/tmp',
        `gemini-ide-server-${port}.json`,
      );
      const expectedPpidPortFile = path.join(
        '/tmp',
        `gemini-ide-server-${process.ppid}.json`,
      );
      const expectedContent = JSON.stringify({
        port: parseInt(port, 10),
        workspacePath: expectedWorkspacePaths,
        ppid: process.ppid,
        authToken: 'test-auth-token',
      });
      expect(fs.writeFile).toHaveBeenCalledWith(
        expectedPortFile,
        expectedContent,
      );
      expect(fs.writeFile).toHaveBeenCalledWith(
        expectedPpidPortFile,
        expectedContent,
      );
      expect(fs.chmod).toHaveBeenCalledWith(expectedPortFile, 0o600);
      expect(fs.chmod).toHaveBeenCalledWith(expectedPpidPortFile, 0o600);
    },
  );

<<<<<<< HEAD
  describe('auth token', () => {
    let port: number;

    beforeEach(async () => {
      await ideServer.start(mockContext);
      port = (ideServer as unknown as { port: number }).port;
    });

    it('should reject request without auth token', async () => {
      const response = await fetch(`http://localhost:${port}/mcp`, {
        method: 'POST',
        headers: { 'Content-Type': 'application/json' },
        body: JSON.stringify({
          jsonrpc: '2.0',
          method: 'initialize',
          params: {},
          id: 1,
        }),
      });
      expect(response.status).toBe(401);
    });

    it('should allow request with valid auth token', async () => {
      const response = await fetch(`http://localhost:${port}/mcp`, {
        method: 'POST',
        headers: {
          'Content-Type': 'application/json',
          Authorization: `Bearer test-auth-token`,
        },
        body: JSON.stringify({
          jsonrpc: '2.0',
          method: 'initialize',
          params: {},
          id: 1,
        }),
      });
      expect(response.status).not.toBe(401);
    });

    it('should reject request with invalid auth token', async () => {
      const response = await fetch(`http://localhost:${port}/mcp`, {
        method: 'POST',
        headers: {
          'Content-Type': 'application/json',
          Authorization: 'Bearer invalid-token',
        },
        body: JSON.stringify({
          jsonrpc: '2.0',
          method: 'initialize',
          params: {},
          id: 1,
        }),
      });
      expect(response.status).toBe(401);
      const body = await response.text();
      expect(body).toBe('Unauthorized');
    });

    it('should reject request with malformed auth token', async () => {
      const malformedHeaders = [
        'Bearer',
        'invalid-token',
        'Bearer token extra',
      ];

      for (const header of malformedHeaders) {
        const response = await fetch(`http://localhost:${port}/mcp`, {
          method: 'POST',
          headers: {
            'Content-Type': 'application/json',
            Authorization: header,
          },
          body: JSON.stringify({
            jsonrpc: '2.0',
            method: 'initialize',
            params: {},
            id: 1,
          }),
        });
        expect(response.status, `Failed for header: ${header}`).toBe(401);
        const body = await response.text();
        expect(body, `Failed for header: ${header}`).toBe('Unauthorized');
      }
    });
  });
});

const request = (
  port: string,
  options: http.RequestOptions,
  body?: string,
): Promise<http.IncomingMessage> =>
  new Promise((resolve, reject) => {
    const req = http.request(
      {
        hostname: '127.0.0.1',
        port,
        ...options,
      },
      (res) => {
        res.resume(); // Consume response data to free up memory
        resolve(res);
      },
    );
    req.on('error', reject);
    if (body) {
      req.write(body);
    }
    req.end();
  });

describe('IDEServer HTTP endpoints', () => {
  let ideServer: IDEServer;
  let mockContext: vscode.ExtensionContext;
  let mockLog: (message: string) => void;
  let port: string;

  beforeEach(async () => {
    mockLog = vi.fn();
    ideServer = new IDEServer(mockLog, mocks.diffManager);
    mockContext = {
      subscriptions: [],
      environmentVariableCollection: {
        replace: vi.fn(),
        clear: vi.fn(),
      },
    } as unknown as vscode.ExtensionContext;
    await ideServer.start(mockContext);
    const replaceMock = mockContext.environmentVariableCollection.replace;
    port = getPortFromMock(replaceMock);
  });

  afterEach(async () => {
    await ideServer.stop();
    vi.restoreAllMocks();
  });

  it('should deny requests with an origin header', async () => {
    const response = await request(
      port,
      {
        path: '/mcp',
        method: 'POST',
        headers: {
          Host: `localhost:${port}`,
          Origin: 'https://evil.com',
          'Content-Type': 'application/json',
        },
      },
      JSON.stringify({ jsonrpc: '2.0', method: 'initialize' }),
    );
    expect(response.statusCode).toBe(403);
  });

  it('should deny requests with an invalid host header', async () => {
    const response = await request(
      port,
      {
        path: '/mcp',
        method: 'POST',
        headers: {
          Host: 'evil.com',
          'Content-Type': 'application/json',
        },
      },
      JSON.stringify({ jsonrpc: '2.0', method: 'initialize' }),
    );
    expect(response.statusCode).toBe(403);
  });

  it('should allow requests with a valid host header', async () => {
    const response = await request(
      port,
      {
        path: '/mcp',
        method: 'POST',
        headers: {
          Host: `localhost:${port}`,
          'Content-Type': 'application/json',
          Authorization: 'Bearer test-auth-token',
        },
      },
      JSON.stringify({ jsonrpc: '2.0', method: 'initialize' }),
    );
    // We expect a 400 here because we are not sending a valid MCP request,
    // but it's not a host error, which is what we are testing.
    expect(response.statusCode).toBe(400);
=======
  it('registers the VsCode lm tools when creating the MCP server', async () => {
    const server = createMcpServer(mocks.diffManager, mockLog);

    expect(mockLanguageModelTools.LanguageModelTools).toHaveBeenCalledWith(
      mockLog,
    );
    expect(registerToolsSpy).toHaveBeenCalledWith(server);
>>>>>>> a0e06587
  });
});<|MERGE_RESOLUTION|>--- conflicted
+++ resolved
@@ -10,13 +10,8 @@
 import * as fs from 'node:fs/promises';
 import type * as os from 'node:os';
 import * as path from 'node:path';
-import * as http from 'node:http';
 import { IDEServer } from './ide-server.js';
 import type { DiffManager } from './diff-manager.js';
-
-vi.mock('node:crypto', () => ({
-  randomUUID: vi.fn(() => 'test-auth-token'),
-}));
 
 const mocks = vi.hoisted(() => ({
   diffManager: {
@@ -27,7 +22,6 @@
 vi.mock('node:fs/promises', () => ({
   writeFile: vi.fn(() => Promise.resolve(undefined)),
   unlink: vi.fn(() => Promise.resolve(undefined)),
-  chmod: vi.fn(() => Promise.resolve(undefined)),
 }));
 
 vi.mock('node:os', async (importOriginal) => {
@@ -65,7 +59,6 @@
         },
       },
     ],
-    isTrusted: true,
   },
 }));
 
@@ -77,25 +70,25 @@
   return { OpenFilesManager };
 });
 
-const getPortFromMock = (
-  replaceMock: ReturnType<
-    () => vscode.ExtensionContext['environmentVariableCollection']['replace']
-  >,
-) => {
-  const port = vi
-    .mocked(replaceMock)
-    .mock.calls.find((call) => call[0] === 'GEMINI_CLI_IDE_SERVER_PORT')?.[1];
-
-  if (port === undefined) {
-    expect.fail('Port was not set');
-  }
-  return port;
-};
-
 describe('IDEServer', () => {
   let ideServer: IDEServer;
   let mockContext: vscode.ExtensionContext;
   let mockLog: (message: string) => void;
+
+  const getPortFromMock = (
+    replaceMock: ReturnType<
+      () => vscode.ExtensionContext['environmentVariableCollection']['replace']
+    >,
+  ) => {
+    const port = vi
+      .mocked(replaceMock)
+      .mock.calls.find((call) => call[0] === 'GEMINI_CLI_IDE_SERVER_PORT')?.[1];
+
+    if (port === undefined) {
+      expect.fail('Port was not set');
+    }
+    return port;
+  };
 
   beforeEach(() => {
     mockLog = vi.fn();
@@ -144,28 +137,15 @@
     const port = getPortFromMock(replaceMock);
     const expectedPortFile = path.join(
       '/tmp',
-      `gemini-ide-server-${port}.json`,
-    );
-    const expectedPpidPortFile = path.join(
-      '/tmp',
-      `gemini-ide-server-${process.ppid}.json`,
-    );
-    const expectedContent = JSON.stringify({
-      port: parseInt(port, 10),
-      workspacePath: expectedWorkspacePaths,
-      ppid: process.ppid,
-      authToken: 'test-auth-token',
-    });
-    expect(fs.writeFile).toHaveBeenCalledWith(
-      expectedPortFile,
-      expectedContent,
-    );
-    expect(fs.writeFile).toHaveBeenCalledWith(
-      expectedPpidPortFile,
-      expectedContent,
-    );
-    expect(fs.chmod).toHaveBeenCalledWith(expectedPortFile, 0o600);
-    expect(fs.chmod).toHaveBeenCalledWith(expectedPpidPortFile, 0o600);
+      `gemini-ide-server-${process.ppid}.json`,
+    );
+    expect(fs.writeFile).toHaveBeenCalledWith(
+      expectedPortFile,
+      JSON.stringify({
+        port: parseInt(port, 10),
+        workspacePath: expectedWorkspacePaths,
+      }),
+    );
   });
 
   it('should set a single folder path', async () => {
@@ -182,28 +162,15 @@
     const port = getPortFromMock(replaceMock);
     const expectedPortFile = path.join(
       '/tmp',
-      `gemini-ide-server-${port}.json`,
-    );
-    const expectedPpidPortFile = path.join(
-      '/tmp',
-      `gemini-ide-server-${process.ppid}.json`,
-    );
-    const expectedContent = JSON.stringify({
-      port: parseInt(port, 10),
-      workspacePath: '/foo/bar',
-      ppid: process.ppid,
-      authToken: 'test-auth-token',
-    });
-    expect(fs.writeFile).toHaveBeenCalledWith(
-      expectedPortFile,
-      expectedContent,
-    );
-    expect(fs.writeFile).toHaveBeenCalledWith(
-      expectedPpidPortFile,
-      expectedContent,
-    );
-    expect(fs.chmod).toHaveBeenCalledWith(expectedPortFile, 0o600);
-    expect(fs.chmod).toHaveBeenCalledWith(expectedPpidPortFile, 0o600);
+      `gemini-ide-server-${process.ppid}.json`,
+    );
+    expect(fs.writeFile).toHaveBeenCalledWith(
+      expectedPortFile,
+      JSON.stringify({
+        port: parseInt(port, 10),
+        workspacePath: '/foo/bar',
+      }),
+    );
   });
 
   it('should set an empty string if no folders are open', async () => {
@@ -220,28 +187,15 @@
     const port = getPortFromMock(replaceMock);
     const expectedPortFile = path.join(
       '/tmp',
-      `gemini-ide-server-${port}.json`,
-    );
-    const expectedPpidPortFile = path.join(
-      '/tmp',
-      `gemini-ide-server-${process.ppid}.json`,
-    );
-    const expectedContent = JSON.stringify({
-      port: parseInt(port, 10),
-      workspacePath: '',
-      ppid: process.ppid,
-      authToken: 'test-auth-token',
-    });
-    expect(fs.writeFile).toHaveBeenCalledWith(
-      expectedPortFile,
-      expectedContent,
-    );
-    expect(fs.writeFile).toHaveBeenCalledWith(
-      expectedPpidPortFile,
-      expectedContent,
-    );
-    expect(fs.chmod).toHaveBeenCalledWith(expectedPortFile, 0o600);
-    expect(fs.chmod).toHaveBeenCalledWith(expectedPpidPortFile, 0o600);
+      `gemini-ide-server-${process.ppid}.json`,
+    );
+    expect(fs.writeFile).toHaveBeenCalledWith(
+      expectedPortFile,
+      JSON.stringify({
+        port: parseInt(port, 10),
+        workspacePath: '',
+      }),
+    );
   });
 
   it('should update the path when workspace folders change', async () => {
@@ -259,7 +213,7 @@
       { uri: { fsPath: '/foo/bar' } },
       { uri: { fsPath: '/baz/qux' } },
     ];
-    await ideServer.syncEnvVars();
+    await ideServer.updateWorkspacePath();
 
     const expectedWorkspacePaths = ['/foo/bar', '/baz/qux'].join(
       path.delimiter,
@@ -272,72 +226,45 @@
     const port = getPortFromMock(replaceMock);
     const expectedPortFile = path.join(
       '/tmp',
-      `gemini-ide-server-${port}.json`,
-    );
-    const expectedPpidPortFile = path.join(
-      '/tmp',
-      `gemini-ide-server-${process.ppid}.json`,
-    );
-    const expectedContent = JSON.stringify({
-      port: parseInt(port, 10),
-      workspacePath: expectedWorkspacePaths,
-      ppid: process.ppid,
-      authToken: 'test-auth-token',
-    });
-    expect(fs.writeFile).toHaveBeenCalledWith(
-      expectedPortFile,
-      expectedContent,
-    );
-    expect(fs.writeFile).toHaveBeenCalledWith(
-      expectedPpidPortFile,
-      expectedContent,
-    );
-    expect(fs.chmod).toHaveBeenCalledWith(expectedPortFile, 0o600);
-    expect(fs.chmod).toHaveBeenCalledWith(expectedPpidPortFile, 0o600);
+      `gemini-ide-server-${process.ppid}.json`,
+    );
+    expect(fs.writeFile).toHaveBeenCalledWith(
+      expectedPortFile,
+      JSON.stringify({
+        port: parseInt(port, 10),
+        workspacePath: expectedWorkspacePaths,
+      }),
+    );
 
     // Simulate removing a folder
     vscodeMock.workspace.workspaceFolders = [{ uri: { fsPath: '/baz/qux' } }];
-    await ideServer.syncEnvVars();
+    await ideServer.updateWorkspacePath();
 
     expect(replaceMock).toHaveBeenCalledWith(
       'GEMINI_CLI_IDE_WORKSPACE_PATH',
       '/baz/qux',
     );
-    const expectedContent2 = JSON.stringify({
-      port: parseInt(port, 10),
-      workspacePath: '/baz/qux',
-      ppid: process.ppid,
-      authToken: 'test-auth-token',
-    });
-    expect(fs.writeFile).toHaveBeenCalledWith(
-      expectedPortFile,
-      expectedContent2,
-    );
-    expect(fs.writeFile).toHaveBeenCalledWith(
-      expectedPpidPortFile,
-      expectedContent2,
-    );
-    expect(fs.chmod).toHaveBeenCalledWith(expectedPortFile, 0o600);
-    expect(fs.chmod).toHaveBeenCalledWith(expectedPpidPortFile, 0o600);
+    expect(fs.writeFile).toHaveBeenCalledWith(
+      expectedPortFile,
+      JSON.stringify({
+        port: parseInt(port, 10),
+        workspacePath: '/baz/qux',
+      }),
+    );
   });
 
   it('should clear env vars and delete port file on stop', async () => {
     await ideServer.start(mockContext);
-    const replaceMock = mockContext.environmentVariableCollection.replace;
-    const port = getPortFromMock(replaceMock);
-    const portFile = path.join('/tmp', `gemini-ide-server-${port}.json`);
-    const ppidPortFile = path.join(
+    const portFile = path.join(
       '/tmp',
       `gemini-ide-server-${process.ppid}.json`,
     );
     expect(fs.writeFile).toHaveBeenCalledWith(portFile, expect.any(String));
-    expect(fs.writeFile).toHaveBeenCalledWith(ppidPortFile, expect.any(String));
 
     await ideServer.stop();
 
     expect(mockContext.environmentVariableCollection.clear).toHaveBeenCalled();
     expect(fs.unlink).toHaveBeenCalledWith(portFile);
-    expect(fs.unlink).toHaveBeenCalledWith(ppidPortFile);
   });
 
   it.skipIf(process.platform !== 'win32')(
@@ -360,220 +287,18 @@
       const port = getPortFromMock(replaceMock);
       const expectedPortFile = path.join(
         '/tmp',
-        `gemini-ide-server-${port}.json`,
-      );
-      const expectedPpidPortFile = path.join(
-        '/tmp',
         `gemini-ide-server-${process.ppid}.json`,
       );
-      const expectedContent = JSON.stringify({
-        port: parseInt(port, 10),
-        workspacePath: expectedWorkspacePaths,
-        ppid: process.ppid,
-        authToken: 'test-auth-token',
-      });
       expect(fs.writeFile).toHaveBeenCalledWith(
         expectedPortFile,
-        expectedContent,
+        JSON.stringify({
+          port: parseInt(port, 10),
+          workspacePath: expectedWorkspacePaths,
+        }),
       );
-      expect(fs.writeFile).toHaveBeenCalledWith(
-        expectedPpidPortFile,
-        expectedContent,
-      );
-      expect(fs.chmod).toHaveBeenCalledWith(expectedPortFile, 0o600);
-      expect(fs.chmod).toHaveBeenCalledWith(expectedPpidPortFile, 0o600);
     },
   );
 
-<<<<<<< HEAD
-  describe('auth token', () => {
-    let port: number;
-
-    beforeEach(async () => {
-      await ideServer.start(mockContext);
-      port = (ideServer as unknown as { port: number }).port;
-    });
-
-    it('should reject request without auth token', async () => {
-      const response = await fetch(`http://localhost:${port}/mcp`, {
-        method: 'POST',
-        headers: { 'Content-Type': 'application/json' },
-        body: JSON.stringify({
-          jsonrpc: '2.0',
-          method: 'initialize',
-          params: {},
-          id: 1,
-        }),
-      });
-      expect(response.status).toBe(401);
-    });
-
-    it('should allow request with valid auth token', async () => {
-      const response = await fetch(`http://localhost:${port}/mcp`, {
-        method: 'POST',
-        headers: {
-          'Content-Type': 'application/json',
-          Authorization: `Bearer test-auth-token`,
-        },
-        body: JSON.stringify({
-          jsonrpc: '2.0',
-          method: 'initialize',
-          params: {},
-          id: 1,
-        }),
-      });
-      expect(response.status).not.toBe(401);
-    });
-
-    it('should reject request with invalid auth token', async () => {
-      const response = await fetch(`http://localhost:${port}/mcp`, {
-        method: 'POST',
-        headers: {
-          'Content-Type': 'application/json',
-          Authorization: 'Bearer invalid-token',
-        },
-        body: JSON.stringify({
-          jsonrpc: '2.0',
-          method: 'initialize',
-          params: {},
-          id: 1,
-        }),
-      });
-      expect(response.status).toBe(401);
-      const body = await response.text();
-      expect(body).toBe('Unauthorized');
-    });
-
-    it('should reject request with malformed auth token', async () => {
-      const malformedHeaders = [
-        'Bearer',
-        'invalid-token',
-        'Bearer token extra',
-      ];
-
-      for (const header of malformedHeaders) {
-        const response = await fetch(`http://localhost:${port}/mcp`, {
-          method: 'POST',
-          headers: {
-            'Content-Type': 'application/json',
-            Authorization: header,
-          },
-          body: JSON.stringify({
-            jsonrpc: '2.0',
-            method: 'initialize',
-            params: {},
-            id: 1,
-          }),
-        });
-        expect(response.status, `Failed for header: ${header}`).toBe(401);
-        const body = await response.text();
-        expect(body, `Failed for header: ${header}`).toBe('Unauthorized');
-      }
-    });
-  });
-});
-
-const request = (
-  port: string,
-  options: http.RequestOptions,
-  body?: string,
-): Promise<http.IncomingMessage> =>
-  new Promise((resolve, reject) => {
-    const req = http.request(
-      {
-        hostname: '127.0.0.1',
-        port,
-        ...options,
-      },
-      (res) => {
-        res.resume(); // Consume response data to free up memory
-        resolve(res);
-      },
-    );
-    req.on('error', reject);
-    if (body) {
-      req.write(body);
-    }
-    req.end();
-  });
-
-describe('IDEServer HTTP endpoints', () => {
-  let ideServer: IDEServer;
-  let mockContext: vscode.ExtensionContext;
-  let mockLog: (message: string) => void;
-  let port: string;
-
-  beforeEach(async () => {
-    mockLog = vi.fn();
-    ideServer = new IDEServer(mockLog, mocks.diffManager);
-    mockContext = {
-      subscriptions: [],
-      environmentVariableCollection: {
-        replace: vi.fn(),
-        clear: vi.fn(),
-      },
-    } as unknown as vscode.ExtensionContext;
-    await ideServer.start(mockContext);
-    const replaceMock = mockContext.environmentVariableCollection.replace;
-    port = getPortFromMock(replaceMock);
-  });
-
-  afterEach(async () => {
-    await ideServer.stop();
-    vi.restoreAllMocks();
-  });
-
-  it('should deny requests with an origin header', async () => {
-    const response = await request(
-      port,
-      {
-        path: '/mcp',
-        method: 'POST',
-        headers: {
-          Host: `localhost:${port}`,
-          Origin: 'https://evil.com',
-          'Content-Type': 'application/json',
-        },
-      },
-      JSON.stringify({ jsonrpc: '2.0', method: 'initialize' }),
-    );
-    expect(response.statusCode).toBe(403);
-  });
-
-  it('should deny requests with an invalid host header', async () => {
-    const response = await request(
-      port,
-      {
-        path: '/mcp',
-        method: 'POST',
-        headers: {
-          Host: 'evil.com',
-          'Content-Type': 'application/json',
-        },
-      },
-      JSON.stringify({ jsonrpc: '2.0', method: 'initialize' }),
-    );
-    expect(response.statusCode).toBe(403);
-  });
-
-  it('should allow requests with a valid host header', async () => {
-    const response = await request(
-      port,
-      {
-        path: '/mcp',
-        method: 'POST',
-        headers: {
-          Host: `localhost:${port}`,
-          'Content-Type': 'application/json',
-          Authorization: 'Bearer test-auth-token',
-        },
-      },
-      JSON.stringify({ jsonrpc: '2.0', method: 'initialize' }),
-    );
-    // We expect a 400 here because we are not sending a valid MCP request,
-    // but it's not a host error, which is what we are testing.
-    expect(response.statusCode).toBe(400);
-=======
   it('registers the VsCode lm tools when creating the MCP server', async () => {
     const server = createMcpServer(mocks.diffManager, mockLog);
 
@@ -581,6 +306,5 @@
       mockLog,
     );
     expect(registerToolsSpy).toHaveBeenCalledWith(server);
->>>>>>> a0e06587
   });
 });