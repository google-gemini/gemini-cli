/**
 * @license
 * Copyright 2025 Google LLC
 * SPDX-License-Identifier: Apache-2.0
 */

import * as vscode from 'vscode';
import { IdeContextNotificationSchema } from '@google/gemini-cli-core';
import { isInitializeRequest } from '@modelcontextprotocol/sdk/types.js';
import { McpServer } from '@modelcontextprotocol/sdk/server/mcp.js';
import { StreamableHTTPServerTransport } from '@modelcontextprotocol/sdk/server/streamableHttp.js';
import express, { type Request, type Response } from 'express';
import { randomUUID } from 'node:crypto';
import { type Server as HTTPServer } from 'node:http';
import * as path from 'node:path';
import * as fs from 'node:fs/promises';
import * as os from 'node:os';
import { z } from 'zod';
import { DiffManager } from './diff-manager.js';
import { OpenFilesManager } from './open-files-manager.js';

const MCP_SESSION_ID_HEADER = 'mcp-session-id';
const IDE_SERVER_PORT_ENV_VAR = 'GEMINI_CLI_IDE_SERVER_PORT';

function sendIdeContextUpdateNotification(
  transport: StreamableHTTPServerTransport,
  log: (message: string) => void,
  openFilesManager: OpenFilesManager,
) {
  const ideContext = openFilesManager.state;

  const notification = IdeContextNotificationSchema.parse({
    jsonrpc: '2.0',
    method: 'ide/contextUpdate',
    params: ideContext,
  });

  log(
    `Sending IDE context update notification: ${JSON.stringify(
      notification,
      null,
      2,
    )}`,
  );
  transport.send(notification);
}

export class IDEServer {
  private server: HTTPServer | undefined;
  private context: vscode.ExtensionContext | undefined;
  private log: (message: string) => void;
  private portFile: string;
  diffManager: DiffManager;

  constructor(log: (message: string) => void, diffManager: DiffManager) {
    this.log = log;
    this.diffManager = diffManager;
    this.portFile = path.join(
      os.tmpdir(),
      `gemini-ide-server-${process.ppid}.json`,
    );
  }

  async start(context: vscode.ExtensionContext) {
    this.context = context;
    const sessionsWithInitialNotification = new Set<string>();
    const transports: { [sessionId: string]: StreamableHTTPServerTransport } =
      {};

    const app = express();
    app.use(express.json());
    const mcpServer = createMcpServer(this.diffManager);

    const openFilesManager = new OpenFilesManager(context);
    const onDidChangeSubscription = openFilesManager.onDidChange(() => {
      for (const transport of Object.values(transports)) {
        sendIdeContextUpdateNotification(
          transport,
          this.log.bind(this),
          openFilesManager,
        );
      }
    });
    context.subscriptions.push(onDidChangeSubscription);
    const onDidChangeDiffSubscription = this.diffManager.onDidChange(
      (notification) => {
        for (const transport of Object.values(transports)) {
          transport.send(notification);
        }
      },
    );
    context.subscriptions.push(onDidChangeDiffSubscription);

    app.post('/mcp', async (req: Request, res: Response) => {
      const sessionId = req.headers[MCP_SESSION_ID_HEADER] as
        | string
        | undefined;
      let transport: StreamableHTTPServerTransport;

      if (sessionId && transports[sessionId]) {
        transport = transports[sessionId];
      } else if (!sessionId && isInitializeRequest(req.body)) {
        transport = new StreamableHTTPServerTransport({
          sessionIdGenerator: () => randomUUID(),
          onsessioninitialized: (newSessionId) => {
            this.log(`New session initialized: ${newSessionId}`);
            transports[newSessionId] = transport;
          },
        });
        const keepAlive = setInterval(() => {
          try {
            transport.send({ jsonrpc: '2.0', method: 'ping' });
          } catch (e) {
            this.log(
              'Failed to send keep-alive ping, cleaning up interval.' + e,
            );
            clearInterval(keepAlive);
          }
        }, 60000); // 60 sec

        transport.onclose = () => {
          clearInterval(keepAlive);
          if (transport.sessionId) {
            this.log(`Session closed: ${transport.sessionId}`);
            sessionsWithInitialNotification.delete(transport.sessionId);
            delete transports[transport.sessionId];
          }
        };
        mcpServer.connect(transport);
      } else {
        this.log(
          'Bad Request: No valid session ID provided for non-initialize request.',
        );
        res.status(400).json({
          jsonrpc: '2.0',
          error: {
            code: -32000,
            message:
              'Bad Request: No valid session ID provided for non-initialize request.',
          },
          id: null,
        });
        return;
      }

      try {
        await transport.handleRequest(req, res, req.body);
      } catch (error) {
        const errorMessage =
          error instanceof Error ? error.message : 'Unknown error';
        this.log(`Error handling MCP request: ${errorMessage}`);
        if (!res.headersSent) {
          res.status(500).json({
            jsonrpc: '2.0' as const,
            error: {
              code: -32603,
              message: 'Internal server error',
            },
            id: null,
          });
        }
      }
    });

    const handleSessionRequest = async (req: Request, res: Response) => {
      const sessionId = req.headers[MCP_SESSION_ID_HEADER] as
        | string
        | undefined;
      if (!sessionId || !transports[sessionId]) {
        this.log('Invalid or missing session ID');
        res.status(400).send('Invalid or missing session ID');
        return;
      }

      const transport = transports[sessionId];
      try {
        await transport.handleRequest(req, res);
      } catch (error) {
        const errorMessage =
          error instanceof Error ? error.message : 'Unknown error';
        this.log(`Error handling session request: ${errorMessage}`);
        if (!res.headersSent) {
          res.status(400).send('Bad Request');
        }
      }

      if (!sessionsWithInitialNotification.has(sessionId)) {
        sendIdeContextUpdateNotification(
          transport,
          this.log.bind(this),
          openFilesManager,
        );
        sessionsWithInitialNotification.add(sessionId);
      }
    };

    app.get('/mcp', handleSessionRequest);

    this.server = app.listen(0, () => {
      const address = (this.server as HTTPServer).address();
      if (address && typeof address !== 'string') {
        const port = address.port;
        context.environmentVariableCollection.replace(
          IDE_SERVER_PORT_ENV_VAR,
          port.toString(),
        );
        this.log(`IDE server listening on port ${port}`);
        const workspacePaths =
          vscode.workspace.workspaceFolders?.map((wf) => wf.uri.fsPath) || [];
        const workspacePath = workspacePaths.join(path.delimiter);
        fs.writeFile(
          this.portFile,
          JSON.stringify({ port, workspacePath }),
        ).catch((err) => {
          this.log(`Failed to write port to file: ${err}`);
        });
        this.log(this.portFile);
      }
    });
  }

  async stop(): Promise<void> {
    if (this.server) {
      await new Promise<void>((resolve, reject) => {
        this.server!.close((err?: Error) => {
          if (err) {
            this.log(`Error shutting down IDE server: ${err.message}`);
            return reject(err);
          }
          this.log(`IDE server shut down`);
          resolve();
        });
      });
      this.server = undefined;
    }

    if (this.context) {
      this.context.environmentVariableCollection.clear();
    }
    try {
      await fs.unlink(this.portFile);
    } catch (_err) {
      // Ignore errors if the file doesn't exist.
    }
  }
}

const createMcpServer = (diffManager: DiffManager) => {
  const server = new McpServer(
    {
      name: 'gemini-cli-companion-mcp-server',
      version: '1.0.0',
    },
    { capabilities: { logging: {} } },
  );
  server.registerTool(
    'openDiff',
    {
      description:
<<<<<<< HEAD
        '(IDE Tool) Open a diff view to create or modify a file. Returns a notification once the diff has been accepted or rejcted.',
      inputSchema: z.object({
        filePath: z.string(),
        // TODO(chrstn): determine if this should be required or not.
        newContent: z.string().optional(),
      }).shape,
=======
        '(IDE Tool) Open a diff view to create or modify a file. Returns a notification once the diff has been accepted or rejected.',
      inputSchema: OpenDiffRequestSchema.shape,
>>>>>>> 7a4280a4
    },
    async ({
      filePath,
      newContent,
    }: {
      filePath: string;
      newContent?: string;
    }) => {
      await diffManager.showDiff(filePath, newContent ?? '');
      return {
        content: [
          {
            type: 'text',
            text: `Showing diff for ${filePath}`,
          },
        ],
      };
    },
  );
  server.registerTool(
    'closeDiff',
    {
      description: '(IDE Tool) Close an open diff view for a specific file.',
      inputSchema: z.object({
        filePath: z.string(),
      }).shape,
    },
    async ({ filePath }: { filePath: string }) => {
      const content = await diffManager.closeDiff(filePath);
      const response = { content: content ?? undefined };
      return {
        content: [
          {
            type: 'text',
            text: JSON.stringify(response),
          },
        ],
      };
    },
  );
  return server;
};<|MERGE_RESOLUTION|>--- conflicted
+++ resolved
@@ -5,22 +5,94 @@
  */
 
 import * as vscode from 'vscode';
-import { IdeContextNotificationSchema } from '@google/gemini-cli-core';
+import {
+  CloseDiffRequestSchema,
+  IdeContextNotificationSchema,
+  OpenDiffRequestSchema,
+} from '@google/gemini-cli-core/src/ide/types.js';
 import { isInitializeRequest } from '@modelcontextprotocol/sdk/types.js';
 import { McpServer } from '@modelcontextprotocol/sdk/server/mcp.js';
 import { StreamableHTTPServerTransport } from '@modelcontextprotocol/sdk/server/streamableHttp.js';
-import express, { type Request, type Response } from 'express';
+import express, {
+  type Request,
+  type Response,
+  type NextFunction,
+} from 'express';
+import cors from 'cors';
 import { randomUUID } from 'node:crypto';
 import { type Server as HTTPServer } from 'node:http';
 import * as path from 'node:path';
 import * as fs from 'node:fs/promises';
 import * as os from 'node:os';
-import { z } from 'zod';
-import { DiffManager } from './diff-manager.js';
+import type { z } from 'zod';
+import type { DiffManager } from './diff-manager.js';
 import { OpenFilesManager } from './open-files-manager.js';
+
+class CORSError extends Error {
+  constructor(message: string) {
+    super(message);
+    this.name = 'CORSError';
+  }
+}
 
 const MCP_SESSION_ID_HEADER = 'mcp-session-id';
 const IDE_SERVER_PORT_ENV_VAR = 'GEMINI_CLI_IDE_SERVER_PORT';
+const IDE_WORKSPACE_PATH_ENV_VAR = 'GEMINI_CLI_IDE_WORKSPACE_PATH';
+
+interface WritePortAndWorkspaceArgs {
+  context: vscode.ExtensionContext;
+  port: number;
+  portFile: string;
+  ppidPortFile: string;
+  authToken: string;
+  log: (message: string) => void;
+}
+
+async function writePortAndWorkspace({
+  context,
+  port,
+  portFile,
+  ppidPortFile,
+  authToken,
+  log,
+}: WritePortAndWorkspaceArgs): Promise<void> {
+  const workspaceFolders = vscode.workspace.workspaceFolders;
+  const workspacePath =
+    workspaceFolders && workspaceFolders.length > 0
+      ? workspaceFolders.map((folder) => folder.uri.fsPath).join(path.delimiter)
+      : '';
+
+  context.environmentVariableCollection.replace(
+    IDE_SERVER_PORT_ENV_VAR,
+    port.toString(),
+  );
+  context.environmentVariableCollection.replace(
+    IDE_WORKSPACE_PATH_ENV_VAR,
+    workspacePath,
+  );
+
+  const content = JSON.stringify({
+    port,
+    workspacePath,
+    ppid: process.ppid,
+    authToken,
+  });
+
+  log(`Writing port file to: ${portFile}`);
+  log(`Writing ppid port file to: ${ppidPortFile}`);
+
+  try {
+    await Promise.all([
+      fs.writeFile(portFile, content).then(() => fs.chmod(portFile, 0o600)),
+      fs
+        .writeFile(ppidPortFile, content)
+        .then(() => fs.chmod(ppidPortFile, 0o600)),
+    ]);
+  } catch (err) {
+    const message = err instanceof Error ? err.message : String(err);
+    log(`Failed to write port to file: ${message}`);
+  }
+}
 
 function sendIdeContextUpdateNotification(
   transport: StreamableHTTPServerTransport,
@@ -35,13 +107,6 @@
     params: ideContext,
   });
 
-  log(
-    `Sending IDE context update notification: ${JSON.stringify(
-      notification,
-      null,
-      2,
-    )}`,
-  );
   transport.send(notification);
 }
 
@@ -49,174 +114,293 @@
   private server: HTTPServer | undefined;
   private context: vscode.ExtensionContext | undefined;
   private log: (message: string) => void;
-  private portFile: string;
+  private portFile: string | undefined;
+  private ppidPortFile: string | undefined;
+  private port: number | undefined;
+  private authToken: string | undefined;
+  private transports: { [sessionId: string]: StreamableHTTPServerTransport } =
+    {};
+  private openFilesManager: OpenFilesManager | undefined;
   diffManager: DiffManager;
 
   constructor(log: (message: string) => void, diffManager: DiffManager) {
     this.log = log;
     this.diffManager = diffManager;
-    this.portFile = path.join(
-      os.tmpdir(),
-      `gemini-ide-server-${process.ppid}.json`,
-    );
-  }
-
-  async start(context: vscode.ExtensionContext) {
-    this.context = context;
-    const sessionsWithInitialNotification = new Set<string>();
-    const transports: { [sessionId: string]: StreamableHTTPServerTransport } =
-      {};
-
-    const app = express();
-    app.use(express.json());
-    const mcpServer = createMcpServer(this.diffManager);
-
-    const openFilesManager = new OpenFilesManager(context);
-    const onDidChangeSubscription = openFilesManager.onDidChange(() => {
-      for (const transport of Object.values(transports)) {
-        sendIdeContextUpdateNotification(
-          transport,
-          this.log.bind(this),
-          openFilesManager,
-        );
-      }
-    });
-    context.subscriptions.push(onDidChangeSubscription);
-    const onDidChangeDiffSubscription = this.diffManager.onDidChange(
-      (notification) => {
-        for (const transport of Object.values(transports)) {
-          transport.send(notification);
-        }
-      },
-    );
-    context.subscriptions.push(onDidChangeDiffSubscription);
-
-    app.post('/mcp', async (req: Request, res: Response) => {
-      const sessionId = req.headers[MCP_SESSION_ID_HEADER] as
-        | string
-        | undefined;
-      let transport: StreamableHTTPServerTransport;
-
-      if (sessionId && transports[sessionId]) {
-        transport = transports[sessionId];
-      } else if (!sessionId && isInitializeRequest(req.body)) {
-        transport = new StreamableHTTPServerTransport({
-          sessionIdGenerator: () => randomUUID(),
-          onsessioninitialized: (newSessionId) => {
-            this.log(`New session initialized: ${newSessionId}`);
-            transports[newSessionId] = transport;
+  }
+
+  start(context: vscode.ExtensionContext): Promise<void> {
+    return new Promise((resolve) => {
+      this.context = context;
+      this.authToken = randomUUID();
+      const sessionsWithInitialNotification = new Set<string>();
+
+      const app = express();
+      app.use(express.json({ limit: '10mb' }));
+
+      app.use(
+        cors({
+          origin: (origin, callback) => {
+            // Only allow non-browser requests with no origin.
+            if (!origin) {
+              return callback(null, true);
+            }
+            return callback(
+              new CORSError('Request denied by CORS policy.'),
+              false,
+            );
           },
-        });
-        const keepAlive = setInterval(() => {
-          try {
-            transport.send({ jsonrpc: '2.0', method: 'ping' });
-          } catch (e) {
-            this.log(
-              'Failed to send keep-alive ping, cleaning up interval.' + e,
-            );
+        }),
+      );
+
+      app.use((req, res, next) => {
+        const host = req.headers.host || '';
+        const allowedHosts = [
+          `localhost:${this.port}`,
+          `127.0.0.1:${this.port}`,
+        ];
+        if (!allowedHosts.includes(host)) {
+          return res.status(403).json({ error: 'Invalid Host header' });
+        }
+        next();
+      });
+
+      app.use((req, res, next) => {
+        const authHeader = req.headers.authorization;
+        if (!authHeader) {
+          this.log('Missing Authorization header. Rejecting request.');
+          res.status(401).send('Unauthorized');
+          return;
+        }
+        const parts = authHeader.split(' ');
+        if (parts.length !== 2 || parts[0] !== 'Bearer') {
+          this.log('Malformed Authorization header. Rejecting request.');
+          res.status(401).send('Unauthorized');
+          return;
+        }
+        const token = parts[1];
+        if (token !== this.authToken) {
+          this.log('Invalid auth token provided. Rejecting request.');
+          res.status(401).send('Unauthorized');
+          return;
+        }
+        next();
+      });
+
+      const mcpServer = createMcpServer(this.diffManager, this.log);
+
+      this.openFilesManager = new OpenFilesManager(context);
+      const onDidChangeSubscription = this.openFilesManager.onDidChange(() => {
+        this.broadcastIdeContextUpdate();
+      });
+      context.subscriptions.push(onDidChangeSubscription);
+      const onDidChangeDiffSubscription = this.diffManager.onDidChange(
+        (notification) => {
+          for (const transport of Object.values(this.transports)) {
+            transport.send(notification);
+          }
+        },
+      );
+      context.subscriptions.push(onDidChangeDiffSubscription);
+
+      app.post('/mcp', async (req: Request, res: Response) => {
+        const sessionId = req.headers[MCP_SESSION_ID_HEADER] as
+          | string
+          | undefined;
+        let transport: StreamableHTTPServerTransport;
+
+        if (sessionId && this.transports[sessionId]) {
+          transport = this.transports[sessionId];
+        } else if (!sessionId && isInitializeRequest(req.body)) {
+          transport = new StreamableHTTPServerTransport({
+            sessionIdGenerator: () => randomUUID(),
+            onsessioninitialized: (newSessionId) => {
+              this.log(`New session initialized: ${newSessionId}`);
+              this.transports[newSessionId] = transport;
+            },
+          });
+          let missedPings = 0;
+          const keepAlive = setInterval(() => {
+            const sessionId = transport.sessionId ?? 'unknown';
+            transport
+              .send({ jsonrpc: '2.0', method: 'ping' })
+              .then(() => {
+                missedPings = 0;
+              })
+              .catch((error) => {
+                missedPings++;
+                this.log(
+                  `Failed to send keep-alive ping for session ${sessionId}. Missed pings: ${missedPings}. Error: ${error.message}`,
+                );
+                if (missedPings >= 3) {
+                  this.log(
+                    `Session ${sessionId} missed ${missedPings} pings. Closing connection and cleaning up interval.`,
+                  );
+                  clearInterval(keepAlive);
+                }
+              });
+          }, 60000); // 60 sec
+
+          transport.onclose = () => {
             clearInterval(keepAlive);
-          }
-        }, 60000); // 60 sec
-
-        transport.onclose = () => {
-          clearInterval(keepAlive);
-          if (transport.sessionId) {
-            this.log(`Session closed: ${transport.sessionId}`);
-            sessionsWithInitialNotification.delete(transport.sessionId);
-            delete transports[transport.sessionId];
-          }
-        };
-        mcpServer.connect(transport);
-      } else {
-        this.log(
-          'Bad Request: No valid session ID provided for non-initialize request.',
-        );
-        res.status(400).json({
-          jsonrpc: '2.0',
-          error: {
-            code: -32000,
-            message:
-              'Bad Request: No valid session ID provided for non-initialize request.',
-          },
-          id: null,
-        });
-        return;
-      }
-
-      try {
-        await transport.handleRequest(req, res, req.body);
-      } catch (error) {
-        const errorMessage =
-          error instanceof Error ? error.message : 'Unknown error';
-        this.log(`Error handling MCP request: ${errorMessage}`);
-        if (!res.headersSent) {
-          res.status(500).json({
-            jsonrpc: '2.0' as const,
+            if (transport.sessionId) {
+              this.log(`Session closed: ${transport.sessionId}`);
+              sessionsWithInitialNotification.delete(transport.sessionId);
+              delete this.transports[transport.sessionId];
+            }
+          };
+          mcpServer.connect(transport);
+        } else {
+          this.log(
+            'Bad Request: No valid session ID provided for non-initialize request.',
+          );
+          res.status(400).json({
+            jsonrpc: '2.0',
             error: {
-              code: -32603,
-              message: 'Internal server error',
+              code: -32000,
+              message:
+                'Bad Request: No valid session ID provided for non-initialize request.',
             },
             id: null,
           });
-        }
-      }
+          return;
+        }
+
+        try {
+          await transport.handleRequest(req, res, req.body);
+        } catch (error) {
+          const errorMessage =
+            error instanceof Error ? error.message : 'Unknown error';
+          this.log(`Error handling MCP request: ${errorMessage}`);
+          if (!res.headersSent) {
+            res.status(500).json({
+              jsonrpc: '2.0' as const,
+              error: {
+                code: -32603,
+                message: 'Internal server error',
+              },
+              id: null,
+            });
+          }
+        }
+      });
+
+      const handleSessionRequest = async (req: Request, res: Response) => {
+        const sessionId = req.headers[MCP_SESSION_ID_HEADER] as
+          | string
+          | undefined;
+        if (!sessionId || !this.transports[sessionId]) {
+          this.log('Invalid or missing session ID');
+          res.status(400).send('Invalid or missing session ID');
+          return;
+        }
+
+        const transport = this.transports[sessionId];
+        try {
+          await transport.handleRequest(req, res);
+        } catch (error) {
+          const errorMessage =
+            error instanceof Error ? error.message : 'Unknown error';
+          this.log(`Error handling session request: ${errorMessage}`);
+          if (!res.headersSent) {
+            res.status(400).send('Bad Request');
+          }
+        }
+
+        if (
+          this.openFilesManager &&
+          !sessionsWithInitialNotification.has(sessionId)
+        ) {
+          sendIdeContextUpdateNotification(
+            transport,
+            this.log.bind(this),
+            this.openFilesManager,
+          );
+          sessionsWithInitialNotification.add(sessionId);
+        }
+      };
+
+      app.get('/mcp', handleSessionRequest);
+
+      app.use((err: Error, req: Request, res: Response, next: NextFunction) => {
+        this.log(`Error processing request: ${err.message}`);
+        this.log(`Stack trace: ${err.stack}`);
+        if (err instanceof CORSError) {
+          res.status(403).json({ error: 'Request denied by CORS policy.' });
+        } else {
+          next(err);
+        }
+      });
+
+      this.server = app.listen(0, '127.0.0.1', async () => {
+        const address = (this.server as HTTPServer).address();
+        if (address && typeof address !== 'string') {
+          this.port = address.port;
+          this.portFile = path.join(
+            os.tmpdir(),
+            `gemini-ide-server-${this.port}.json`,
+          );
+          this.ppidPortFile = path.join(
+            os.tmpdir(),
+            `gemini-ide-server-${process.ppid}.json`,
+          );
+          this.log(`IDE server listening on http://127.0.0.1:${this.port}`);
+
+          if (this.authToken) {
+            await writePortAndWorkspace({
+              context,
+              port: this.port,
+              portFile: this.portFile,
+              ppidPortFile: this.ppidPortFile,
+              authToken: this.authToken,
+              log: this.log,
+            });
+          }
+        }
+        resolve();
+      });
+
+      this.server.on('close', () => {
+        this.log('IDE server connection closed.');
+      });
+
+      this.server.on('error', (error) => {
+        this.log(`IDE server error: ${error.message}`);
+      });
     });
-
-    const handleSessionRequest = async (req: Request, res: Response) => {
-      const sessionId = req.headers[MCP_SESSION_ID_HEADER] as
-        | string
-        | undefined;
-      if (!sessionId || !transports[sessionId]) {
-        this.log('Invalid or missing session ID');
-        res.status(400).send('Invalid or missing session ID');
-        return;
-      }
-
-      const transport = transports[sessionId];
-      try {
-        await transport.handleRequest(req, res);
-      } catch (error) {
-        const errorMessage =
-          error instanceof Error ? error.message : 'Unknown error';
-        this.log(`Error handling session request: ${errorMessage}`);
-        if (!res.headersSent) {
-          res.status(400).send('Bad Request');
-        }
-      }
-
-      if (!sessionsWithInitialNotification.has(sessionId)) {
-        sendIdeContextUpdateNotification(
-          transport,
-          this.log.bind(this),
-          openFilesManager,
-        );
-        sessionsWithInitialNotification.add(sessionId);
-      }
-    };
-
-    app.get('/mcp', handleSessionRequest);
-
-    this.server = app.listen(0, () => {
-      const address = (this.server as HTTPServer).address();
-      if (address && typeof address !== 'string') {
-        const port = address.port;
-        context.environmentVariableCollection.replace(
-          IDE_SERVER_PORT_ENV_VAR,
-          port.toString(),
-        );
-        this.log(`IDE server listening on port ${port}`);
-        const workspacePaths =
-          vscode.workspace.workspaceFolders?.map((wf) => wf.uri.fsPath) || [];
-        const workspacePath = workspacePaths.join(path.delimiter);
-        fs.writeFile(
-          this.portFile,
-          JSON.stringify({ port, workspacePath }),
-        ).catch((err) => {
-          this.log(`Failed to write port to file: ${err}`);
-        });
-        this.log(this.portFile);
-      }
-    });
+  }
+
+  broadcastIdeContextUpdate() {
+    if (!this.openFilesManager) {
+      return;
+    }
+    for (const transport of Object.values(this.transports)) {
+      sendIdeContextUpdateNotification(
+        transport,
+        this.log.bind(this),
+        this.openFilesManager,
+      );
+    }
+  }
+
+  async syncEnvVars(): Promise<void> {
+    if (
+      this.context &&
+      this.server &&
+      this.port &&
+      this.portFile &&
+      this.ppidPortFile &&
+      this.authToken
+    ) {
+      await writePortAndWorkspace({
+        context: this.context,
+        port: this.port,
+        portFile: this.portFile,
+        ppidPortFile: this.ppidPortFile,
+        authToken: this.authToken,
+        log: this.log,
+      });
+      this.broadcastIdeContextUpdate();
+    }
   }
 
   async stop(): Promise<void> {
@@ -237,15 +421,27 @@
     if (this.context) {
       this.context.environmentVariableCollection.clear();
     }
-    try {
-      await fs.unlink(this.portFile);
-    } catch (_err) {
-      // Ignore errors if the file doesn't exist.
+    if (this.portFile) {
+      try {
+        await fs.unlink(this.portFile);
+      } catch (_err) {
+        // Ignore errors if the file doesn't exist.
+      }
+    }
+    if (this.ppidPortFile) {
+      try {
+        await fs.unlink(this.ppidPortFile);
+      } catch (_err) {
+        // Ignore errors if the file doesn't exist.
+      }
     }
   }
 }
 
-const createMcpServer = (diffManager: DiffManager) => {
+const createMcpServer = (
+  diffManager: DiffManager,
+  log: (message: string) => void,
+) => {
   const server = new McpServer(
     {
       name: 'gemini-cli-companion-mcp-server',
@@ -257,46 +453,30 @@
     'openDiff',
     {
       description:
-<<<<<<< HEAD
-        '(IDE Tool) Open a diff view to create or modify a file. Returns a notification once the diff has been accepted or rejcted.',
-      inputSchema: z.object({
-        filePath: z.string(),
-        // TODO(chrstn): determine if this should be required or not.
-        newContent: z.string().optional(),
-      }).shape,
-=======
         '(IDE Tool) Open a diff view to create or modify a file. Returns a notification once the diff has been accepted or rejected.',
       inputSchema: OpenDiffRequestSchema.shape,
->>>>>>> 7a4280a4
     },
-    async ({
-      filePath,
-      newContent,
-    }: {
-      filePath: string;
-      newContent?: string;
-    }) => {
-      await diffManager.showDiff(filePath, newContent ?? '');
-      return {
-        content: [
-          {
-            type: 'text',
-            text: `Showing diff for ${filePath}`,
-          },
-        ],
-      };
+    async ({ filePath, newContent }: z.infer<typeof OpenDiffRequestSchema>) => {
+      log(`Received openDiff request for filePath: ${filePath}`);
+      await diffManager.showDiff(filePath, newContent);
+      return { content: [] };
     },
   );
   server.registerTool(
     'closeDiff',
     {
       description: '(IDE Tool) Close an open diff view for a specific file.',
-      inputSchema: z.object({
-        filePath: z.string(),
-      }).shape,
+      inputSchema: CloseDiffRequestSchema.shape,
     },
-    async ({ filePath }: { filePath: string }) => {
-      const content = await diffManager.closeDiff(filePath);
+    async ({
+      filePath,
+      suppressNotification,
+    }: z.infer<typeof CloseDiffRequestSchema>) => {
+      log(`Received closeDiff request for filePath: ${filePath}`);
+      const content = await diffManager.closeDiff(
+        filePath,
+        suppressNotification,
+      );
       const response = { content: content ?? undefined };
       return {
         content: [
