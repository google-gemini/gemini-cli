--- conflicted
+++ resolved
@@ -143,7 +143,6 @@
 
       const app = express();
       app.use(express.json({ limit: '10mb' }));
-<<<<<<< HEAD
 
       app.use(
         cors({
@@ -168,7 +167,6 @@
         ];
         if (!allowedHosts.includes(host)) {
           return res.status(403).json({ error: 'Invalid Host header' });
-=======
       app.use((req, res, next) => {
         const authHeader = req.headers.authorization;
         if (authHeader) {
@@ -184,7 +182,6 @@
             res.status(401).send('Unauthorized');
             return;
           }
->>>>>>> 04033757
         }
         next();
       });
