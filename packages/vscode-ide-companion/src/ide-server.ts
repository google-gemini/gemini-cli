/**
 * @license
 * Copyright 2025 Google LLC
 * SPDX-License-Identifier: Apache-2.0
 */

import * as vscode from 'vscode';
import { McpServer } from '@modelcontextprotocol/sdk/server/mcp.js';
import { StreamableHTTPServerTransport } from '@modelcontextprotocol/sdk/server/streamableHttp.js';
import express, { Request, Response } from 'express';
import { randomUUID } from 'node:crypto';
import {
  isInitializeRequest,
  type JSONRPCNotification,
} from '@modelcontextprotocol/sdk/types.js';
import { Server as HTTPServer } from 'node:http';
import { RecentFilesManager } from './recent-files-manager.js';

const MCP_SESSION_ID_HEADER = 'mcp-session-id';
const IDE_SERVER_PORT_ENV_VAR = 'GEMINI_CLI_IDE_SERVER_PORT';

function sendOpenFilesChangedNotification(
  transport: StreamableHTTPServerTransport,
  log: (message: string) => void,
  recentFilesManager: RecentFilesManager,
) {
  const editor = vscode.window.activeTextEditor;
<<<<<<< HEAD
  if (!editor) {
    return;
  }

  const filePath = editor.document.uri.fsPath;
  const selection = editor.selection;
  const cursor = selection.active;
  const MAX_SELECTED_TEXT_LENGTH = 16384; // 16 KiB limit
  let selectedText = editor.document.getText(selection);
  if (selectedText.length > MAX_SELECTED_TEXT_LENGTH) {
    selectedText =
      selectedText.substring(0, MAX_SELECTED_TEXT_LENGTH) + '... [TRUNCATED]';
  }
  logger.appendLine(`Sending active file changed notification: ${filePath}`);
=======
  const filePath =
    editor && editor.document.uri.scheme === 'file'
      ? editor.document.uri.fsPath
      : '';
>>>>>>> 0ef9c0b7
  const notification: JSONRPCNotification = {
    jsonrpc: '2.0',
    method: 'ide/openFilesChanged',
    params: {
      activeFile: filePath,
<<<<<<< HEAD
      recentOpenFiles: recentFilesManager.recentFiles,
      cursor: {
        line: cursor.line,
        character: cursor.character,
      },
      selectedText,
=======
      recentOpenFiles: recentFilesManager.recentFiles.filter(
        (file) => file.filePath !== filePath,
      ),
>>>>>>> 0ef9c0b7
    },
  };
  log(
    `Sending active file changed notification: ${JSON.stringify(
      notification,
      null,
      2,
    )}`,
  );
  transport.send(notification);
}

export class IDEServer {
  private server: HTTPServer | undefined;
  private context: vscode.ExtensionContext | undefined;
  private log: (message: string) => void;

  constructor(log: (message: string) => void) {
    this.log = log;
  }

  async start(context: vscode.ExtensionContext) {
    this.context = context;
    const transports: { [sessionId: string]: StreamableHTTPServerTransport } =
      {};
    const sessionsWithInitialNotification = new Set<string>();

    const app = express();
    app.use(express.json());
    const mcpServer = createMcpServer();

    const recentFilesManager = new RecentFilesManager(context);
    const onDidChangeSubscription = recentFilesManager.onDidChange(() => {
      for (const transport of Object.values(transports)) {
        sendOpenFilesChangedNotification(
          transport,
          this.log.bind(this),
          recentFilesManager,
        );
      }
    });
    let selectionChangeDebounceTimer: NodeJS.Timeout | undefined;
    context.subscriptions.push(onDidChangeSubscription);

    const onDidChangeTextEditorSelectionSubscription =
      vscode.window.onDidChangeTextEditorSelection(() => {
        if (selectionChangeDebounceTimer) {
          clearTimeout(selectionChangeDebounceTimer);
        }
        selectionChangeDebounceTimer = setTimeout(() => {
          for (const transport of Object.values(transports)) {
            sendOpenFilesChangedNotification(
              transport,
              this.logger,
              recentFilesManager,
            );
          }
        }, 500); // 500ms
      });

    context.subscriptions.push(onDidChangeTextEditorSelectionSubscription);

    app.post('/mcp', async (req: Request, res: Response) => {
      const sessionId = req.headers[MCP_SESSION_ID_HEADER] as
        | string
        | undefined;
      let transport: StreamableHTTPServerTransport;

      if (sessionId && transports[sessionId]) {
        transport = transports[sessionId];
      } else if (!sessionId && isInitializeRequest(req.body)) {
        transport = new StreamableHTTPServerTransport({
          sessionIdGenerator: () => randomUUID(),
          onsessioninitialized: (newSessionId) => {
            this.log(`New session initialized: ${newSessionId}`);
            transports[newSessionId] = transport;
          },
        });

        const keepAlive = setInterval(() => {
          try {
            transport.send({ jsonrpc: '2.0', method: 'ping' });
          } catch (e) {
            this.log(
              'Failed to send keep-alive ping, cleaning up interval.' + e,
            );
            clearInterval(keepAlive);
          }
        }, 60000); // 60 sec

        transport.onclose = () => {
          clearInterval(keepAlive);
          if (transport.sessionId) {
            this.log(`Session closed: ${transport.sessionId}`);
            sessionsWithInitialNotification.delete(transport.sessionId);
            delete transports[transport.sessionId];
          }
        };
        mcpServer.connect(transport);
      } else {
        this.log(
          'Bad Request: No valid session ID provided for non-initialize request.',
        );
        res.status(400).json({
          jsonrpc: '2.0',
          error: {
            code: -32000,
            message:
              'Bad Request: No valid session ID provided for non-initialize request.',
          },
          id: null,
        });
        return;
      }

      try {
        await transport.handleRequest(req, res, req.body);
      } catch (error) {
        const errorMessage =
          error instanceof Error ? error.message : 'Unknown error';
        this.log(`Error handling MCP request: ${errorMessage}`);
        if (!res.headersSent) {
          res.status(500).json({
            jsonrpc: '2.0' as const,
            error: {
              code: -32603,
              message: 'Internal server error',
            },
            id: null,
          });
        }
      }
    });

    const handleSessionRequest = async (req: Request, res: Response) => {
      const sessionId = req.headers[MCP_SESSION_ID_HEADER] as
        | string
        | undefined;
      if (!sessionId || !transports[sessionId]) {
        this.log('Invalid or missing session ID');
        res.status(400).send('Invalid or missing session ID');
        return;
      }

      const transport = transports[sessionId];
      try {
        await transport.handleRequest(req, res);
      } catch (error) {
        const errorMessage =
          error instanceof Error ? error.message : 'Unknown error';
        this.log(`Error handling session request: ${errorMessage}`);
        if (!res.headersSent) {
          res.status(400).send('Bad Request');
        }
      }

      if (!sessionsWithInitialNotification.has(sessionId)) {
        sendOpenFilesChangedNotification(
          transport,
          this.log.bind(this),
          recentFilesManager,
        );
        sessionsWithInitialNotification.add(sessionId);
      }
    };

    app.get('/mcp', handleSessionRequest);

    this.server = app.listen(0, () => {
      const address = (this.server as HTTPServer).address();
      if (address && typeof address !== 'string') {
        const port = address.port;
        context.environmentVariableCollection.replace(
          IDE_SERVER_PORT_ENV_VAR,
          port.toString(),
        );
        this.log(`IDE server listening on port ${port}`);
      }
    });
  }

  async stop(): Promise<void> {
    if (this.server) {
      await new Promise<void>((resolve, reject) => {
        this.server!.close((err?: Error) => {
          if (err) {
            this.log(`Error shutting down IDE server: ${err.message}`);
            return reject(err);
          }
          this.log(`IDE server shut down`);
          resolve();
        });
      });
      this.server = undefined;
    }

    if (this.context) {
      this.context.environmentVariableCollection.clear();
    }
  }
}

const createMcpServer = () => {
  const server = new McpServer(
    {
      name: 'gemini-cli-companion-mcp-server',
      version: '1.0.0',
    },
    { capabilities: { logging: {} } },
  );
  server.registerTool(
    'getOpenFiles',
    {
      description:
        '(IDE Tool) Get the path of the file currently active in VS Code.',
      inputSchema: {},
    },
    async () => {
      const activeEditor = vscode.window.activeTextEditor;
      const filePath = activeEditor ? activeEditor.document.uri.fsPath : '';
      if (filePath) {
        return {
          content: [{ type: 'text', text: `Active file: ${filePath}` }],
        };
      } else {
        return {
          content: [
            {
              type: 'text',
              text: 'No file is currently active in the editor.',
            },
          ],
        };
      }
    },
  );
  return server;
};<|MERGE_RESOLUTION|>--- conflicted
+++ resolved
@@ -25,12 +25,14 @@
   recentFilesManager: RecentFilesManager,
 ) {
   const editor = vscode.window.activeTextEditor;
-<<<<<<< HEAD
   if (!editor) {
     return;
   }
 
-  const filePath = editor.document.uri.fsPath;
+  const filePath =
+    editor && editor.document.uri.scheme === 'file'
+      ? editor.document.uri.fsPath
+      : '';
   const selection = editor.selection;
   const cursor = selection.active;
   const MAX_SELECTED_TEXT_LENGTH = 16384; // 16 KiB limit
@@ -40,29 +42,19 @@
       selectedText.substring(0, MAX_SELECTED_TEXT_LENGTH) + '... [TRUNCATED]';
   }
   logger.appendLine(`Sending active file changed notification: ${filePath}`);
-=======
-  const filePath =
-    editor && editor.document.uri.scheme === 'file'
-      ? editor.document.uri.fsPath
-      : '';
->>>>>>> 0ef9c0b7
   const notification: JSONRPCNotification = {
     jsonrpc: '2.0',
     method: 'ide/openFilesChanged',
     params: {
       activeFile: filePath,
-<<<<<<< HEAD
-      recentOpenFiles: recentFilesManager.recentFiles,
+      recentOpenFiles: recentFilesManager.recentFiles.filter(
+        (file) => file.filePath !== filePath,
+      ),
       cursor: {
         line: cursor.line,
         character: cursor.character,
       },
       selectedText,
-=======
-      recentOpenFiles: recentFilesManager.recentFiles.filter(
-        (file) => file.filePath !== filePath,
-      ),
->>>>>>> 0ef9c0b7
     },
   };
   log(
