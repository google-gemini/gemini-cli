--- conflicted
+++ resolved
@@ -1418,22 +1418,14 @@
           },
           "additionalProperties": false
         },
-<<<<<<< HEAD
         "router": {
           "title": "Model Router Configuration",
           "description": "Settings for configuring the model router.",
           "markdownDescription": "Settings for configuring the model router.\n\n- Category: `Experimental`\n- Requires restart: `yes`\n- Default: `{}`",
-=======
-        "introspectionAgentSettings": {
-          "title": "Introspection Agent Settings",
-          "description": "Configuration for Introspection Agent.",
-          "markdownDescription": "Configuration for Introspection Agent.\n\n- Category: `Experimental`\n- Requires restart: `yes`\n- Default: `{}`",
->>>>>>> e6344a8c
           "default": {},
           "type": "object",
           "properties": {
             "enabled": {
-<<<<<<< HEAD
               "title": "Enable Model Router",
               "description": "Enable the model router to automatically select models based on task complexity.",
               "markdownDescription": "Enable the model router to automatically select models based on task complexity.\n\n- Category: `Experimental`\n- Requires restart: `yes`\n- Default: `false`",
@@ -1453,13 +1445,23 @@
               "markdownDescription": "The model to use for complex, multi-step, or ambiguous tasks when the model router is enabled.\n\n- Category: `Experimental`\n- Requires restart: `yes`\n- Default: `gemini-2.5-pro`",
               "default": "gemini-2.5-pro",
               "type": "string"
-=======
+            }
+          },
+          "additionalProperties": false
+        },
+        "introspectionAgentSettings": {
+          "title": "Introspection Agent Settings",
+          "description": "Configuration for Introspection Agent.",
+          "markdownDescription": "Configuration for Introspection Agent.\n\n- Category: `Experimental`\n- Requires restart: `yes`\n- Default: `{}`",
+          "default": {},
+          "type": "object",
+          "properties": {
+            "enabled": {
               "title": "Enable Introspection Agent",
               "description": "Enable the Introspection Agent.",
               "markdownDescription": "Enable the Introspection Agent.\n\n- Category: `Experimental`\n- Requires restart: `yes`\n- Default: `false`",
               "default": false,
               "type": "boolean"
->>>>>>> e6344a8c
             }
           },
           "additionalProperties": false
