--- conflicted
+++ resolved
@@ -1449,22 +1449,14 @@
           },
           "additionalProperties": false
         },
-<<<<<<< HEAD
         "modelRouter": {
           "title": "Model Router",
           "description": "Settings for configuring the model router.",
           "markdownDescription": "Settings for configuring the model router.\n\n- Category: `Experimental`\n- Requires restart: `yes`\n- Default: `{}`",
-=======
-        "introspectionAgentSettings": {
-          "title": "Introspection Agent Settings",
-          "description": "Configuration for Introspection Agent.",
-          "markdownDescription": "Configuration for Introspection Agent.\n\n- Category: `Experimental`\n- Requires restart: `yes`\n- Default: `{}`",
->>>>>>> 07e597de
           "default": {},
           "type": "object",
           "properties": {
             "enabled": {
-<<<<<<< HEAD
               "title": "Enable Model Router",
               "description": "Enable model routing to route requests to the best model based on complexity.",
               "markdownDescription": "Enable model routing to route requests to the best model based on complexity.\n\n- Category: `Experimental`\n- Requires restart: `yes`\n- Default: `true`",
@@ -1484,13 +1476,23 @@
               "markdownDescription": "The model to use for complex, multi-step, or ambiguous tasks when the model router is enabled.\n\n- Category: `Experimental`\n- Requires restart: `yes`\n- Default: `gemini-2.5-pro`",
               "default": "gemini-2.5-pro",
               "type": "string"
-=======
+            }
+          },
+          "additionalProperties": false
+        },
+        "introspectionAgentSettings": {
+          "title": "Introspection Agent Settings",
+          "description": "Configuration for Introspection Agent.",
+          "markdownDescription": "Configuration for Introspection Agent.\n\n- Category: `Experimental`\n- Requires restart: `yes`\n- Default: `{}`",
+          "default": {},
+          "type": "object",
+          "properties": {
+            "enabled": {
               "title": "Enable Introspection Agent",
               "description": "Enable the Introspection Agent.",
               "markdownDescription": "Enable the Introspection Agent.\n\n- Category: `Experimental`\n- Requires restart: `yes`\n- Default: `false`",
               "default": false,
               "type": "boolean"
->>>>>>> 07e597de
             }
           },
           "additionalProperties": false
