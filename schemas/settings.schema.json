--- conflicted
+++ resolved
@@ -989,17 +989,10 @@
       "type": "boolean"
     },
     "useWriteTodos": {
-<<<<<<< HEAD
-      "title": "Use Write Todos",
+      "title": "Use WriteTodos",
       "description": "Enable the write_todos tool.",
-      "markdownDescription": "Enable the write_todos tool.\n\n- Category: `Advanced`\n- Requires restart: `no`\n- Default: `true`",
-      "default": true,
-=======
-      "title": "Use WriteTodos",
-      "description": "Enable the write_todos_list tool.",
-      "markdownDescription": "Enable the write_todos_list tool.\n\n- Category: `Advanced`\n- Requires restart: `no`\n- Default: `false`",
+      "markdownDescription": "Enable the write_todos tool.\n\n- Category: `Advanced`\n- Requires restart: `no`\n- Default: `false`",
       "default": false,
->>>>>>> 396b427c
       "type": "boolean"
     },
     "security": {
