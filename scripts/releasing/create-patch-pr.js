--- conflicted
+++ resolved
@@ -275,13 +275,10 @@
 
 function getLatestReleaseInfo({ argv, channel } = {}) {
   console.log(`Fetching latest release info for channel: ${channel}...`);
-<<<<<<< HEAD
   // 'stable' or 'preview'
   const command = `node scripts/get-release-version.js --type=patch --patch-from=${channel}`;
-=======
   const patchFrom = channel; // 'stable' or 'preview'
   const command = `node scripts/get-release-version.js --cli-package-name="${argv['cli-package-name']}" --type=patch --patch-from=${patchFrom}`;
->>>>>>> c8518d6a
   try {
     const result = JSON.parse(execSync(command).toString().trim());
     console.log(`Current ${channel} tag: ${result.previousReleaseTag}`);
