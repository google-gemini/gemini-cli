--- conflicted
+++ resolved
@@ -95,15 +95,10 @@
     console.log(
       `Release branch ${releaseBranch} does not exist. Creating it from tag ${latestTag}...`,
     );
-<<<<<<< HEAD
-=======
-
->>>>>>> 8af14396
     try {
       run(`git checkout -b ${releaseBranch} ${latestTag}`, dryRun);
       run(`git push origin ${releaseBranch}`, dryRun);
     } catch (error) {
-<<<<<<< HEAD
       // Check if this is a GitHub App workflows permission error
       if (
         error.message.includes('refusing to allow a GitHub App') &&
@@ -126,26 +121,6 @@
       } else {
         // Re-throw other errors
         throw error;
-=======
-      console.log(`Failed to push release branch with git (likely due to workflow file permissions): ${error.message}`);
-      console.log(`Attempting to create release branch using GitHub API instead...`);
-
-      if (!dryRun) {
-        try {
-          // Get the tag SHA
-          const tagSha = run(`git rev-parse ${latestTag}`, false);
-
-          // Create branch using GitHub API
-          const repo = process.env.GITHUB_REPOSITORY || 'google-gemini/gemini-cli';
-          const [owner, repoName] = repo.split('/');
-
-          run(`gh api repos/${owner}/${repoName}/git/refs --method POST --field ref="refs/heads/${releaseBranch}" --field sha="${tagSha.trim()}"`, false);
-          console.log(`✅ Successfully created release branch ${releaseBranch} using GitHub API`);
-        } catch (apiError) {
-          console.error(`Failed to create release branch using GitHub API: ${apiError.message}`);
-          throw new Error(`Cannot create release branch ${releaseBranch}. Both git push and GitHub API failed.`);
-        }
->>>>>>> 8af14396
       }
     }
   } else {
