--- conflicted
+++ resolved
@@ -116,11 +116,7 @@
 
       // Split search string into searchArgs to prevent triple escaping on the quoted filters
       const searchArgs =
-<<<<<<< HEAD
-        `repo:${context.repo.owner}/${context.repo.repo} is:pr in:comments "Patch PR Created" "${headRef}"`.split(
-=======
         `repo:${context.repo.owner}/${context.repo.repo} is:pr in:comments "${headRef}"`.split(
->>>>>>> 0f465e88
           ' ',
         );
       console.log('Search args:', searchArgs);
@@ -135,17 +131,11 @@
           '--limit',
           '1',
           ...searchArgs,
-<<<<<<< HEAD
-=======
           'Patch PR Created',
->>>>>>> 0f465e88
         ],
         {
           encoding: 'utf8',
-          env: {
-            ...process.env,
-            GH_TOKEN: process.env.GITHUB_TOKEN,
-          },
+          env: { ...process.env, GH_TOKEN: process.env.GITHUB_TOKEN },
         },
       );
 
