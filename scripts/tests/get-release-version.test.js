--- conflicted
+++ resolved
@@ -6,11 +6,6 @@
 
 import { vi, describe, it, expect, beforeEach, afterEach } from 'vitest';
 import { getReleaseVersion } from '../get-release-version';
-<<<<<<< HEAD
-import { execSync } from 'node:child_process';
-import * as fs from 'node:fs';
-=======
->>>>>>> 4c1c6d2b
 
 // Mock child_process so we can spy on execSync
 vi.mock('child_process', () => ({
@@ -19,7 +14,7 @@
 
 describe('getReleaseVersion', async () => {
   // Dynamically import execSync after mocking
-  const { execSync } = await import('child_process');
+  const { execSync } = await import('node:child_process');
   const originalEnv = { ...process.env };
 
   beforeEach(() => {
